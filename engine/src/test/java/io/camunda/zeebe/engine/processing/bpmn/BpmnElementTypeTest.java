/*
 * Copyright Camunda Services GmbH and/or licensed to Camunda Services GmbH under
 * one or more contributor license agreements. See the NOTICE file distributed
 * with this work for additional information regarding copyright ownership.
 * Licensed under the Zeebe Community License 1.1. You may not use this file
 * except in compliance with the Zeebe Community License 1.1.
 */
package io.camunda.zeebe.engine.processing.bpmn;

import static org.assertj.core.api.Assertions.assertThat;

import io.camunda.zeebe.engine.util.EngineRule;
import io.camunda.zeebe.model.bpmn.Bpmn;
import io.camunda.zeebe.model.bpmn.BpmnModelInstance;
import io.camunda.zeebe.protocol.Protocol;
import io.camunda.zeebe.protocol.record.Record;
import io.camunda.zeebe.protocol.record.intent.MessageStartEventSubscriptionIntent;
import io.camunda.zeebe.protocol.record.value.BpmnElementType;
import io.camunda.zeebe.protocol.record.value.ProcessInstanceRecordValue;
import io.camunda.zeebe.test.util.Strings;
import io.camunda.zeebe.test.util.record.RecordingExporter;
import io.camunda.zeebe.test.util.record.RecordingExporterTestWatcher;
import java.time.Duration;
import java.util.Arrays;
import java.util.Collection;
import java.util.Collections;
import java.util.List;
import java.util.Map;
import java.util.stream.Collectors;
import org.junit.ClassRule;
import org.junit.Rule;
import org.junit.Test;
import org.junit.runner.RunWith;
import org.junit.runners.Parameterized;
import org.junit.runners.Parameterized.Parameters;

@RunWith(Parameterized.class)
public final class BpmnElementTypeTest {

  @ClassRule public static final EngineRule ENGINE = EngineRule.singlePartition();
  private static final List<BpmnElementTypeScenario> SCENARIOS =
      Arrays.asList(
          new BpmnElementTypeScenario("Process", BpmnElementType.PROCESS) {
            @Override
            BpmnModelInstance modelInstance() {
              return Bpmn.createExecutableProcess(processId()).startEvent().done();
            }

            @Override
            String elementId() {
              return processId();
            }
          },
          new BpmnElementTypeScenario("Sub Process", BpmnElementType.SUB_PROCESS) {
            @Override
            BpmnModelInstance modelInstance() {
              return Bpmn.createExecutableProcess(processId())
                  .startEvent()
                  .subProcess(elementId())
                  .embeddedSubProcess()
                  .startEvent()
                  .subProcessDone()
                  .done();
            }
          },
          new BpmnElementTypeScenario("None Start Event", BpmnElementType.START_EVENT) {
            @Override
            public BpmnModelInstance modelInstance() {
              return Bpmn.createExecutableProcess(processId()).startEvent(elementId()).done();
            }
          },
          new BpmnElementTypeScenario("Message Start Event", BpmnElementType.START_EVENT) {
            @Override
            public BpmnModelInstance modelInstance() {
              return Bpmn.createExecutableProcess(processId())
                  .startEvent(elementId())
                  .message(messageName())
                  .done();
            }

            @Override
            public void test() {
              // wait for message subscription for the start event to be opened
              RecordingExporter.messageStartEventSubscriptionRecords(
                      MessageStartEventSubscriptionIntent.CREATED)
                  .getFirst();

              ENGINE.message().withName(messageName()).withCorrelationKey("id").publish();
            }
          },
          new BpmnElementTypeScenario("Timer Start Event", BpmnElementType.START_EVENT) {
            @Override
            BpmnModelInstance modelInstance() {
              return Bpmn.createExecutableProcess(processId())
                  .startEvent(elementId())
                  .timerWithCycle("R1/PT0.01S")
                  .done();
            }

            @Override
            void test() {
              ENGINE.increaseTime(Duration.ofMinutes(1));
            }
          },
          new BpmnElementTypeScenario(
              "Intermediate Message Catch Event", BpmnElementType.INTERMEDIATE_CATCH_EVENT) {
            @Override
            BpmnModelInstance modelInstance() {
              return Bpmn.createExecutableProcess(processId())
                  .startEvent()
                  .intermediateCatchEvent(elementId())
                  .message(b -> b.name(messageName()).zeebeCorrelationKeyExpression("id"))
                  .done();
            }

            @Override
            void test() {
              super.executeInstance(Collections.singletonMap("id", "test"));
              ENGINE.message().withName(messageName()).withCorrelationKey("test").publish();
            }
          },
          new BpmnElementTypeScenario(
              "Intermediate Timer Catch Event", BpmnElementType.INTERMEDIATE_CATCH_EVENT) {
            @Override
            BpmnModelInstance modelInstance() {
              return Bpmn.createExecutableProcess(processId())
                  .startEvent()
                  .intermediateCatchEvent(elementId())
                  .timerWithDuration("PT0.01S")
                  .done();
            }
          },
          new BpmnElementTypeScenario(
              "Intermediate Catch Event After Event Based Gateway",
              BpmnElementType.INTERMEDIATE_CATCH_EVENT) {
            @Override
            BpmnModelInstance modelInstance() {
              return Bpmn.createExecutableProcess(processId())
                  .startEvent()
                  .eventBasedGateway()
                  .intermediateCatchEvent(elementId())
                  .timerWithDuration("PT0.01S")
                  .endEvent()
                  .moveToLastGateway()
                  .intermediateCatchEvent()
                  .timerWithDuration("PT1H")
                  .endEvent()
                  .done();
            }
          },
          new BpmnElementTypeScenario("Message Boundary Event", BpmnElementType.BOUNDARY_EVENT) {
            @Override
            BpmnModelInstance modelInstance() {
              return Bpmn.createExecutableProcess(processId())
                  .startEvent()
                  .serviceTask("task", b -> b.zeebeJobType(taskType()))
                  .boundaryEvent(elementId())
                  .message(b -> b.name(messageName()).zeebeCorrelationKeyExpression("id"))
                  .endEvent()
                  .done();
            }

            @Override
            void test() {
              super.executeInstance(Collections.singletonMap("id", "test"));
              ENGINE.message().withName(messageName()).withCorrelationKey("test").publish();
            }
          },
          new BpmnElementTypeScenario("Timer Boundary Event", BpmnElementType.BOUNDARY_EVENT) {
            @Override
            BpmnModelInstance modelInstance() {
              return Bpmn.createExecutableProcess(processId())
                  .startEvent()
                  .serviceTask("task", b -> b.zeebeJobType(taskType()))
                  .boundaryEvent(elementId())
                  .timerWithDuration("PT0.01S")
                  .endEvent()
                  .done();
            }
          },
          new BpmnElementTypeScenario("End Event", BpmnElementType.END_EVENT) {
            @Override
            BpmnModelInstance modelInstance() {
              return Bpmn.createExecutableProcess(processId())
                  .startEvent()
                  .endEvent(elementId())
                  .done();
            }
          },
          new BpmnElementTypeScenario("Service Task", BpmnElementType.SERVICE_TASK) {
            @Override
            BpmnModelInstance modelInstance() {
              return Bpmn.createExecutableProcess(processId())
                  .startEvent()
                  .serviceTask(elementId(), b -> b.zeebeJobType(taskType()))
                  .done();
            }

            @Override
            void test() {
              final long processInstanceKey = super.executeInstance();
              ENGINE.job().ofInstance(processInstanceKey).withType(taskType()).complete();
            }
          },
          new BpmnElementTypeScenario("Business Rule Task", BpmnElementType.BUSINESS_RULE_TASK) {
            @Override
            BpmnModelInstance modelInstance() {
              return Bpmn.createExecutableProcess(processId())
                  .startEvent()
                  .businessRuleTask(elementId(), b -> b.zeebeJobType(taskType()))
                  .done();
            }

            @Override
            void test() {
              final long processInstanceKey = super.executeInstance();
              ENGINE.job().ofInstance(processInstanceKey).withType(taskType()).complete();
            }
          },
          new BpmnElementTypeScenario("Script Task", BpmnElementType.SCRIPT_TASK) {
            @Override
            BpmnModelInstance modelInstance() {
              return Bpmn.createExecutableProcess(processId())
                  .startEvent()
                  .scriptTask(elementId(), b -> b.zeebeJobType(taskType()))
                  .done();
            }

            @Override
            void test() {
              final long processInstanceKey = super.executeInstance();
              ENGINE.job().ofInstance(processInstanceKey).withType(taskType()).complete();
            }
          },
          new BpmnElementTypeScenario("Send Task", BpmnElementType.SEND_TASK) {
            @Override
            BpmnModelInstance modelInstance() {
              return Bpmn.createExecutableProcess(processId())
                  .startEvent()
                  .sendTask(elementId(), b -> b.zeebeJobType(taskType()))
                  .done();
            }

            @Override
            void test() {
              final long processInstanceKey = super.executeInstance();
              ENGINE.job().ofInstance(processInstanceKey).withType(taskType()).complete();
            }
          },
          new BpmnElementTypeScenario("User Task", BpmnElementType.USER_TASK) {
            @Override
            BpmnModelInstance modelInstance() {
              return Bpmn.createExecutableProcess(processId())
                  .startEvent()
                  .userTask(elementId())
                  .done();
            }

            @Override
            void test() {
              final long processInstanceKey = super.executeInstance();
              ENGINE
                  .job()
                  .ofInstance(processInstanceKey)
                  .withType(Protocol.USER_TASK_JOB_TYPE)
                  .complete();
            }
          },
          new BpmnElementTypeScenario("Receive Task", BpmnElementType.RECEIVE_TASK) {
            @Override
            BpmnModelInstance modelInstance() {
              return Bpmn.createExecutableProcess(processId())
                  .startEvent()
                  .receiveTask(elementId())
                  .message(b -> b.name(messageName()).zeebeCorrelationKeyExpression("id"))
                  .done();
            }

            @Override
            void test() {
              executeInstance(Collections.singletonMap("id", "test"));
              ENGINE.message().withName(messageName()).withCorrelationKey("test").publish();
            }
          },
          new BpmnElementTypeScenario("Exclusive Gateway", BpmnElementType.EXCLUSIVE_GATEWAY) {
            @Override
            BpmnModelInstance modelInstance() {
              return Bpmn.createExecutableProcess(processId())
                  .startEvent()
                  .exclusiveGateway(elementId())
                  .defaultFlow()
                  .endEvent()
                  .done();
            }
          },
          new BpmnElementTypeScenario(
              "Sequence Flow After Exclusive Gateway", BpmnElementType.SEQUENCE_FLOW) {
            @Override
            BpmnModelInstance modelInstance() {
              return Bpmn.createExecutableProcess(processId())
                  .startEvent()
                  .exclusiveGateway()
                  .conditionExpression("5 > 1")
                  .sequenceFlowId(elementId())
                  .endEvent()
                  .moveToLastExclusiveGateway()
                  .defaultFlow()
                  .endEvent()
                  .done();
            }
          },
          new BpmnElementTypeScenario("Event Based Gateway", BpmnElementType.EVENT_BASED_GATEWAY) {
            @Override
            BpmnModelInstance modelInstance() {
              return Bpmn.createExecutableProcess(processId())
                  .startEvent()
                  .eventBasedGateway(elementId())
                  .intermediateCatchEvent()
                  .message(b -> b.name(messageName()).zeebeCorrelationKeyExpression("id"))
                  .moveToLastGateway()
                  .intermediateCatchEvent()
                  .timerWithDuration("PT0.01S")
                  .done();
            }

            @Override
            void test() {
              executeInstance(Collections.singletonMap("id", "test"));
              ENGINE.message().withName(messageName()).withCorrelationKey("test").publish();
            }
          },
          new BpmnElementTypeScenario("Parallel Gateway", BpmnElementType.PARALLEL_GATEWAY) {
            @Override
            BpmnModelInstance modelInstance() {
              return Bpmn.createExecutableProcess(processId())
                  .startEvent()
                  .parallelGateway(elementId())
                  .endEvent()
                  .done();
            }
          },
          new BpmnElementTypeScenario("Sequence Flow", BpmnElementType.SEQUENCE_FLOW) {
            @Override
            BpmnModelInstance modelInstance() {
              return Bpmn.createExecutableProcess(processId())
                  .startEvent()
                  .sequenceFlowId(elementId())
                  .endEvent()
                  .done();
            }
          },
          new BpmnElementTypeScenario("Event Subprocess", BpmnElementType.EVENT_SUB_PROCESS) {
            @Override
            BpmnModelInstance modelInstance() {
              return Bpmn.createExecutableProcess(processId())
                  .eventSubProcess(
                      elementId(),
                      eventSubProcess ->
                          eventSubProcess.startEvent().timerWithDuration("PT0S").endEvent())
                  .startEvent()
                  .serviceTask("task", t -> t.zeebeJobType("test"))
                  .endEvent()
                  .done();
            }
          },
<<<<<<< HEAD
          new BpmnElementTypeScenario("Manual Task", BpmnElementType.MANUAL_TASK) {
=======
          new BpmnElementTypeScenario(
              "Intermediate throw event", BpmnElementType.INTERMEDIATE_THROW_EVENT) {
>>>>>>> 22a41575
            @Override
            BpmnModelInstance modelInstance() {
              return Bpmn.createExecutableProcess(processId())
                  .startEvent()
<<<<<<< HEAD
                  .manualTask(elementId())
=======
                  .intermediateThrowEvent(elementId())
>>>>>>> 22a41575
                  .endEvent()
                  .done();
            }
          });

  @Rule
  public final RecordingExporterTestWatcher recordingExporterTestWatcher =
      new RecordingExporterTestWatcher();

  private final BpmnElementTypeScenario scenario;

  public BpmnElementTypeTest(final BpmnElementTypeScenario scenario) {
    this.scenario = scenario;
  }

  @Parameters(name = "{0}")
  public static Collection<Object[]> scenarios() {
    return SCENARIOS.stream().map(s -> new Object[] {s}).collect(Collectors.toList());
  }

  @Test
  public void test() {
    // given
    ENGINE.deployment().withXmlResource(scenario.modelInstance()).deploy();

    // when
    scenario.test();

    // then
    final List<Record<ProcessInstanceRecordValue>> records =
        RecordingExporter.processInstanceRecords()
            .withBpmnProcessId(scenario.processId())
            .limitToProcessInstanceCompleted()
            .withElementId(scenario.elementId())
            .asList();

    assertThat(records)
        .extracting(r -> r.getValue().getBpmnElementType())
        .isNotEmpty()
        .containsOnly(scenario.elementType());
  }

  abstract static class BpmnElementTypeScenario {
    private final String name;
    private final BpmnElementType elementType;

    private final String processId = Strings.newRandomValidBpmnId();
    private final String elementId = Strings.newRandomValidBpmnId();
    private final String taskType = Strings.newRandomValidBpmnId();
    private final String messageName = Strings.newRandomValidBpmnId();

    BpmnElementTypeScenario(final String name, final BpmnElementType elementType) {
      this.name = name;
      this.elementType = elementType;
    }

    String name() {
      return name;
    }

    abstract BpmnModelInstance modelInstance();

    String processId() {
      return processId;
    }

    String elementId() {
      return elementId;
    }

    String taskType() {
      return taskType;
    }

    String messageName() {
      return messageName;
    }

    BpmnElementType elementType() {
      return elementType;
    }

    void test() {
      executeInstance();
    }

    long executeInstance() {
      return ENGINE.processInstance().ofBpmnProcessId(processId()).create();
    }

    long executeInstance(final Map<String, String> variables) {
      final String json =
          "{ "
              + variables.entrySet().stream()
                  .map(e -> String.format("\"%s\":\"%s\"", e.getKey(), e.getValue()))
                  .collect(Collectors.joining(","))
              + " }";
      return ENGINE.processInstance().ofBpmnProcessId(processId()).withVariables(json).create();
    }

    @Override
    public String toString() {
      return name();
    }
  }
}<|MERGE_RESOLUTION|>--- conflicted
+++ resolved
@@ -363,21 +363,23 @@
                   .done();
             }
           },
-<<<<<<< HEAD
-          new BpmnElementTypeScenario("Manual Task", BpmnElementType.MANUAL_TASK) {
-=======
           new BpmnElementTypeScenario(
               "Intermediate throw event", BpmnElementType.INTERMEDIATE_THROW_EVENT) {
->>>>>>> 22a41575
-            @Override
-            BpmnModelInstance modelInstance() {
-              return Bpmn.createExecutableProcess(processId())
-                  .startEvent()
-<<<<<<< HEAD
+            @Override
+            BpmnModelInstance modelInstance() {
+              return Bpmn.createExecutableProcess(processId())
+                  .startEvent()
+                  .intermediateThrowEvent(elementId())
+                  .endEvent()
+                  .done();
+            }
+          },
+          new BpmnElementTypeScenario("Manual Task", BpmnElementType.MANUAL_TASK) {
+            @Override
+            BpmnModelInstance modelInstance() {
+              return Bpmn.createExecutableProcess(processId())
+                  .startEvent()
                   .manualTask(elementId())
-=======
-                  .intermediateThrowEvent(elementId())
->>>>>>> 22a41575
                   .endEvent()
                   .done();
             }
