--- conflicted
+++ resolved
@@ -233,17 +233,7 @@
     typedRecordProcessors.onCommand(
         ValueType.PROCESS_INSTANCE_MIGRATION,
         ProcessInstanceMigrationIntent.MIGRATE,
-<<<<<<< HEAD
-        new ProcessInstanceMigrationMigrateProcessor(writers, processingState));
-=======
-        new ProcessInstanceMigrationMigrateProcessor(
-            writers,
-            processingState.getElementInstanceState(),
-            processingState.getProcessState(),
-            processingState.getJobState(),
-            processingState.getVariableState(),
-            bpmnBehaviors));
->>>>>>> f6334a3a
+        new ProcessInstanceMigrationMigrateProcessor(writers, processingState, bpmnBehaviors));
   }
 
   private static void addProcessInstanceBatchStreamProcessors(
