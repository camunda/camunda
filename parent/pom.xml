<?xml version="1.0" encoding="UTF-8"?>
<project xmlns="http://maven.apache.org/POM/4.0.0" xmlns:xsi="http://www.w3.org/2001/XMLSchema-instance" xsi:schemaLocation="http://maven.apache.org/POM/4.0.0 http://maven.apache.org/xsd/maven-4.0.0.xsd">

  <modelVersion>4.0.0</modelVersion>

  <parent>
    <groupId>io.camunda</groupId>
    <artifactId>zeebe-bom</artifactId>
    <version>8.6.13</version>
    <relativePath>../bom/pom.xml</relativePath>
  </parent>

  <artifactId>zeebe-parent</artifactId>
  <packaging>pom</packaging>

  <name>Zeebe Parent</name>
  <url>http://zeebe.io/</url>
  <inceptionYear>2017</inceptionYear>

  <licenses>
    <license>
      <name>Camunda License v1.0</name>
    </license>
  </licenses>

  <properties>
    <version.java>21</version.java>

    <project.build.sourceEncoding>utf-8</project.build.sourceEncoding>
    <!-- disable jdk8 javadoc checks on release build -->
    <additionalparam>-Xdoclint:none</additionalparam>
    <checkstyle.config.location>.checkstyle.xml</checkstyle.config.location>
    <spotbugs.include>spotbugs/spotbugs-include.xml</spotbugs.include>
    <spotbugs.exclude>spotbugs/spotbugs-exclude.xml</spotbugs.exclude>
    <maven-profiler-report-directory>${project.build.directory}/profiler</maven-profiler-report-directory>

    <!-- EXTERNAL LIBS -->
    <version.agrona>1.23.1</version.agrona>
    <version.assertj>3.26.3</version.assertj>
    <version.awaitility>4.2.2</version.awaitility>
    <version.bouncycastle>1.78.1</version.bouncycastle>
    <version.camunda>7.22.0</version.camunda>
    <version.camunda-license-check>2.9.0</version.camunda-license-check>
    <version.checkstyle>10.18.2</version.checkstyle>
    <version.commons-beanutils>1.9.4</version.commons-beanutils>
    <version.commons-lang>3.17.0</version.commons-lang>
    <version.commons-logging>1.3.5</version.commons-logging>
    <version.commons-math>3.6.1</version.commons-math>
    <version.commons-codec>1.17.2</version.commons-codec>
    <version.commons-compress>1.27.1</version.commons-compress>
    <version.commons-validator>1.9.0</version.commons-validator>
    <version.zstd-jni>1.5.7-2</version.zstd-jni>
    <version.commons-text>1.12.0</version.commons-text>
    <version.cron-utils>9.2.1</version.cron-utils>
    <version.docker-java-api>3.4.2</version.docker-java-api>
    <version.elasticsearch>8.13.4</version.elasticsearch>
    <version.error-prone>2.32.0</version.error-prone>
    <version.grpc>1.68.2</version.grpc>
    <version.gson>2.11.0</version.gson>
    <version.guava>33.3.1-jre</version.guava>
    <version.hamcrest>3.0</version.hamcrest>
    <version.httpasyncclient>4.1.5</version.httpasyncclient>
    <version.httpclient>4.5.14</version.httpclient>
    <version.httpclient5>5.4.2</version.httpclient5>
    <version.httpcore5>5.3.4</version.httpcore5>
    <version.httpcomponents>4.4.16</version.httpcomponents>
<<<<<<< HEAD
    <version.identity>8.6.10</version.identity>
    <version.surefire>3.5.2</version.surefire>
=======
    <version.identity>8.6.9</version.identity>
    <version.surefire>3.5.3</version.surefire>
>>>>>>> f442a67a
    <version.jackson>2.18.3</version.jackson>
    <version.junit>5.11.4</version.junit>
    <version.junit4>4.13.2</version.junit4>
    <version.log4j>2.24.3</version.log4j>
    <version.minlog>1.3.1</version.minlog>
    <version.mockito>5.13.0</version.mockito>
    <version.model>7.7.0</version.model>
    <version.msgpack>0.9.9</version.msgpack>
    <version.netty>4.1.119.Final</version.netty>
    <version.objenesis>3.4</version.objenesis>
    <version.opensearch>2.9.0</version.opensearch>
    <version.opensearch.testcontainers>2.1.3</version.opensearch.testcontainers>
    <version.prometheus>0.16.0</version.prometheus>
    <version.protobuf>3.25.6</version.protobuf>
    <version.protobuf-common>2.44.0</version.protobuf-common>
    <version.micrometer>1.14.5</version.micrometer>
    <version.rocksdbjni>9.4.0</version.rocksdbjni>
    <version.sbe>1.33.2</version.sbe>
    <version.scala>2.13.16</version.scala>
    <version.slf4j>2.0.17</version.slf4j>
    <version.snakeyaml>2.3</version.snakeyaml>
    <version.javax>1.3.2</version.javax>
    <version.wiremock>3.9.2</version.wiremock>
    <version.conscrypt>2.5.2</version.conscrypt>
    <version.asm>9.3</version.asm>
    <version.testcontainers>1.20.6</version.testcontainers>
    <version.netflix.concurrency>0.5.3</version.netflix.concurrency>
    <version.zeebe-test-container>3.6.5</version.zeebe-test-container>
    <version.feel-scala>1.18.1</version.feel-scala>
    <version.dmn-scala>1.10.1</version.dmn-scala>
    <version.rest-assured>5.5.1</version.rest-assured>
    <version.spring>6.2.5</version.spring>
    <version.spring-security>6.4.4</version.spring-security>
    <version.spring-boot>3.4.4</version.spring-boot>
    <version.concurrentunit>0.4.6</version.concurrentunit>
    <version.kryo>5.6.2</version.kryo>
    <version.failsafe>2.4.4</version.failsafe>
    <version.jetbrains-annotations>24.1.0</version.jetbrains-annotations>
    <version.jqwik>1.9.2</version.jqwik>
    <version.jmock>2.13.1</version.jmock>
    <version.jmh>1.37</version.jmh>
    <version.json-smart>2.5.2</version.json-smart>
    <version.byte-buddy>1.15.11</version.byte-buddy>
    <version.revapi>0.28.1</version.revapi>
    <version.resilience4j>2.2.0</version.resilience4j>
    <version.immutables>2.10.1</version.immutables>
    <version.jsr305>3.0.2</version.jsr305>
    <version.classgraph>4.8.179</version.classgraph>
    <version.servlet-api>2.5</version.servlet-api>
    <version.osgi>6.0.0</version.osgi>
    <version.findbugs-annotations>3.0.1u2</version.findbugs-annotations>
    <version.spotbugs>4.8.6</version.spotbugs>
    <version.archunit>1.3.0</version.archunit>
    <version.easy-random>5.0.0</version.easy-random>
    <version.jcip>1.0</version.jcip>
    <version.jnr-posix>3.1.20</version.jnr-posix>
    <version.zpt>8.5.7</version.zpt>
    <version.feign>13.4</version.feign>
    <version.google-sdk>26.47.0</version.google-sdk>
    <version.azure-sdk>1.2.33</version.azure-sdk>
    <version.awssdk>2.28.29</version.awssdk>
    <version.toxiproxy>2.1.7</version.toxiproxy>
    <version.validation-api>3.1.1</version.validation-api>
    <version.jackson-databind-nullable>0.2.6</version.jackson-databind-nullable>
    <version.findbugs.jsr305>3.0.2</version.findbugs.jsr305>
    <version.jackson-annotations>2.17.2</version.jackson-annotations>
    <version.swagger-annotations>2.2.29</version.swagger-annotations>
    <version.checker-qual>3.47.0</version.checker-qual>
    <version.java-jwt>4.4.0</version.java-jwt>
    <version.reactive-streams>1.0.4</version.reactive-streams>
    <version.postgresql>42.7.5</version.postgresql>
    <version.h2>2.3.232</version.h2>
    <version.aws-signing>2.3.1</version.aws-signing>
    <version.reactor-netty>1.1.23</version.reactor-netty>
    <version.tc-keycloak>3.3.1</version.tc-keycloak>
    <version.jakarta-activation>2.1.3</version.jakarta-activation>
    <version.jakarta.json-api>2.1.3</version.jakarta.json-api>
    <version.jakarta-annotation>3.0.0</version.jakarta-annotation>
    <version.jna-platform>5.15.0</version.jna-platform>

    <version.commons-io>2.17.0</version.commons-io>
    <version.thymeleaf>3.1.3.RELEASE</version.thymeleaf>
    <version.unboundid-ldapsdk>7.0.2</version.unboundid-ldapsdk>
    <version.parsson>1.1.7</version.parsson>
    <version.springdoc>2.6.0</version.springdoc>
    <version.jakarta.json>2.0.1</version.jakarta.json>

    <version.node>v20.12.2</version.node>
    <version.yarn>v1.22.21</version.yarn>

    <version.aws-java-sdk>1.12.782</version.aws-java-sdk>
    <version.elasticsearch-test-container>1.20.6</version.elasticsearch-test-container>
    <version.postgres-test-container>1.20.6</version.postgres-test-container>
    <version.elasticsearch7>7.17.28</version.elasticsearch7>
    <!-- the lucene version must be coupled with version.elasticsearch7 -->
    <version.lucene>8.11.3</version.lucene>
    <version.hdr-histogram>2.2.2</version.hdr-histogram>
    <version.joda-time>2.13.1</version.joda-time>
    <version.commons-collections4>4.4</version.commons-collections4>
    <version.jetty>11.0.25</version.jetty>
    <version.xmlunit-core>2.10.0</version.xmlunit-core>

    <!-- Auth0 Dependencies -->
    <!-- If any of the following version changes, -->
    <!-- please check if they are compatible with "mvc-auth-commons" -->
    <version.auth0>1.45.1</version.auth0>
    <version.auth0.commons>1.11.0</version.auth0.commons>
    <version.auth0.jwt>4.4.0</version.auth0.jwt>
    <version.okio-jvm>3.9.1</version.okio-jvm>
    <version.jwks-rsa>0.22.1</version.jwks-rsa>
    <version.guava.annotations>r03</version.guava.annotations>
    <version.nimbus-jose-jwt>9.41.2</version.nimbus-jose-jwt>
    <version.keycloak>26.0.6</version.keycloak>
    <version.keycloak-client>26.0.4</version.keycloak-client>
    <version.jna>5.15.0</version.jna>
    <version.jopt-simple>5.0.4</version.jopt-simple>

    <!-- GraphQL dependencies -->
    <version.graphql-kickstart>15.2.0</version.graphql-kickstart>
    <version.graphql-kickstart-spring-boot>15.1.0</version.graphql-kickstart-spring-boot>
    <version.graphql-java>21.5</version.graphql-java>
    <version.graphql-java.scalars>21.0</version.graphql-java.scalars>
    <version.graphql-java.dataloader>3.3.0</version.graphql-java.dataloader>
    <version.graphql-java-annotations>21.5</version.graphql-java-annotations>

    <version.javassist>3.30.2-GA</version.javassist>

    <!--    VERIFY WHETHER OPERATE WORKS WITH MOCKITO 5.11 -->
    <!--    <mockito.version>5.5.0</mockito.version>-->

    <!-- maven plugins -->
    <plugin.version.antrun>3.1.0</plugin.version.antrun>
    <plugin.version.appassembler>2.1.0</plugin.version.appassembler>
    <plugin.version.assembly>3.7.1</plugin.version.assembly>
    <plugin.version.build-helper>3.6.0</plugin.version.build-helper>
    <plugin.version.checkstyle>3.5.0</plugin.version.checkstyle>
    <plugin.version.compiler>3.13.0</plugin.version.compiler>
    <plugin.version.dependency-analyzer>1.14.1</plugin.version.dependency-analyzer>
    <plugin.version.dependency>3.8.1</plugin.version.dependency>
    <plugin.version.enforcer>3.5.0</plugin.version.enforcer>
    <plugin.version.exec>3.4.1</plugin.version.exec>
    <plugin.version.failsafe>3.5.3</plugin.version.failsafe>
    <plugin.version.flaky-tests>2.1.1</plugin.version.flaky-tests>
    <plugin.version.jacoco>0.8.13</plugin.version.jacoco>
    <plugin.version.maven-jar>3.4.2</plugin.version.maven-jar>
    <plugin.version.protobuf-maven-plugin>0.6.1</plugin.version.protobuf-maven-plugin>
    <plugin.version.replacer>1.5.3</plugin.version.replacer>
    <plugin.version.resources>3.3.1</plugin.version.resources>
    <plugin.version.revapi>0.15.0</plugin.version.revapi>
    <plugin.version.shade>3.6.0</plugin.version.shade>
    <plugin.version.sonar>3.9.1.2184</plugin.version.sonar>
    <plugin.version.spotbugs>4.8.6.6</plugin.version.spotbugs>
    <plugin.version.surefire>3.5.3</plugin.version.surefire>
    <plugin.version.versions>2.17.1</plugin.version.versions>
    <plugin.version.frontend-maven>1.15.1</plugin.version.frontend-maven>
    <plugin.version.maven-source>3.3.1</plugin.version.maven-source>

    <!-- when updating this version, also change it in .idea/externalDependencies.xml -->
    <plugin.version.google-java-format>1.23.0</plugin.version.google-java-format>

    <!-- maven extensions -->
    <extension.version.os-maven-plugin>1.7.1</extension.version.os-maven-plugin>

    <!-- version against which backwards compatibility is checked -->
    <backwards.compat.version>8.6.11</backwards.compat.version>
    <ignored.changes.file>ignored-changes.json</ignored.changes.file>

    <!--
      you can use the following to disable some or all goals:
        - quickly will skip all non-essential goals, like checks, tests, and assembly
        - skipTests will skip all tests
        - skipITs will skip integration tests
        - skipUTs will skip unit tests
        - skipChecks will non-test checks, such as licensing, checkstyle, backwards compat, etc.
      -->
    <quickly>false</quickly>
    <skipTests>${quickly}</skipTests>
    <skipUTs>${skipTests}</skipUTs>
    <skipITs>${skipTests}</skipITs>
    <jacoco.skip>${skipUTs}</jacoco.skip>

    <!--
      you can use the following to disable specific check plugins. this can also be used to skip the
      formatting goals of these plugins. the approach taken is to use a single new property,
      skipChecks, which is the default value for pre-defined properties such as checkstyle.skip.
      that way, you can use skipChecks, but you can also still use checkstyle.skip if you only want
      to disable checkstyle
      -->
    <skipChecks>${quickly}</skipChecks>
    <checkstyle.skip>${skipChecks}</checkstyle.skip>
    <revapi.skip>${skipChecks}</revapi.skip>
    <license.skip>${skipChecks}</license.skip>
    <enforcer.skip>${skipChecks}</enforcer.skip>
    <mdep.analyze.skip>${skipChecks}</mdep.analyze.skip>
    <sort.skip>${skipChecks}</sort.skip>
    <spotless.apply.skip>${skipChecks}</spotless.apply.skip>
    <spotless.checks.skip>${skipChecks}</spotless.checks.skip>

    <!-- disable other non-essential goals -->
    <flatten.skip>${quickly}</flatten.skip>
    <assembly.skipAssembly>${quickly}</assembly.skipAssembly>
  </properties>

  <dependencyManagement>
    <dependencies>
      <dependency>
        <groupId>io.camunda</groupId>
        <artifactId>camunda-zeebe</artifactId>
        <version>${project.version}</version>
      </dependency>
      <!-- Internal Zeebe modules -->
      <dependency>
        <groupId>io.camunda</groupId>
        <artifactId>zeebe-broker</artifactId>
        <version>${project.version}</version>
      </dependency>

      <dependency>
        <groupId>io.camunda</groupId>
        <artifactId>zeebe-protocol-test-util</artifactId>
        <version>${project.version}</version>
      </dependency>

      <dependency>
        <groupId>io.camunda</groupId>
        <artifactId>zeebe-stream-platform</artifactId>
        <version>${project.version}</version>
      </dependency>

      <dependency>
        <groupId>io.camunda</groupId>
        <artifactId>zeebe-logstreams</artifactId>
        <version>${project.version}</version>
      </dependency>

      <dependency>
        <groupId>io.camunda</groupId>
        <artifactId>zeebe-workflow-engine</artifactId>
        <version>${project.version}</version>
      </dependency>

      <dependency>
        <groupId>io.camunda</groupId>
        <artifactId>zeebe-msgpack-core</artifactId>
        <version>${project.version}</version>
      </dependency>

      <dependency>
        <groupId>io.camunda</groupId>
        <artifactId>zeebe-msgpack-value</artifactId>
        <version>${project.version}</version>
      </dependency>

      <dependency>
        <groupId>io.camunda</groupId>
        <artifactId>zeebe-protocol-impl</artifactId>
        <version>${project.version}</version>
      </dependency>

      <dependency>
        <groupId>io.camunda</groupId>
        <artifactId>zeebe-protocol-jackson</artifactId>
        <version>${project.version}</version>
      </dependency>

      <dependency>
        <groupId>io.camunda</groupId>
        <artifactId>zeebe-broker-client</artifactId>
        <version>${project.version}</version>
      </dependency>

      <dependency>
        <groupId>io.camunda</groupId>
        <artifactId>zeebe-transport</artifactId>
        <version>${project.version}</version>
      </dependency>

      <dependency>
        <groupId>io.camunda</groupId>
        <artifactId>zeebe-test-util</artifactId>
        <version>${project.version}</version>
      </dependency>

      <dependency>
        <groupId>io.camunda</groupId>
        <artifactId>zeebe-qa-util</artifactId>
        <version>${project.version}</version>
      </dependency>

      <dependency>
        <groupId>io.camunda</groupId>
        <artifactId>camunda-qa-util</artifactId>
        <version>${project.version}</version>
      </dependency>

      <dependency>
        <groupId>io.camunda</groupId>
        <artifactId>zeebe-util</artifactId>
        <version>${project.version}</version>
      </dependency>

      <dependency>
        <groupId>io.camunda</groupId>
        <artifactId>zeebe-auth</artifactId>
        <version>${project.version}</version>
      </dependency>

      <dependency>
        <groupId>io.camunda</groupId>
        <artifactId>zeebe-scheduler</artifactId>
        <version>${project.version}</version>
      </dependency>

      <dependency>
        <groupId>io.camunda</groupId>
        <artifactId>zeebe-db</artifactId>
        <version>${project.version}</version>
      </dependency>

      <dependency>
        <groupId>io.camunda</groupId>
        <artifactId>zeebe-build-tools</artifactId>
        <version>${project.version}</version>
      </dependency>

      <dependency>
        <groupId>io.camunda</groupId>
        <artifactId>zeebe-gateway-protocol</artifactId>
        <version>${project.version}</version>
      </dependency>

      <dependency>
        <groupId>io.camunda</groupId>
        <artifactId>zeebe-gateway</artifactId>
        <version>${project.version}</version>
      </dependency>

      <dependency>
        <groupId>io.camunda</groupId>
        <artifactId>zeebe-gateway</artifactId>
        <version>${project.version}</version>
        <classifier>tests</classifier>
        <type>test-jar</type>
      </dependency>

      <dependency>
        <groupId>io.camunda</groupId>
        <artifactId>zeebe-gateway-grpc</artifactId>
        <version>${project.version}</version>
      </dependency>

      <dependency>
        <groupId>io.camunda</groupId>
        <artifactId>camunda-exporter</artifactId>
        <version>${project.version}</version>
      </dependency>

      <dependency>
        <groupId>io.camunda</groupId>
        <artifactId>zeebe-elasticsearch-exporter</artifactId>
        <version>${project.version}</version>
      </dependency>

      <dependency>
        <groupId>io.camunda</groupId>
        <artifactId>zeebe-opensearch-exporter</artifactId>
        <version>${project.version}</version>
      </dependency>

      <dependency>
        <groupId>io.camunda</groupId>
        <artifactId>zeebe-exporter-test</artifactId>
        <version>${project.version}</version>
      </dependency>

      <dependency>
        <groupId>io.camunda</groupId>
        <artifactId>zeebe-protocol-asserts</artifactId>
        <version>${project.version}</version>
      </dependency>

      <dependency>
        <groupId>io.camunda</groupId>
        <artifactId>zeebe-expression-language</artifactId>
        <version>${project.version}</version>
      </dependency>

      <dependency>
        <groupId>io.camunda</groupId>
        <artifactId>zeebe-feel-integration</artifactId>
        <version>${project.version}</version>
      </dependency>

      <dependency>
        <groupId>io.camunda</groupId>
        <artifactId>zeebe-snapshots</artifactId>
        <version>${project.version}</version>
      </dependency>

      <dependency>
        <groupId>io.camunda</groupId>
        <artifactId>zeebe-journal</artifactId>
        <version>${project.version}</version>
      </dependency>

      <dependency>
        <groupId>io.camunda</groupId>
        <artifactId>zeebe-dmn</artifactId>
        <version>${project.version}</version>
      </dependency>

      <dependency>
        <groupId>io.camunda</groupId>
        <artifactId>zeebe-atomix-cluster</artifactId>
        <version>${project.version}</version>
      </dependency>

      <dependency>
        <groupId>io.camunda</groupId>
        <artifactId>zeebe-atomix-utils</artifactId>
        <version>${project.version}</version>
      </dependency>

      <dependency>
        <groupId>io.camunda</groupId>
        <artifactId>zeebe-backup</artifactId>
        <version>${project.version}</version>
      </dependency>

      <dependency>
        <groupId>io.camunda</groupId>
        <artifactId>zeebe-backup-store-s3</artifactId>
        <version>${project.version}</version>
      </dependency>

      <dependency>
        <groupId>io.camunda</groupId>
        <artifactId>zeebe-backup-store-gcs</artifactId>
        <version>${project.version}</version>
      </dependency>

      <dependency>
        <groupId>io.camunda</groupId>
        <artifactId>zeebe-backup-store-azure</artifactId>
        <version>${project.version}</version>
      </dependency>

      <dependency>
        <groupId>io.camunda</groupId>
        <artifactId>zeebe-backup-store-common</artifactId>
        <version>${project.version}</version>
      </dependency>

      <dependency>
        <groupId>io.camunda</groupId>
        <artifactId>zeebe-backup-testkit</artifactId>
        <version>${project.version}</version>
      </dependency>

      <dependency>
        <groupId>io.camunda</groupId>
        <artifactId>zeebe-restore</artifactId>
        <version>${project.version}</version>
      </dependency>

      <dependency>
        <groupId>io.camunda</groupId>
        <artifactId>zeebe-gateway-rest</artifactId>
        <version>${project.version}</version>
      </dependency>

      <dependency>
        <groupId>io.camunda</groupId>
        <artifactId>zeebe-cluster-config</artifactId>
        <version>${project.version}</version>
      </dependency>

      <dependency>
        <groupId>io.camunda</groupId>
        <artifactId>camunda-search-client-plugin</artifactId>
        <version>${project.version}</version>
      </dependency>

      <!-- Webapps Common -->
      <dependency>
        <groupId>io.camunda</groupId>
        <artifactId>webapps-common</artifactId>
        <version>${project.version}</version>
      </dependency>

      <dependency>
        <groupId>io.camunda</groupId>
        <artifactId>webapps-schema</artifactId>
        <version>${project.version}</version>
      </dependency>

      <!-- Operate Modules -->
      <dependency>
        <groupId>io.camunda</groupId>
        <artifactId>operate-webapp</artifactId>
        <version>${project.version}</version>
      </dependency>

      <dependency>
        <groupId>io.camunda</groupId>
        <artifactId>operate-webjar</artifactId>
        <version>${project.version}</version>
      </dependency>

      <dependency>
        <groupId>io.camunda</groupId>
        <artifactId>operate-archiver</artifactId>
        <version>${project.version}</version>
      </dependency>

      <dependency>
        <groupId>io.camunda</groupId>
        <artifactId>operate-importer</artifactId>
        <version>${project.version}</version>
      </dependency>

      <dependency>
        <groupId>io.camunda</groupId>
        <artifactId>operate-importer-common</artifactId>
        <version>${project.version}</version>
      </dependency>

      <dependency>
        <groupId>io.camunda</groupId>
        <artifactId>operate-importer-8_5</artifactId>
        <version>${project.version}</version>
      </dependency>

      <dependency>
        <groupId>io.camunda</groupId>
        <artifactId>operate-importer-8_6</artifactId>
        <version>${project.version}</version>
      </dependency>

      <dependency>
        <groupId>io.camunda</groupId>
        <artifactId>operate-data-generator</artifactId>
        <version>${project.version}</version>
      </dependency>

      <dependency>
        <groupId>io.camunda</groupId>
        <artifactId>operate-common</artifactId>
        <version>${project.version}</version>
      </dependency>

      <dependency>
        <groupId>io.camunda</groupId>
        <artifactId>operate-schema</artifactId>
        <version>${project.version}</version>
      </dependency>

      <dependency>
        <groupId>io.camunda</groupId>
        <artifactId>operate-mvc-auth-commons</artifactId>
        <version>${project.version}</version>
      </dependency>

      <dependency>
        <groupId>io.camunda</groupId>
        <artifactId>operate-qa-util</artifactId>
        <version>${project.version}</version>
      </dependency>

      <dependency>
        <groupId>io.camunda</groupId>
        <artifactId>operate-qa-migration-tests-test-fixture-110</artifactId>
        <version>${project.version}</version>
        <scope>test</scope>
      </dependency>

      <dependency>
        <groupId>io.camunda</groupId>
        <artifactId>operate-qa-migration-tests-test-fixture-120</artifactId>
        <version>${project.version}</version>
        <scope>test</scope>
      </dependency>

      <dependency>
        <groupId>io.camunda</groupId>
        <artifactId>operate-qa-migration-tests-test-fixture-130</artifactId>
        <version>${project.version}</version>
        <scope>test</scope>
      </dependency>

      <dependency>
        <groupId>io.camunda</groupId>
        <artifactId>operate-qa-migration-tests-test-fixture-800</artifactId>
        <version>${project.version}</version>
        <scope>test</scope>
      </dependency>

      <dependency>
        <groupId>io.camunda</groupId>
        <artifactId>operate-qa-migration-tests-test-fixture-810</artifactId>
        <version>${project.version}</version>
        <scope>test</scope>
      </dependency>

      <dependency>
        <groupId>io.camunda</groupId>
        <artifactId>operate-qa-migration-tests-test-fixture-820</artifactId>
        <version>${project.version}</version>
        <scope>test</scope>
      </dependency>

      <dependency>
        <groupId>io.camunda</groupId>
        <artifactId>operate-qa-migration-tests-test-fixture-830</artifactId>
        <version>${project.version}</version>
        <scope>test</scope>
      </dependency>

      <dependency>
        <groupId>io.camunda</groupId>
        <artifactId>operate-qa-migration-tests-test-fixture-840</artifactId>
        <version>${project.version}</version>
        <scope>test</scope>
      </dependency>

      <dependency>
        <groupId>io.camunda</groupId>
        <artifactId>operate-qa-migration-tests-test-fixture-850</artifactId>
        <version>${project.version}</version>
        <scope>test</scope>
      </dependency>

      <!-- Tasklist Modules -->
      <dependency>
        <groupId>io.camunda</groupId>
        <artifactId>tasklist-webapp</artifactId>
        <version>${project.version}</version>
      </dependency>

      <dependency>
        <groupId>io.camunda</groupId>
        <artifactId>tasklist-webjar</artifactId>
        <version>${project.version}</version>
      </dependency>

      <dependency>
        <groupId>io.camunda</groupId>
        <artifactId>tasklist-archiver</artifactId>
        <version>${project.version}</version>
      </dependency>

      <dependency>
        <groupId>io.camunda</groupId>
        <artifactId>tasklist-importer</artifactId>
        <version>${project.version}</version>
      </dependency>

      <dependency>
        <groupId>io.camunda</groupId>
        <artifactId>tasklist-importer-common</artifactId>
        <version>${project.version}</version>
      </dependency>

      <dependency>
        <groupId>io.camunda</groupId>
        <artifactId>tasklist-importer-850</artifactId>
        <version>${project.version}</version>
      </dependency>

      <dependency>
        <groupId>io.camunda</groupId>
        <artifactId>tasklist-importer-860</artifactId>
        <version>${project.version}</version>
      </dependency>

      <dependency>
        <groupId>io.camunda</groupId>
        <artifactId>tasklist-data-generator</artifactId>
        <version>${project.version}</version>
      </dependency>

      <dependency>
        <groupId>io.camunda</groupId>
        <artifactId>tasklist-common</artifactId>
        <version>${project.version}</version>
      </dependency>

      <dependency>
        <groupId>io.camunda</groupId>
        <artifactId>tasklist-els-schema</artifactId>
        <version>${project.version}</version>
      </dependency>

      <dependency>
        <groupId>io.camunda</groupId>
        <artifactId>tasklist-mvc-auth-commons</artifactId>
        <version>${project.version}</version>
      </dependency>

      <dependency>
        <groupId>io.camunda</groupId>
        <artifactId>tasklist-qa-util</artifactId>
        <version>${project.version}</version>
      </dependency>

      <dependency>
        <groupId>io.camunda</groupId>
        <artifactId>tasklist-it-tests</artifactId>
        <version>${project.version}</version>
        <scope>test</scope>
      </dependency>

      <dependency>
        <groupId>io.camunda</groupId>
        <artifactId>tasklist-qa-migration-tests-test-fixture-810</artifactId>
        <version>${project.version}</version>
        <scope>test</scope>
      </dependency>

      <dependency>
        <groupId>io.camunda</groupId>
        <artifactId>tasklist-qa-migration-tests-test-fixture-820</artifactId>
        <version>${project.version}</version>
        <scope>test</scope>
      </dependency>

      <dependency>
        <groupId>io.camunda</groupId>
        <artifactId>tasklist-qa-migration-tests-test-fixture-830</artifactId>
        <version>${project.version}</version>
        <scope>test</scope>
      </dependency>

      <dependency>
        <groupId>io.camunda</groupId>
        <artifactId>tasklist-qa-migration-tests-test-fixture-840</artifactId>
        <version>${project.version}</version>
        <scope>test</scope>
      </dependency>

      <dependency>
        <groupId>io.camunda</groupId>
        <artifactId>tasklist-qa-migration-tests-test-fixture-850</artifactId>
        <version>${project.version}</version>
        <scope>test</scope>
      </dependency>

      <dependency>
        <groupId>io.camunda</groupId>
        <artifactId>document-api</artifactId>
        <version>${project.version}</version>
      </dependency>

      <dependency>
        <groupId>io.camunda</groupId>
        <artifactId>document-store</artifactId>
        <version>${project.version}</version>
      </dependency>

      <!-- camunda search client -->

      <dependency>
        <groupId>io.camunda</groupId>
        <artifactId>camunda-service</artifactId>
        <version>${project.version}</version>
      </dependency>

      <dependency>
        <groupId>io.camunda</groupId>
        <artifactId>camunda-search-client</artifactId>
        <version>${project.version}</version>
      </dependency>

      <dependency>
        <groupId>io.camunda</groupId>
        <artifactId>camunda-search-client-elasticsearch</artifactId>
        <version>${project.version}</version>
      </dependency>

      <dependency>
        <groupId>io.camunda</groupId>
        <artifactId>camunda-search-client-opensearch</artifactId>
        <version>${project.version}</version>
      </dependency>

      <dependency>
        <groupId>io.camunda</groupId>
        <artifactId>camunda-search-client-connect</artifactId>
        <version>${project.version}</version>
      </dependency>

      <!-- camunda java client -->

      <dependency>
        <groupId>io.camunda</groupId>
        <artifactId>zeebe-client-java</artifactId>
        <version>${project.version}</version>
      </dependency>

      <dependency>
        <groupId>io.camunda</groupId>
        <artifactId>spring-boot-starter-camunda-sdk</artifactId>
        <version>${project.version}</version>
      </dependency>

      <!-- Camunda Process Testing modules -->

      <dependency>
        <groupId>io.camunda</groupId>
        <artifactId>camunda-process-test-java</artifactId>
        <version>${project.version}</version>
      </dependency>

      <dependency>
        <groupId>io.camunda</groupId>
        <artifactId>camunda-process-test-spring</artifactId>
        <version>${project.version}</version>
      </dependency>

      <!-- sibling projects -->

      <dependency>
        <groupId>io.camunda</groupId>
        <artifactId>zeebe-process-test-assertions</artifactId>
        <version>${version.zpt}</version>
      </dependency>

      <dependency>
        <groupId>io.camunda</groupId>
        <artifactId>zeebe-process-test-filters</artifactId>
        <version>${version.zpt}</version>
      </dependency>

      <!-- Third party dependencies -->
      <dependency>
        <groupId>org.junit</groupId>
        <artifactId>junit-bom</artifactId>
        <version>${version.junit}</version>
        <type>pom</type>
        <scope>import</scope>
      </dependency>

      <dependency>
        <groupId>com.fasterxml.jackson</groupId>
        <artifactId>jackson-bom</artifactId>
        <version>${version.jackson}</version>
        <type>pom</type>
        <scope>import</scope>
      </dependency>

      <dependency>
        <groupId>org.springframework</groupId>
        <artifactId>spring-framework-bom</artifactId>
        <version>${version.spring}</version>
        <type>pom</type>
        <scope>import</scope>
      </dependency>

      <dependency>
        <groupId>org.springframework.security</groupId>
        <artifactId>spring-security-bom</artifactId>
        <version>${version.spring-security}</version>
        <type>pom</type>
        <scope>import</scope>
      </dependency>

      <dependency>
        <groupId>org.springframework.boot</groupId>
        <artifactId>spring-boot</artifactId>
        <version>${version.spring-boot}</version>
      </dependency>

      <dependency>
        <groupId>org.springframework.boot</groupId>
        <artifactId>spring-boot-actuator</artifactId>
        <version>${version.spring-boot}</version>
      </dependency>

      <dependency>
        <groupId>org.springframework.boot</groupId>
        <artifactId>spring-boot-autoconfigure</artifactId>
        <version>${version.spring-boot}</version>
      </dependency>

      <dependency>
        <groupId>org.springframework.boot</groupId>
        <artifactId>spring-boot-actuator-autoconfigure</artifactId>
        <version>${version.spring-boot}</version>
      </dependency>

      <dependency>
        <groupId>org.springframework.boot</groupId>
        <artifactId>spring-boot-test</artifactId>
        <version>${version.spring-boot}</version>
      </dependency>

      <dependency>
        <groupId>org.springframework.boot</groupId>
        <artifactId>spring-boot-configuration-processor</artifactId>
        <version>${version.spring-boot}</version>
      </dependency>

      <dependency>
        <groupId>org.springframework.boot</groupId>
        <artifactId>spring-boot-starter-actuator</artifactId>
        <version>${version.spring-boot}</version>
      </dependency>

      <dependency>
        <groupId>software.amazon.awssdk</groupId>
        <artifactId>bom</artifactId>
        <version>${version.awssdk}</version>
        <type>pom</type>
        <scope>import</scope>
      </dependency>

      <dependency>
        <groupId>com.azure</groupId>
        <artifactId>azure-sdk-bom</artifactId>
        <version>${version.azure-sdk}</version>
        <type>pom</type>
        <scope>import</scope>
      </dependency>

      <dependency>
        <groupId>org.mockito</groupId>
        <artifactId>mockito-bom</artifactId>
        <version>${version.mockito}</version>
        <type>pom</type>
        <scope>import</scope>
      </dependency>

      <dependency>
        <groupId>org.apache.logging.log4j</groupId>
        <artifactId>log4j-bom</artifactId>
        <version>${version.log4j}</version>
        <type>pom</type>
        <scope>import</scope>
      </dependency>

      <dependency>
        <groupId>io.github.openfeign</groupId>
        <artifactId>feign-bom</artifactId>
        <version>${version.feign}</version>
        <type>pom</type>
        <scope>import</scope>
      </dependency>

      <dependency>
        <groupId>io.grpc</groupId>
        <artifactId>grpc-bom</artifactId>
        <version>${version.grpc}</version>
        <type>pom</type>
        <scope>import</scope>
      </dependency>

      <dependency>
        <groupId>com.google.protobuf</groupId>
        <artifactId>protobuf-bom</artifactId>
        <version>${version.protobuf}</version>
        <type>pom</type>
        <scope>import</scope>
      </dependency>

      <dependency>
        <groupId>io.netty</groupId>
        <artifactId>netty-bom</artifactId>
        <version>${version.netty}</version>
        <type>pom</type>
        <scope>import</scope>
      </dependency>

      <dependency>
        <groupId>io.micrometer</groupId>
        <artifactId>micrometer-bom</artifactId>
        <version>${version.micrometer}</version>
        <type>pom</type>
        <scope>import</scope>
      </dependency>

      <dependency>
        <groupId>org.eclipse.jetty</groupId>
        <artifactId>jetty-bom</artifactId>
        <version>${version.jetty}</version>
        <type>pom</type>
        <scope>import</scope>
      </dependency>

      <!--
        As this includes so-called "first party" dependencies" which may be of different versions,
        this must also be after most library-specific BOMs (but above Spring's)
      -->
      <dependency>
        <groupId>com.google.cloud</groupId>
        <artifactId>libraries-bom</artifactId>
        <version>${version.google-sdk}</version>
        <type>pom</type>
        <scope>import</scope>
      </dependency>

      <!--
          This should be the last dependency management import of type POM and scope IMPORT; if
          you put any below, and there is some overlap in the library versions, then Spring's will
          win every time.

          Typically, if we want to add a POM/IMPORT for a specific library (e.g. Netty), then we
          want to version. If we do want Spring's version to win, then we should just rely on that
          instead and do not need to specify a version ourselves.
     -->
      <dependency>
        <!-- Import dependency management from Spring Boot -->
        <groupId>org.springframework.boot</groupId>
        <artifactId>spring-boot-dependencies</artifactId>
        <version>${version.spring-boot}</version>
        <type>pom</type>
        <scope>import</scope>
      </dependency>

      <dependency>
        <groupId>io.camunda</groupId>
        <artifactId>camunda-authentication</artifactId>
        <version>${project.version}</version>
      </dependency>

      <dependency>
        <groupId>io.camunda</groupId>
        <artifactId>identity-webjar</artifactId>
        <version>${project.version}</version>
      </dependency>

      <dependency>
        <groupId>io.camunda</groupId>
        <artifactId>identity-migration</artifactId>
        <version>${project.version}</version>
      </dependency>

      <dependency>
        <groupId>io.camunda</groupId>
        <artifactId>identity-spring-boot-starter</artifactId>
        <version>${version.identity}</version>
      </dependency>

      <dependency>
        <groupId>org.apache.maven.surefire</groupId>
        <artifactId>surefire-shared-utils</artifactId>
        <version>${version.surefire}</version>
      </dependency>

      <dependency>
        <groupId>org.springframework.boot</groupId>
        <artifactId>spring-boot-starter-test</artifactId>
        <version>${version.spring-boot}</version>
      </dependency>

      <dependency>
        <groupId>io.camunda</groupId>
        <artifactId>zeebe-broker</artifactId>
        <version>${project.version}</version>
        <classifier>tests</classifier>
        <type>test-jar</type>
      </dependency>

      <dependency>
        <groupId>io.github.resilience4j</groupId>
        <artifactId>resilience4j-retry</artifactId>
        <version>${version.resilience4j}</version>
      </dependency>

      <dependency>
        <groupId>io.github.resilience4j</groupId>
        <artifactId>resilience4j-core</artifactId>
        <version>${version.resilience4j}</version>
      </dependency>

      <dependency>
        <groupId>io.camunda</groupId>
        <artifactId>zeebe-workflow-engine</artifactId>
        <version>${project.version}</version>
        <classifier>tests</classifier>
        <type>test-jar</type>
      </dependency>

      <dependency>
        <groupId>io.camunda</groupId>
        <artifactId>zeebe-logstreams</artifactId>
        <version>${project.version}</version>
        <classifier>tests</classifier>
        <type>test-jar</type>
      </dependency>

      <dependency>
        <groupId>io.camunda</groupId>
        <artifactId>zeebe-scheduler</artifactId>
        <version>${project.version}</version>
        <classifier>tests</classifier>
        <type>test-jar</type>
      </dependency>

      <dependency>
        <groupId>org.agrona</groupId>
        <artifactId>agrona</artifactId>
        <version>${version.agrona}</version>
      </dependency>

      <dependency>
        <groupId>org.msgpack</groupId>
        <artifactId>msgpack-core</artifactId>
        <version>${version.msgpack}</version>
      </dependency>

      <dependency>
        <groupId>org.msgpack</groupId>
        <artifactId>jackson-dataformat-msgpack</artifactId>
        <version>${version.msgpack}</version>
      </dependency>

      <dependency>
        <groupId>junit</groupId>
        <artifactId>junit</artifactId>
        <version>${version.junit4}</version>
      </dependency>

      <dependency>
        <groupId>org.hamcrest</groupId>
        <artifactId>hamcrest</artifactId>
        <version>${version.hamcrest}</version>
      </dependency>

      <dependency>
        <groupId>com.tngtech.archunit</groupId>
        <artifactId>archunit</artifactId>
        <version>${version.archunit}</version>
      </dependency>

      <dependency>
        <groupId>com.tngtech.archunit</groupId>
        <artifactId>archunit-junit5-engine</artifactId>
        <version>${version.archunit}</version>
      </dependency>

      <dependency>
        <groupId>com.tngtech.archunit</groupId>
        <artifactId>archunit-junit5-api</artifactId>
        <version>${version.archunit}</version>
      </dependency>

      <dependency>
        <groupId>org.assertj</groupId>
        <artifactId>assertj-core</artifactId>
        <version>${version.assertj}</version>
      </dependency>

      <dependency>
        <groupId>org.awaitility</groupId>
        <artifactId>awaitility</artifactId>
        <version>${version.awaitility}</version>
        <scope>test</scope>
      </dependency>

      <dependency>
        <groupId>io.rest-assured</groupId>
        <artifactId>rest-assured</artifactId>
        <version>${version.rest-assured}</version>
      </dependency>

      <dependency>
        <groupId>uk.co.real-logic</groupId>
        <artifactId>sbe-tool</artifactId>
        <version>${version.sbe}</version>
      </dependency>

      <dependency>
        <groupId>org.slf4j</groupId>
        <artifactId>slf4j-api</artifactId>
        <version>${version.slf4j}</version>
      </dependency>

      <dependency>
        <groupId>org.scala-lang</groupId>
        <artifactId>scala-library</artifactId>
        <version>${version.scala}</version>
      </dependency>

      <dependency>
        <groupId>org.camunda.bpm.model</groupId>
        <artifactId>camunda-xml-model</artifactId>
        <version>${version.camunda}</version>
      </dependency>

      <dependency>
        <groupId>org.camunda.bpm</groupId>
        <artifactId>camunda-license-check</artifactId>
        <version>${version.camunda-license-check}</version>
      </dependency>

      <dependency>
        <groupId>org.rocksdb</groupId>
        <artifactId>rocksdbjni</artifactId>
        <version>${version.rocksdbjni}</version>
      </dependency>

      <dependency>
        <groupId>com.google.api.grpc</groupId>
        <artifactId>proto-google-common-protos</artifactId>
        <version>${version.protobuf-common}</version>
      </dependency>

      <dependency>
        <groupId>io.projectreactor.netty</groupId>
        <artifactId>reactor-netty-http</artifactId>
        <version>${version.reactor-netty}</version>
      </dependency>

      <dependency>
        <groupId>org.elasticsearch.client</groupId>
        <artifactId>elasticsearch-rest-client</artifactId>
        <version>${version.elasticsearch}</version>
      </dependency>

      <dependency>
        <groupId>co.elastic.clients</groupId>
        <artifactId>elasticsearch-java</artifactId>
        <version>${version.elasticsearch}</version>
      </dependency>

      <dependency>
        <groupId>org.opensearch.client</groupId>
        <artifactId>opensearch-rest-client</artifactId>
        <version>${version.opensearch}</version>
      </dependency>

      <dependency>
        <groupId>org.opensearch.client</groupId>
        <artifactId>opensearch-java</artifactId>
        <version>${version.opensearch}</version>
      </dependency>

      <dependency>
        <groupId>com.google.guava</groupId>
        <artifactId>guava</artifactId>
        <version>${version.guava}</version>
      </dependency>

      <dependency>
        <groupId>io.zeebe</groupId>
        <artifactId>zeebe-test-container</artifactId>
        <version>${version.zeebe-test-container}</version>
        <exclusions>
          <exclusion>
            <groupId>io.camunda</groupId>
            <artifactId>zeebe-client-java</artifactId>
          </exclusion>
        </exclusions>
      </dependency>

      <dependency>
        <groupId>io.zeebe</groupId>
        <artifactId>zeebe-test-container-engine</artifactId>
        <version>${version.zeebe-test-container}</version>
      </dependency>

      <dependency>
        <groupId>com.google.errorprone</groupId>
        <artifactId>error_prone_annotations</artifactId>
        <version>${version.error-prone}</version>
        <scope>provided</scope>
      </dependency>

      <dependency>
        <groupId>org.objenesis</groupId>
        <artifactId>objenesis</artifactId>
        <version>${version.objenesis}</version>
      </dependency>

      <dependency>
        <groupId>org.yaml</groupId>
        <artifactId>snakeyaml</artifactId>
        <version>${version.snakeyaml}</version>
      </dependency>

      <dependency>
        <groupId>org.apache.commons</groupId>
        <artifactId>commons-lang3</artifactId>
        <version>${version.commons-lang}</version>
      </dependency>

      <dependency>
        <groupId>org.apache.commons</groupId>
        <artifactId>commons-math3</artifactId>
        <version>${version.commons-math}</version>
      </dependency>

      <dependency>
        <groupId>org.apache.commons</groupId>
        <artifactId>commons-text</artifactId>
        <version>${version.commons-text}</version>
      </dependency>

      <dependency>
        <groupId>commons-validator</groupId>
        <artifactId>commons-validator</artifactId>
        <version>${version.commons-validator}</version>
      </dependency>

      <dependency>
        <groupId>commons-beanutils</groupId>
        <artifactId>commons-beanutils</artifactId>
        <version>${version.commons-beanutils}</version>
        <exclusions>
          <exclusion>
            <groupId>commons-collections</groupId>
            <artifactId>commons-collections</artifactId>
          </exclusion>
        </exclusions>
      </dependency>

      <dependency>
        <groupId>com.github.spotbugs</groupId>
        <artifactId>spotbugs-annotations</artifactId>
        <version>${version.spotbugs}</version>
        <scope>provided</scope>
      </dependency>

      <dependency>
        <groupId>net.jcip</groupId>
        <artifactId>jcip-annotations</artifactId>
        <version>${version.jcip}</version>
        <scope>provided</scope>
      </dependency>

      <dependency>
        <groupId>org.apache.httpcomponents</groupId>
        <artifactId>httpcore</artifactId>
        <version>${version.httpcomponents}</version>
      </dependency>

      <dependency>
        <groupId>org.apache.httpcomponents</groupId>
        <artifactId>httpcore-nio</artifactId>
        <version>${version.httpcomponents}</version>
      </dependency>

      <dependency>
        <groupId>org.apache.httpcomponents</groupId>
        <artifactId>httpasyncclient</artifactId>
        <version>${version.httpasyncclient}</version>
      </dependency>

      <dependency>
        <groupId>org.apache.httpcomponents</groupId>
        <artifactId>httpclient</artifactId>
        <version>${version.httpclient}</version>
      </dependency>

      <dependency>
        <groupId>org.apache.httpcomponents.client5</groupId>
        <artifactId>httpclient5</artifactId>
        <version>${version.httpclient5}</version>
      </dependency>

      <dependency>
        <groupId>org.apache.httpcomponents.core5</groupId>
        <artifactId>httpcore5</artifactId>
        <version>${version.httpcore5}</version>
      </dependency>

      <!-- Interface based code generation -->
      <dependency>
        <groupId>org.immutables</groupId>
        <artifactId>value</artifactId>
        <version>${version.immutables}</version>
      </dependency>

      <dependency>
        <groupId>javax.annotation</groupId>
        <artifactId>javax.annotation-api</artifactId>
        <version>${version.javax}</version>
      </dependency>

      <dependency>
        <groupId>org.wiremock</groupId>
        <artifactId>wiremock</artifactId>
        <version>${version.wiremock}</version>
      </dependency>

      <dependency>
        <groupId>org.wiremock</groupId>
        <artifactId>wiremock-standalone</artifactId>
        <version>${version.wiremock}</version>
      </dependency>

      <!-- Testcontainers & Docker for container based integration tests -->
      <dependency>
        <groupId>org.testcontainers</groupId>
        <artifactId>testcontainers-bom</artifactId>
        <version>${version.testcontainers}</version>
        <type>pom</type>
        <scope>import</scope>
      </dependency>

      <dependency>
        <groupId>org.opensearch</groupId>
        <artifactId>opensearch-testcontainers</artifactId>
        <version>${version.opensearch.testcontainers}</version>
        <scope>test</scope>
      </dependency>

      <dependency>
        <groupId>com.github.dasniko</groupId>
        <artifactId>testcontainers-keycloak</artifactId>
        <version>${version.tc-keycloak}</version>
        <exclusions>
          <exclusion>
            <groupId>io.quarkus</groupId>
            <artifactId>quarkus-junit4-mock</artifactId>
          </exclusion>
        </exclusions>
      </dependency>

      <dependency>
        <groupId>com.github.docker-java</groupId>
        <artifactId>docker-java-api</artifactId>
        <version>${version.docker-java-api}</version>
      </dependency>

      <dependency>
        <groupId>eu.rekawek.toxiproxy</groupId>
        <artifactId>toxiproxy-java</artifactId>
        <version>${version.toxiproxy}</version>
      </dependency>

      <dependency>
        <groupId>net.jqwik</groupId>
        <artifactId>jqwik</artifactId>
        <version>${version.jqwik}</version>
      </dependency>

      <dependency>
        <groupId>net.jqwik</groupId>
        <artifactId>jqwik-api</artifactId>
        <version>${version.jqwik}</version>
      </dependency>

      <dependency>
        <groupId>org.jmock</groupId>
        <artifactId>jmock</artifactId>
        <version>${version.jmock}</version>
        <exclusions>
          <exclusion>
            <groupId>org.jmock</groupId>
            <artifactId>jmock-testjar</artifactId>
          </exclusion>
        </exclusions>
      </dependency>

      <dependency>
        <groupId>org.postgresql</groupId>
        <artifactId>postgresql</artifactId>
        <version>${version.postgresql}</version>
      </dependency>

      <dependency>
        <groupId>com.h2database</groupId>
        <artifactId>h2</artifactId>
        <version>${version.h2}</version>
      </dependency>

      <dependency>
        <groupId>com.netflix.concurrency-limits</groupId>
        <artifactId>concurrency-limits-core</artifactId>
        <version>${version.netflix.concurrency}</version>
      </dependency>

      <dependency>
        <groupId>org.camunda.feel</groupId>
        <artifactId>feel-engine</artifactId>
        <version>${version.feel-scala}</version>
      </dependency>

      <dependency>
        <groupId>org.camunda.bpm.extension.dmn.scala</groupId>
        <artifactId>dmn-engine</artifactId>
        <version>${version.dmn-scala}</version>
      </dependency>

      <dependency>
        <groupId>org.camunda.bpm.model</groupId>
        <artifactId>camunda-dmn-model</artifactId>
        <version>${version.camunda}</version>
      </dependency>

      <dependency>
        <groupId>net.jodah</groupId>
        <artifactId>concurrentunit</artifactId>
        <version>${version.concurrentunit}</version>
      </dependency>

      <dependency>
        <groupId>com.esotericsoftware</groupId>
        <artifactId>kryo</artifactId>
        <version>${version.kryo}</version>
      </dependency>

      <dependency>
        <groupId>org.jeasy</groupId>
        <artifactId>easy-random-core</artifactId>
        <version>${version.easy-random}</version>
      </dependency>

      <dependency>
        <groupId>net.jodah</groupId>
        <artifactId>failsafe</artifactId>
        <version>${version.failsafe}</version>
      </dependency>

      <dependency>
        <groupId>net.bytebuddy</groupId>
        <artifactId>byte-buddy</artifactId>
        <version>${version.byte-buddy}</version>
      </dependency>

      <dependency>
        <groupId>net.bytebuddy</groupId>
        <artifactId>byte-buddy-agent</artifactId>
        <version>${version.byte-buddy}</version>
      </dependency>

      <dependency>
        <groupId>io.github.classgraph</groupId>
        <artifactId>classgraph</artifactId>
        <version>${version.classgraph}</version>
      </dependency>

      <dependency>
        <groupId>com.esotericsoftware</groupId>
        <artifactId>minlog</artifactId>
        <version>${version.minlog}</version>
      </dependency>

      <dependency>
        <groupId>org.bouncycastle</groupId>
        <artifactId>bcpkix-jdk18on</artifactId>
        <version>${version.bouncycastle}</version>
      </dependency>

      <dependency>
        <groupId>org.bouncycastle</groupId>
        <artifactId>bcprov-jdk18on</artifactId>
        <version>${version.bouncycastle}</version>
      </dependency>

      <dependency>
        <groupId>com.github.jnr</groupId>
        <artifactId>jnr-posix</artifactId>
        <version>${version.jnr-posix}</version>
      </dependency>

      <dependency>
        <groupId>com.cronutils</groupId>
        <artifactId>cron-utils</artifactId>
        <version>${version.cron-utils}</version>
      </dependency>

      <dependency>
        <groupId>jakarta.validation</groupId>
        <artifactId>jakarta.validation-api</artifactId>
        <version>${version.validation-api}</version>
      </dependency>

      <dependency>
        <groupId>org.openapitools</groupId>
        <artifactId>jackson-databind-nullable</artifactId>
        <version>${version.jackson-databind-nullable}</version>
      </dependency>

      <dependency>
        <groupId>com.google.code.findbugs</groupId>
        <artifactId>jsr305</artifactId>
        <version>${version.findbugs.jsr305}</version>
      </dependency>

      <dependency>
        <groupId>com.fasterxml.jackson.core</groupId>
        <artifactId>jackson-annotations</artifactId>
        <version>${version.jackson-annotations}</version>
      </dependency>

      <dependency>
        <groupId>jakarta.annotation</groupId>
        <artifactId>jakarta.annotation-api</artifactId>
        <version>${version.jakarta-annotation}</version>
      </dependency>

      <dependency>
        <groupId>org.apache.commons</groupId>
        <artifactId>commons-compress</artifactId>
        <version>${version.commons-compress}</version>
      </dependency>

      <dependency>
        <groupId>com.github.luben</groupId>
        <artifactId>zstd-jni</artifactId>
        <version>${version.zstd-jni}</version>
      </dependency>

      <dependency>
        <groupId>org.reactivestreams</groupId>
        <artifactId>reactive-streams</artifactId>
        <version>${version.reactive-streams}</version>
      </dependency>

      <dependency>
        <groupId>io.github.acm19</groupId>
        <artifactId>aws-request-signing-apache-interceptor</artifactId>
        <version>${version.aws-signing}</version>
      </dependency>

      <dependency>
        <groupId>com.auth0</groupId>
        <artifactId>java-jwt</artifactId>
        <version>${version.java-jwt}</version>
      </dependency>

      <dependency>
        <groupId>org.jetbrains</groupId>
        <artifactId>annotations</artifactId>
        <version>${version.jetbrains-annotations}</version>
      </dependency>

      <dependency>
        <groupId>io.camunda</groupId>
        <artifactId>identity-sdk</artifactId>
        <version>${version.identity}</version>
      </dependency>

      <dependency>
        <groupId>io.camunda</groupId>
        <artifactId>identity-spring-boot-autoconfigure</artifactId>
        <version>${version.identity}</version>
      </dependency>

      <!--      JMH Tests   -->
      <dependency>
        <groupId>org.openjdk.jmh</groupId>
        <artifactId>jmh-core</artifactId>
        <version>${version.jmh}</version>
      </dependency>

      <dependency>
        <groupId>org.openjdk.jmh</groupId>
        <artifactId>jmh-generator-annprocess</artifactId>
        <version>${version.jmh}</version>
      </dependency>

      <!-- Dependencies present for convergence only -->
      <!-- between commons-compress and testcontainers-keycloak -->
      <dependency>
        <groupId>commons-io</groupId>
        <artifactId>commons-io</artifactId>
        <version>${version.commons-io}</version>
      </dependency>

      <!-- between log4j2 and commons-compress (from testcontainers) -->
      <dependency>
        <groupId>org.osgi</groupId>
        <artifactId>org.osgi.core</artifactId>
        <version>${version.osgi}</version>
      </dependency>

      <!-- testcontainers and docker: see
        https://github.com/testcontainers/testcontainers-java/issues/3308 -->
      <dependency>
        <groupId>net.java.dev.jna</groupId>
        <artifactId>jna</artifactId>
        <version>${version.jna}</version>
      </dependency>

      <!-- between wiremock's own transitive dependencies -->
      <dependency>
        <groupId>javax.servlet</groupId>
        <artifactId>servlet-api</artifactId>
        <version>${version.servlet-api}</version>
      </dependency>

      <!-- between httpasyncclient and elasticsearch-rest-client -->
      <dependency>
        <groupId>commons-logging</groupId>
        <artifactId>commons-logging</artifactId>
        <version>${version.commons-logging}</version>
      </dependency>

      <!-- between elasticsearch-rest-client and rest-assured -->
      <dependency>
        <groupId>commons-codec</groupId>
        <artifactId>commons-codec</artifactId>
        <version>${version.commons-codec}</version>
      </dependency>

      <!-- both hamcrest-core (deprecated in favor of hamcrest) and hamcrest are required for
           dependency convergence, mostly due to junit4's dependency on hamcrest-core -->
      <dependency>
        <groupId>org.hamcrest</groupId>
        <artifactId>hamcrest-core</artifactId>
        <version>${version.hamcrest}</version>
      </dependency>

      <!-- grpc-core & protobuf-java-util require different versions of gson -->
      <dependency>
        <groupId>com.google.code.gson</groupId>
        <artifactId>gson</artifactId>
        <version>${version.gson}</version>
      </dependency>

      <dependency>
        <groupId>org.checkerframework</groupId>
        <artifactId>checker-qual</artifactId>
        <version>${version.checker-qual}</version>
      </dependency>

      <!-- between Guava 32 and multiple Google dependencies, e.g. gRPC -->
      <dependency>
        <groupId>com.google.j2objc</groupId>
        <artifactId>j2objc-annotations</artifactId>
        <version>3.0.0</version>
      </dependency>

      <!-- between io.projectreactor.netty:reactor-netty-http:1.1.8 and org.springframework:spring-webflux:6.0.11 -->
      <dependency>
        <groupId>io.projectreactor</groupId>
        <artifactId>reactor-core</artifactId>
        <version>3.6.11</version>
      </dependency>

      <!-- between com.github.dasniko:testcontainers-keycloak and its own dependencies -->
      <dependency>
        <groupId>jakarta.activation</groupId>
        <artifactId>jakarta.activation-api</artifactId>
        <version>${version.jakarta-activation}</version>
      </dependency>

      <!-- required between me.dinowernli:java-grpc-prometheus and com.google.guava:guava -->
      <dependency>
        <groupId>com.google.guava</groupId>
        <artifactId>failureaccess</artifactId>
        <version>1.0.3</version>
      </dependency>

      <!-- required to converge between com.microsoft.azure:msal4j and com.nimbusds:oauth2-oidc-sdk -->
      <dependency>
        <groupId>net.minidev</groupId>
        <artifactId>json-smart</artifactId>
        <version>${version.json-smart}</version>
      </dependency>

      <!-- needed for tests in elasticsearch-exporter -->
      <dependency>
        <groupId>jakarta.json</groupId>
        <artifactId>jakarta.json-api</artifactId>
        <version>${version.jakarta.json-api}</version>
      </dependency>

      <dependency>
        <groupId>net.java.dev.jna</groupId>
        <artifactId>jna-platform</artifactId>
        <version>${version.jna-platform}</version>
      </dependency>

      <dependency>
        <groupId>org.elasticsearch.client</groupId>
        <artifactId>elasticsearch-rest-high-level-client</artifactId>
        <version>${version.elasticsearch7}</version>
      </dependency>

      <!-- START have to define this to override wrong version coming from spring-boot-dependencies BOM -->
      <dependency>
        <groupId>org.elasticsearch</groupId>
        <artifactId>elasticsearch-x-content</artifactId>
        <version>${version.elasticsearch7}</version>
      </dependency>

      <dependency>
        <groupId>org.elasticsearch</groupId>
        <artifactId>elasticsearch</artifactId>
        <version>${version.elasticsearch7}</version>
      </dependency>
      <dependency>
        <groupId>org.elasticsearch</groupId>
        <artifactId>elasticsearch-core</artifactId>
        <version>${version.elasticsearch7}</version>
      </dependency>

      <dependency>
        <groupId>org.elasticsearch.plugin</groupId>
        <artifactId>parent-join-client</artifactId>
        <version>${version.elasticsearch7}</version>
      </dependency>

      <dependency>
        <groupId>org.apache.lucene</groupId>
        <artifactId>lucene-core</artifactId>
        <version>${version.lucene}</version>
      </dependency>

      <dependency>
        <groupId>org.apache.lucene</groupId>
        <artifactId>lucene-join</artifactId>
        <version>${version.lucene}</version>
      </dependency>

      <dependency>
        <groupId>org.eclipse.parsson</groupId>
        <artifactId>parsson</artifactId>
        <version>${version.parsson}</version>
      </dependency>

      <dependency>
        <groupId>org.apache.commons</groupId>
        <artifactId>commons-collections4</artifactId>
        <version>${version.commons-collections4}</version>
      </dependency>

      <dependency>
        <groupId>org.glassfish</groupId>
        <artifactId>jakarta.json</artifactId>
        <version>${version.jakarta.json}</version>
      </dependency>

      <dependency>
        <groupId>io.swagger.core.v3</groupId>
        <artifactId>swagger-models-jakarta</artifactId>
        <version>${version.swagger-annotations}</version>
      </dependency>

      <dependency>
        <groupId>io.swagger.core.v3</groupId>
        <artifactId>swagger-annotations-jakarta</artifactId>
        <version>${version.swagger-annotations}</version>
      </dependency>

      <dependency>
        <groupId>joda-time</groupId>
        <artifactId>joda-time</artifactId>
        <version>${version.joda-time}</version>
      </dependency>

      <dependency>
        <groupId>org.hdrhistogram</groupId>
        <artifactId>HdrHistogram</artifactId>
        <version>${version.hdr-histogram}</version>
      </dependency>

      <dependency>
        <groupId>org.springdoc</groupId>
        <artifactId>springdoc-openapi-starter-common</artifactId>
        <version>${version.springdoc}</version>
      </dependency>

      <dependency>
        <groupId>org.springdoc</groupId>
        <artifactId>springdoc-openapi-starter-webmvc-ui</artifactId>
        <version>${version.springdoc}</version>
      </dependency>

      <dependency>
        <groupId>org.testcontainers</groupId>
        <artifactId>elasticsearch</artifactId>
        <version>${version.elasticsearch-test-container}</version>
      </dependency>

      <dependency>
        <groupId>org.testcontainers</groupId>
        <artifactId>postgresql</artifactId>
        <version>${version.postgres-test-container}</version>
      </dependency>

      <dependency>
        <groupId>org.keycloak</groupId>
        <artifactId>keycloak-admin-client</artifactId>
        <version>${version.keycloak-client}</version>
      </dependency>
      <dependency>
        <groupId>org.keycloak</groupId>
        <artifactId>keycloak-core</artifactId>
        <version>${version.keycloak}</version>
      </dependency>
      <dependency>
        <groupId>org.keycloak</groupId>
        <artifactId>keycloak-client-common-synced</artifactId>
        <version>${version.keycloak-client}</version>
      </dependency>

      <!-- Auth0 and it's direct dependencies -->
      <dependency>
        <groupId>com.auth0</groupId>
        <artifactId>mvc-auth-commons</artifactId>
        <version>${version.auth0.commons}</version>
      </dependency>

      <dependency>
        <groupId>com.auth0</groupId>
        <artifactId>auth0</artifactId>
        <version>${version.auth0}</version>
      </dependency>

      <dependency>
        <groupId>com.auth0</groupId>
        <artifactId>jwks-rsa</artifactId>
        <version>${version.jwks-rsa}</version>
      </dependency>

      <dependency>
        <groupId>com.squareup.okio</groupId>
        <artifactId>okio-jvm</artifactId>
        <version>${version.okio-jvm}</version>
      </dependency>

      <dependency>
        <groupId>com.google.guava</groupId>
        <artifactId>guava-annotations</artifactId>
        <version>${version.guava.annotations}</version>
      </dependency>

      <dependency>
        <groupId>com.nimbusds</groupId>
        <artifactId>nimbus-jose-jwt</artifactId>
        <version>${version.nimbus-jose-jwt}</version>
      </dependency>

      <!-- Start AWS -->

      <dependency>
        <groupId>com.amazonaws</groupId>
        <artifactId>aws-java-sdk-bom</artifactId>
        <version>${version.aws-java-sdk}</version>
        <type>pom</type>
        <scope>import</scope>
      </dependency>

      <!-- testcontainers and docker: see
        https://github.com/testcontainers/testcontainers-java/issues/3308 -->

      <!-- Dependencies present for convergence only -->
      <!-- between commons-compress and testcontainers-keycloak -->

      <dependency>
        <groupId>org.thymeleaf</groupId>
        <artifactId>thymeleaf</artifactId>
        <version>${version.thymeleaf}</version>
      </dependency>
      <dependency>
        <groupId>com.unboundid</groupId>
        <artifactId>unboundid-ldapsdk</artifactId>
        <version>${version.unboundid-ldapsdk}</version>
      </dependency>

      <!-- between org.elasticsearch:elasticsearch-cli and org.openjdk.jmh:jmh-core -->
      <dependency>
        <groupId>net.sf.jopt-simple</groupId>
        <artifactId>jopt-simple</artifactId>
        <version>${version.jopt-simple}</version>
      </dependency>

      <!-- between graphql-spring-boot and thymeleaf -->
      <dependency>
        <groupId>org.javassist</groupId>
        <artifactId>javassist</artifactId>
        <version>${version.javassist}</version>
      </dependency>

      <dependency>
        <groupId>com.graphql-java-kickstart</groupId>
        <artifactId>graphql-spring-boot-starter</artifactId>
        <version>${version.graphql-kickstart-spring-boot}</version>
      </dependency>

      <dependency>
        <groupId>com.graphql-java-kickstart</groupId>
        <artifactId>graphql-spring-boot-autoconfigure</artifactId>
        <version>${version.graphql-kickstart-spring-boot}</version>
        <exclusions>
          <exclusion>
            <groupId>com.graphql-java-kickstart</groupId>
            <artifactId>graphql-java-tools</artifactId>
          </exclusion>
          <exclusion>
            <groupId>org.springframework</groupId>
            <artifactId>spring-webflux</artifactId>
          </exclusion>
        </exclusions>
      </dependency>

      <dependency>
        <groupId>com.graphql-java-kickstart</groupId>
        <artifactId>graphql-java-kickstart</artifactId>
        <version>${version.graphql-kickstart}</version>
      </dependency>

      <dependency>
        <groupId>com.graphql-java-kickstart</groupId>
        <artifactId>graphql-java-servlet</artifactId>
        <version>${version.graphql-kickstart}</version>
      </dependency>

      <dependency>
        <groupId>com.graphql-java-kickstart</groupId>
        <artifactId>graphql-spring-boot-starter-test</artifactId>
        <version>${version.graphql-kickstart-spring-boot}</version>
      </dependency>

      <dependency>
        <groupId>com.graphql-java-kickstart</groupId>
        <artifactId>graphql-spring-boot-test</artifactId>
        <version>${version.graphql-kickstart-spring-boot}</version>
      </dependency>

      <dependency>
        <groupId>com.graphql-java-kickstart</groupId>
        <artifactId>graphql-spring-boot-test-autoconfigure</artifactId>
        <version>${version.graphql-kickstart-spring-boot}</version>
      </dependency>

      <dependency>
        <groupId>com.graphql-java</groupId>
        <artifactId>graphql-java</artifactId>
        <version>${version.graphql-java}</version>
      </dependency>

      <dependency>
        <groupId>io.github.graphql-java</groupId>
        <artifactId>graphql-java-annotations</artifactId>
        <version>${version.graphql-java-annotations}</version>
      </dependency>

      <dependency>
        <groupId>com.graphql-java</groupId>
        <artifactId>graphql-java-extended-scalars</artifactId>
        <version>${version.graphql-java.scalars}</version>
      </dependency>

      <dependency>
        <groupId>com.graphql-java</groupId>
        <artifactId>java-dataloader</artifactId>
        <version>${version.graphql-java.dataloader}</version>
      </dependency>

      <dependency>
        <groupId>org.xmlunit</groupId>
        <artifactId>xmlunit-core</artifactId>
        <version>${version.xmlunit-core}</version>
        <scope>test</scope>
      </dependency>

    </dependencies>
  </dependencyManagement>

  <dependencies>
    <dependency>
      <groupId>io.camunda</groupId>
      <artifactId>zeebe-build-tools</artifactId>
      <scope>test</scope>
    </dependency>

    <dependency>
      <groupId>org.apache.logging.log4j</groupId>
      <artifactId>log4j-core</artifactId>
      <scope>test</scope>
    </dependency>

    <dependency>
      <groupId>org.apache.logging.log4j</groupId>
      <artifactId>log4j-slf4j2-impl</artifactId>
      <scope>test</scope>
    </dependency>

  </dependencies>

  <build>

    <pluginManagement>
      <plugins>
        <!-- MAVEN COMPILER -->
        <plugin>
          <groupId>org.apache.maven.plugins</groupId>
          <artifactId>maven-compiler-plugin</artifactId>
          <version>${plugin.version.compiler}</version>
          <configuration>
            <parameters>true</parameters>
            <release>${version.java}</release>
            <compilerArgs>
              <!-- ensure we generate a class file for package-info.java files to avoid recompiling every time -->
              <arg>-Xpkginfo:always</arg>
            </compilerArgs>
            <useIncrementalCompilation>false</useIncrementalCompilation>
          </configuration>
        </plugin>

        <!-- compatibility checks/guard -->
        <plugin>
          <groupId>org.revapi</groupId>
          <artifactId>revapi-maven-plugin</artifactId>
          <version>${plugin.version.revapi}</version>
          <configuration>
            <!-- see the property's documentation as to why -->
            <checkDependencies>true</checkDependencies>
            <!-- expands maven properties in the configuration files -->
            <expandProperties>true</expandProperties>
            <!-- allows us to pre-defined ignored-changes, even when missing -->
            <failOnMissingConfigurationFiles>false</failOnMissingConfigurationFiles>
            <analysisConfigurationFiles>
              <!-- look for an optional relative configuration file -->
              <configurationFile>
                <path>revapi.json</path>
              </configurationFile>
              <!-- uses the default configuration file packaged in build-tools -->
              <configurationFile>
                <resource>revapi/revapi.json</resource>
              </configurationFile>
              <!-- will pick up a project relative ignored-changes file -->
              <configurationFile>
                <path>${ignored.changes.file}</path>
              </configurationFile>
            </analysisConfigurationFiles>
            <!--
              unfortunately we cannot use the meta version LATEST since we want to run this on
              different branches which need to compare to different versions
              -->
            <oldVersion>${backwards.compat.version}</oldVersion>
            <pipelineConfiguration>
              <transformBlocks>
                <!-- always execute the various differences plugins first which can exclude some
                     differences for the semantic version checker -->
                <block>
                  <item>revapi.differences</item>
                  <item>revapi.versions</item>
                </block>
              </transformBlocks>
            </pipelineConfiguration>
          </configuration>
          <dependencies>
            <dependency>
              <groupId>org.revapi</groupId>
              <artifactId>revapi-java</artifactId>
              <version>${version.revapi}</version>
            </dependency>
            <dependency>
              <groupId>io.camunda</groupId>
              <artifactId>zeebe-build-tools</artifactId>
              <version>${project.version}</version>
            </dependency>
          </dependencies>
          <executions>
            <execution>
              <id>check</id>
              <goals>
                <goal>check</goal>
              </goals>
              <phase>verify</phase>
            </execution>
          </executions>
        </plugin>

        <!-- javadoc generation -->
        <plugin>
          <groupId>org.apache.maven.plugins</groupId>
          <artifactId>maven-javadoc-plugin</artifactId>
          <version>${plugin.version.javadoc}</version>
          <configuration>
            <source>${version.java}</source>
            <quiet>true</quiet>
            <additionalOptions>-Xdoclint:none</additionalOptions>
            <additionalDependencies>
              <additionalDependency>
                <groupId>javax.annotation</groupId>
                <artifactId>javax.annotation-api</artifactId>
                <version>1.3.2</version>
              </additionalDependency>
            </additionalDependencies>
          </configuration>
          <executions>
            <execution>
              <id>attach-javadocs</id>
              <goals>
                <goal>jar</goal>
              </goals>
            </execution>
          </executions>
        </plugin>

        <!-- CHECKSTYLE -->
        <plugin>
          <groupId>org.apache.maven.plugins</groupId>
          <artifactId>maven-checkstyle-plugin</artifactId>
          <version>${plugin.version.checkstyle}</version>
          <configuration>
            <configLocation>check/.checkstyle.xml</configLocation>
            <includeTestSourceDirectory>true</includeTestSourceDirectory>
            <failOnViolation>true</failOnViolation>
            <sourceDirectories>
              <sourceDirectory>${project.build.sourceDirectory}</sourceDirectory>
              <sourceDirectory>${project.build.testSourceDirectory}</sourceDirectory>
            </sourceDirectories>
          </configuration>
          <!-- dependency on build tool to reference the checkstyle cfg -->
          <dependencies>
            <dependency>
              <groupId>io.camunda</groupId>
              <artifactId>zeebe-build-tools</artifactId>
              <version>${project.version}</version>
            </dependency>
            <dependency>
              <groupId>com.puppycrawl.tools</groupId>
              <artifactId>checkstyle</artifactId>
              <version>${version.checkstyle}</version>
            </dependency>
          </dependencies>
          <executions>
            <execution>
              <id>validate-java</id>
              <goals>
                <goal>check</goal>
              </goals>
              <phase>validate</phase>
              <configuration />
            </execution>
          </executions>
        </plugin>

        <plugin>
          <groupId>org.apache.maven.plugins</groupId>
          <artifactId>maven-surefire-plugin</artifactId>
          <version>${plugin.version.surefire}</version>
          <configuration>
            <!-- by default, exclude performance and strace tests -->
            <excludedGroups>performance, strace</excludedGroups>
            <failIfNoTests>false</failIfNoTests>
            <trimStackTrace>false</trimStackTrace>
            <redirectTestOutputToFile>true</redirectTestOutputToFile>
            <properties>
              <property>
                <name>listener</name>
                <value>io.camunda.zeebe.ZeebeTestListener</value>
              </property>
            </properties>
            <reportNameSuffix>${env.SUREFIRE_REPORT_NAME_SUFFIX}</reportNameSuffix>
            <statelessTestsetReporter implementation="org.apache.maven.plugin.surefire.extensions.junit5.JUnit5Xml30StatelessReporter">
              <disable>false</disable>
              <version>3.0</version>
              <usePhrasedFileName>false</usePhrasedFileName>
              <usePhrasedTestSuiteClassName>true</usePhrasedTestSuiteClassName>
              <usePhrasedTestCaseClassName>true</usePhrasedTestCaseClassName>
              <usePhrasedTestCaseMethodName>true</usePhrasedTestCaseMethodName>
            </statelessTestsetReporter>
            <consoleOutputReporter implementation="io.camunda.zeebe.ZeebeConsoleOutputReporter" />
            <skip>${skipUTs}</skip>
          </configuration>
          <dependencies>
            <dependency>
              <groupId>io.camunda</groupId>
              <artifactId>zeebe-build-tools</artifactId>
              <version>${project.version}</version>
            </dependency>
          </dependencies>
        </plugin>

        <!-- Integration tests -->
        <plugin>
          <groupId>org.apache.maven.plugins</groupId>
          <artifactId>maven-failsafe-plugin</artifactId>
          <version>${plugin.version.failsafe}</version>
          <configuration>
            <failIfNoTests>false</failIfNoTests>
            <trimStackTrace>false</trimStackTrace>
            <redirectTestOutputToFile>true</redirectTestOutputToFile>
            <properties>
              <property>
                <name>listener</name>
                <value>io.camunda.zeebe.ZeebeTestListener</value>
              </property>
            </properties>
            <reportNameSuffix>${env.SUREFIRE_REPORT_NAME_SUFFIX}</reportNameSuffix>
            <!--
              ensure junit5 display names are properly reported; see the documentation for more
              https://maven.apache.org/surefire/maven-failsafe-plugin/examples/junit-platform.html
              -->
            <statelessTestsetReporter implementation="org.apache.maven.plugin.surefire.extensions.junit5.JUnit5Xml30StatelessReporter">
              <disable>false</disable>
              <version>3.0</version>
              <usePhrasedFileName>false</usePhrasedFileName>
              <usePhrasedTestSuiteClassName>true</usePhrasedTestSuiteClassName>
              <usePhrasedTestCaseClassName>true</usePhrasedTestCaseClassName>
              <usePhrasedTestCaseMethodName>true</usePhrasedTestCaseMethodName>
            </statelessTestsetReporter>
            <consoleOutputReporter implementation="io.camunda.zeebe.ZeebeConsoleOutputReporter" />
            <skip>${skipITs}</skip>
          </configuration>
          <dependencies>
            <dependency>
              <groupId>io.camunda</groupId>
              <artifactId>zeebe-build-tools</artifactId>
              <version>${project.version}</version>
            </dependency>
          </dependencies>
          <executions>
            <execution>
              <goals>
                <goal>integration-test</goal>
                <goal>verify</goal>
              </goals>
            </execution>
          </executions>
        </plugin>

        <!-- Build Helper Plugin -->
        <plugin>
          <groupId>org.codehaus.mojo</groupId>
          <artifactId>build-helper-maven-plugin</artifactId>
          <version>${plugin.version.build-helper}</version>
        </plugin>

        <!-- Shade Plugin -->
        <plugin>
          <groupId>org.apache.maven.plugins</groupId>
          <artifactId>maven-shade-plugin</artifactId>
          <version>${plugin.version.shade}</version>
        </plugin>

        <!-- App Assembler Plugin -->
        <plugin>
          <groupId>org.codehaus.mojo</groupId>
          <artifactId>appassembler-maven-plugin</artifactId>
          <version>${plugin.version.appassembler}</version>
        </plugin>

        <plugin>
          <groupId>org.apache.maven.plugins</groupId>
          <artifactId>maven-assembly-plugin</artifactId>
          <version>${plugin.version.assembly}</version>
        </plugin>

        <!-- Exec Plugin -->
        <plugin>
          <groupId>org.codehaus.mojo</groupId>
          <artifactId>exec-maven-plugin</artifactId>
          <version>${plugin.version.exec}</version>
          <dependencies>
            <dependency>
              <groupId>uk.co.real-logic</groupId>
              <artifactId>sbe-tool</artifactId>
              <version>${version.sbe}</version>
            </dependency>
          </dependencies>
          <executions>
            <!--
              Use exec:exec to generate SBE instead of exec:java, as exec:java does not fork the
              process, and the SBE tool is not thread safe, i.e. could not be used with a parallel
              multi-module maven build.
              See: https://github.com/camunda/camunda/issues/16029
            -->
            <execution>
              <id>generate-sbe</id>
              <goals>
                <goal>exec</goal>
              </goals>
              <!-- not bound by default since it would execute in places where we don't want SBE generation -->
              <phase>none</phase>
              <configuration combine.children="override">
                <!--
                  we have to use the goal exec with the java executable as otherwise the process
                  will not fork, and this can cause thread safety issues in a parallel multi-module
                  build
                -->
                <executable>java</executable>
                <includePluginDependencies>true</includePluginDependencies>
                <longClasspath>true</longClasspath>
                <arguments combine.children="append">
                  <argument>-Dsbe.output.dir=${project.build.directory}/generated-sources/sbe</argument>
                  <argument>-Dsbe.java.generate.interfaces=true</argument>
                  <argument>-Dsbe.decode.unknown.enum.values=true</argument>
                  <argument>-Dsbe.xinclude.aware=true</argument>
                  <argument>-classpath</argument>
                  <!-- automatically creates the classpath using all project dependencies,
                     also adding the project build directory -->
                  <classpath />
                  <argument>uk.co.real_logic.sbe.SbeTool</argument>
                </arguments>
                <workingDirectory>${project.build.directory}/generated-sources</workingDirectory>
              </configuration>
            </execution>
          </executions>
        </plugin>

        <!-- Resources Plugin -->
        <plugin>
          <groupId>org.apache.maven.plugins</groupId>
          <artifactId>maven-resources-plugin</artifactId>
          <version>${plugin.version.resources}</version>
        </plugin>

        <!--This plugin's configuration is used to store Eclipse m2e settings
          only. It has no influence on the Maven build itself. -->
        <plugin>
          <groupId>org.eclipse.m2e</groupId>
          <artifactId>lifecycle-mapping</artifactId>
          <version>1.0.0</version>
          <configuration>
            <lifecycleMappingMetadata>
              <pluginExecutions>
                <pluginExecution>
                  <pluginExecutionFilter>
                    <groupId>org.codehaus.mojo</groupId>
                    <artifactId>exec-maven-plugin</artifactId>
                    <versionRange>[1.3.2,)</versionRange>
                    <goals>
                      <goal>java</goal>
                    </goals>
                  </pluginExecutionFilter>
                  <action>
                    <ignore />
                  </action>
                </pluginExecution>
              </pluginExecutions>
            </lifecycleMappingMetadata>
          </configuration>
        </plugin>

        <!-- Ant run plugin -->
        <plugin>
          <groupId>org.apache.maven.plugins</groupId>
          <artifactId>maven-antrun-plugin</artifactId>
          <version>${plugin.version.antrun}</version>
        </plugin>

        <!-- Versions plugin to update versions in pom files -->
        <plugin>
          <groupId>org.codehaus.mojo</groupId>
          <artifactId>versions-maven-plugin</artifactId>
          <version>${plugin.version.versions}</version>
        </plugin>

        <!-- protobuf generation -->
        <plugin>
          <groupId>org.xolstice.maven.plugins</groupId>
          <artifactId>protobuf-maven-plugin</artifactId>
          <version>${plugin.version.protobuf-maven-plugin}</version>
          <configuration>
            <checkStaleness>true</checkStaleness>
            <protocArtifact>com.google.protobuf:protoc:${version.protobuf}:exe:${os.detected.classifier}</protocArtifact>
            <pluginId>grpc-java</pluginId>
            <pluginArtifact>io.grpc:protoc-gen-grpc-java:${version.grpc}:exe:${os.detected.classifier}</pluginArtifact>
          </configuration>
          <executions>
            <execution>
              <goals>
                <goal>compile</goal>
                <goal>compile-custom</goal>
              </goals>
            </execution>
          </executions>
        </plugin>

        <plugin>
          <groupId>com.google.code.maven-replacer-plugin</groupId>
          <artifactId>replacer</artifactId>
          <version>${plugin.version.replacer}</version>
        </plugin>

        <plugin>
          <groupId>org.apache.maven.plugins</groupId>
          <artifactId>maven-enforcer-plugin</artifactId>
          <version>${plugin.version.enforcer}</version>
          <executions>
            <execution>
              <id>enforce-dependency-convergence</id>
              <goals>
                <goal>enforce</goal>
              </goals>
              <configuration>
                <rules>
                  <dependencyConvergence>
                    <excludes>
                      <!-- To be removed once these conflicts are resolved by identity. -->
                      <!-- See https://github.com/camunda-cloud/identity/issues/1696 -->
                      <exclude>com.auth0:java-jwt</exclude>
                      <exclude>org.jetbrains.kotlin:kotlin-stdlib-common</exclude>
                      <exclude>org.jetbrains.kotlin:kotlin-stdlib-jdk8</exclude>
                      <exclude>com.squareup.okio:okio</exclude>
                      <!-- azure-sdk makes some calls at runtime to msal4j which may fail if we
                           pin it to the wrong version, but azure-sdk also, transitively, causes
                           dependency convergence issues -->
                      <exclude>com.microsoft.azure:msal4j</exclude>
                    </excludes>
                  </dependencyConvergence>
                </rules>
              </configuration>
            </execution>
            <execution>
              <id>enforce-unique-dependencies</id>
              <goals>
                <goal>enforce</goal>
              </goals>
              <configuration>
                <rules>
                  <banDuplicatePomDependencyVersions />
                </rules>
              </configuration>
            </execution>
          </executions>
        </plugin>

        <plugin>
          <groupId>org.apache.maven.plugins</groupId>
          <artifactId>maven-dependency-plugin</artifactId>
          <version>${plugin.version.dependency}</version>
          <!-- To run with Java 11 - https://issues.apache.org/jira/browse/MDEP-613-->
          <dependencies>
            <dependency>
              <groupId>org.apache.maven.shared</groupId>
              <artifactId>maven-dependency-analyzer</artifactId>
              <version>${plugin.version.dependency-analyzer}</version>
            </dependency>
          </dependencies>

          <executions>
            <execution>
              <id>analyze-dependencies</id>
              <goals>
                <goal>analyze-only</goal>
              </goals>
              <!-- The analyze-only goal assumes that the test-compile phase has been executed -->
              <phase>verify</phase>
              <configuration>
                <failOnWarning>true</failOnWarning>
                <outputXML>true</outputXML>
                <!-- dependencies not directly used in all projects during tests -->
                <ignoredUnusedDeclaredDependencies combine.children="append">
                  <dep>org.apache.logging.log4j:log4j-slf4j2-impl</dep>
                  <dep>org.apache.logging.log4j:log4j-core</dep>
                  <dep>io.camunda:zeebe-build-tools</dep>
                  <dep>io.camunda:zeebe-cluster-config</dep>
                  <dep>io.camunda:zeebe-gateway-protocol</dep>
                  <dep>org.ow2.asm:asm</dep>
                  <dep>org.bouncycastle:bcpkix-jdk18on</dep>
                  <dep>org.bouncycastle:bcprov-jdk18on</dep>
                  <dep>org.junit.jupiter:junit-jupiter-engine</dep>
                  <dep>org.junit.vintage:junit-vintage-engine</dep>
                  <dep>com.tngtech.archunit:archunit-junit5-engine</dep>
                  <dep>org.openjdk.jmh:jmh-generator-annprocess</dep>
                  <dep>com.h2database:h2</dep>
                  <dep>org.postgresql:postgresql</dep>
                  <dep>io.camunda:camunda-authentication</dep>
                  <dep>org.skyscreamer:jsonassert</dep>
                  <dep>org.springframework:spring-webflux</dep>
                </ignoredUnusedDeclaredDependencies>
                <ignoredNonTestScopedDependencies>
                  <dep>io.camunda:zeebe-cluster-config</dep>
                  <dep>org.springframework:spring-core</dep>
                </ignoredNonTestScopedDependencies>
              </configuration>
            </execution>
          </executions>
        </plugin>

        <plugin>
          <groupId>org.apache.maven.plugins</groupId>
          <artifactId>maven-jar-plugin</artifactId>
          <version>${plugin.version.maven-jar}</version>
          <configuration>
            <useDefaultManifestFile>false</useDefaultManifestFile>
          </configuration>
        </plugin>

        <!-- JaCoCo Plugin -->
        <plugin>
          <groupId>org.jacoco</groupId>
          <artifactId>jacoco-maven-plugin</artifactId>
          <version>${plugin.version.jacoco}</version>
          <executions>
            <execution>
              <id>coverage-initialize</id>
              <goals>
                <goal>prepare-agent</goal>
              </goals>
            </execution>
            <execution>
              <id>coverage-report</id>
              <goals>
                <goal>report</goal>
              </goals>
              <phase>post-integration-test</phase>
            </execution>
            <!-- Threshold -->
          </executions>
        </plugin>

        <!-- extracts flaky test results into separate test cases; meant to be use in CI -->
        <plugin>
          <groupId>io.zeebe</groupId>
          <artifactId>flaky-test-extractor-maven-plugin</artifactId>
          <version>${plugin.version.flaky-tests}</version>
        </plugin>

        <plugin>
          <groupId>org.openapitools</groupId>
          <artifactId>openapi-generator-maven-plugin</artifactId>
          <version>7.8.0</version>
          <configuration>
            <!-- https://github.com/OpenAPITools/openapi-generator/tree/master/modules/openapi-generator-maven-plugin -->
            <!-- https://github.com/OpenAPITools/openapi-generator/blob/master/docs/generators/spring.md -->
            <generatorName>spring</generatorName>
            <modelPackage>io.camunda.zeebe.shared.management.openapi.models</modelPackage>
            <!-- Do no generate full server stub. Generate only classes for request and response types.  -->
            <generateApis>false</generateApis>
            <generateApiTests>false</generateApiTests>
            <generateSupportingFiles>false</generateSupportingFiles>
            <generateModels>true</generateModels>
            <configOptions>
              <sourceFolder>src/main</sourceFolder>
              <additionalModelTypeAnnotations>@com.fasterxml.jackson.annotation.JsonInclude(com.fasterxml.jackson.annotation.JsonInclude.Include.NON_NULL)</additionalModelTypeAnnotations>
              <useSpringBoot3>true</useSpringBoot3>
            </configOptions>
          </configuration>
        </plugin>

        <plugin>
          <groupId>org.springframework.boot</groupId>
          <artifactId>spring-boot-maven-plugin</artifactId>
          <version>${version.spring-boot}</version>
          <configuration>
            <wait>40000</wait>
          </configuration>
        </plugin>

        <plugin>
          <groupId>com.github.eirslett</groupId>
          <artifactId>frontend-maven-plugin</artifactId>
          <version>${plugin.version.frontend-maven}</version>
        </plugin>

        <plugin>
          <groupId>org.apache.maven.plugins</groupId>
          <artifactId>maven-source-plugin</artifactId>
          <version>${plugin.version.maven-source}</version>
        </plugin>
      </plugins>
    </pluginManagement>

    <plugins>
      <plugin>
        <groupId>org.apache.maven.plugins</groupId>
        <artifactId>maven-compiler-plugin</artifactId>
      </plugin>

      <plugin>
        <groupId>com.mycila</groupId>
        <artifactId>license-maven-plugin</artifactId>
      </plugin>

      <plugin>
        <groupId>org.apache.maven.plugins</groupId>
        <artifactId>maven-checkstyle-plugin</artifactId>
      </plugin>

      <plugin>
        <groupId>org.apache.maven.plugins</groupId>
        <artifactId>maven-surefire-plugin</artifactId>
      </plugin>

      <plugin>
        <groupId>org.apache.maven.plugins</groupId>
        <artifactId>maven-enforcer-plugin</artifactId>
      </plugin>

      <plugin>
        <groupId>org.apache.maven.plugins</groupId>
        <artifactId>maven-dependency-plugin</artifactId>
      </plugin>

      <plugin>
        <groupId>org.jacoco</groupId>
        <artifactId>jacoco-maven-plugin</artifactId>
      </plugin>

      <plugin>
        <groupId>org.codehaus.mojo</groupId>
        <artifactId>flatten-maven-plugin</artifactId>
        <configuration>
          <flattenMode>ossrh</flattenMode>
        </configuration>
      </plugin>

      <!-- Google code format plugin -->
      <plugin>
        <groupId>com.diffplug.spotless</groupId>
        <artifactId>spotless-maven-plugin</artifactId>
        <configuration>
          <java>
            <googleJavaFormat>
              <version>${plugin.version.google-java-format}</version>
              <style>GOOGLE</style>
            </googleJavaFormat>
          </java>
        </configuration>
        <dependencies>
          <dependency>
            <groupId>com.google.googlejavaformat</groupId>
            <artifactId>google-java-format</artifactId>
            <version>${plugin.version.google-java-format}</version>
          </dependency>
        </dependencies>
      </plugin>

    </plugins>
    <extensions>
      <extension>
        <groupId>kr.motd.maven</groupId>
        <artifactId>os-maven-plugin</artifactId>
        <version>${extension.version.os-maven-plugin}</version>
      </extension>
    </extensions>
  </build>

  <profiles>
    <profile>
      <id>skip-random-tests</id>
      <build>
        <plugins>
          <plugin>
            <groupId>org.apache.maven.plugins</groupId>
            <artifactId>maven-surefire-plugin</artifactId>
            <configuration>
              <excludes>
                <exclude>**/*RandomizedPropertyTest.java</exclude>
                <exclude>**/*RandomizedRaftTest.java</exclude>
                <!-- Re-add the default exclude for inner classes, see https://github.com/camunda/camunda/issues/8637 -->
                <exclude>**/*$*.java</exclude>
              </excludes>
            </configuration>
          </plugin>
        </plugins>
      </build>
    </profile>

    <profile>
      <!-- Dedicated profile to run ONLY random tests. The include config overwrites the default pattern-->
      <id>include-random-tests</id>
      <build>
        <plugins>
          <plugin>
            <groupId>org.apache.maven.plugins</groupId>
            <artifactId>maven-surefire-plugin</artifactId>
            <configuration>
              <includes>
                <include>**/*RandomizedPropertyTest.java</include>
                <include>**/*RandomizedRaftTest.java</include>
              </includes>
              <systemPropertyVariables>
                <processCount>10</processCount>
                <executionCount>100</executionCount>
                <replayExecutionCount>5</replayExecutionCount>
              </systemPropertyVariables>
            </configuration>
          </plugin>
        </plugins>
      </build>
    </profile>

    <profile>
      <!-- Dedicated profile to run ONLY tests requiring strace. -->
      <id>include-strace-tests</id>
      <build>
        <plugins>
          <plugin>
            <groupId>org.apache.maven.plugins</groupId>
            <artifactId>maven-surefire-plugin</artifactId>
            <configuration>
              <groups>strace</groups>
              <!-- Reset <excludedGroups> as it take precedence over <groups> -->
              <excludedGroups combine.self="override" />
            </configuration>
          </plugin>
        </plugins>
      </build>
    </profile>

    <profile>
      <!-- Dedicated profile to run ONLY performance tests. The include config overwrites the default pattern-->
      <id>include-performance-tests</id>
      <build>
        <plugins>
          <plugin>
            <groupId>org.apache.maven.plugins</groupId>
            <artifactId>maven-surefire-plugin</artifactId>
            <configuration>
              <groups>performance</groups>
              <!-- Reset <excludedGroups> as it take precedence over <groups> -->
              <excludedGroups combine.self="override" />
            </configuration>
          </plugin>
        </plugins>
      </build>
    </profile>

    <profile>
      <id>parallel-tests</id>
      <properties>
        <forkCount>0.5C</forkCount>
        <junitThreadCount>2</junitThreadCount>
        <junitConfigurationParameters>
          <!-- allow junit5 parallel execution, configured on the number of cores
               note that this does not make tests parallel, this is still controlled in the tests
               themselves via the @Execution annotation. furthermore, child modules can define
               their own parallel configuration -->
          junit.jupiter.execution.parallel.enabled = true
          junit.jupiter.execution.parallel.config.strategy = fixed
          junit.jupiter.execution.parallel.config.fixed.parallelism = ${junitThreadCount}
        </junitConfigurationParameters>
      </properties>
      <build>
        <plugins>
          <plugin>
            <groupId>org.apache.maven.plugins</groupId>
            <artifactId>maven-surefire-plugin</artifactId>
            <configuration>
              <forkCount>${forkCount}</forkCount>
              <reuseForks>true</reuseForks>
              <systemPropertyVariables>
                <!-- use two dollar signs to prevent maven properties resolution, surefire will resolve
                the property later. If only ${surefire.forkNumber} is used maven will fail to resolve it
                and don't set the system property -->
                <testForkNumber>$${surefire.forkNumber}</testForkNumber>
              </systemPropertyVariables>
              <properties>
                <configurationParameters>${junitConfigurationParameters}</configurationParameters>
              </properties>
            </configuration>
          </plugin>
          <plugin>
            <groupId>org.apache.maven.plugins</groupId>
            <artifactId>maven-failsafe-plugin</artifactId>
            <configuration>
              <forkCount>${forkCount}</forkCount>
              <reuseForks>true</reuseForks>
              <systemPropertyVariables>
                <!-- use two dollar signs to prevent maven properties resolution, surefire will resolve
                the property later. If only ${surefire.forkNumber} is used maven will fail to resolve it
                and don't set the system property -->
                <testForkNumber>$${surefire.forkNumber}</testForkNumber>
              </systemPropertyVariables>
              <properties>
                <configurationParameters>${junitConfigurationParameters}</configurationParameters>
              </properties>
            </configuration>
          </plugin>
        </plugins>
      </build>
    </profile>

    <profile>
      <id>spotbugs</id>
      <build>
        <plugins>
          <plugin>
            <groupId>com.github.spotbugs</groupId>
            <artifactId>spotbugs-maven-plugin</artifactId>
            <version>${plugin.version.spotbugs}</version>
            <configuration>
              <effort>Max</effort>
              <threshold>Low</threshold>
              <xmlOutput>true</xmlOutput>
              <includeFilterFile>${spotbugs.include}</includeFilterFile>
              <excludeFilterFile>${spotbugs.exclude}</excludeFilterFile>
            </configuration>

            <!-- dependency on build tool to reference the spotbugs filter-->
            <dependencies>
              <dependency>
                <groupId>io.camunda</groupId>
                <artifactId>zeebe-build-tools</artifactId>
                <version>${project.version}</version>
              </dependency>
            </dependencies>
            <executions>
              <execution>
                <goals>
                  <goal>check</goal>
                </goals>
              </execution>
            </executions>
          </plugin>
        </plugins>

      </build>
    </profile>

    <!--
      This profile is used to add an explicit dependency to surefire-junit. To fix the race condition
      of https://github.com/zeebe-io/zeebe/issues/2379 we download all dependencies at the beginning
      with mvn dependency:go-offline and then run the tests in offline mode. But the plugin misses
      to download the surefire-junit dependency, therefore define an explicit dependency while downloading.

      NOTE: make sure to specify the scope as test for all dependencies, otherwise they will get
            added to the distribution!

      Usage: mvn install -Pprepare-offline
    -->
    <profile>
      <id>prepare-offline</id>
      <dependencies>
        <dependency>
          <groupId>org.apache.maven.surefire</groupId>
          <artifactId>surefire-junit4</artifactId>
          <version>${plugin.version.surefire}</version>
          <scope>test</scope>
        </dependency>
        <dependency>
          <groupId>org.apache.maven.surefire</groupId>
          <artifactId>surefire-junit47</artifactId>
          <version>${plugin.version.surefire}</version>
          <scope>test</scope>
        </dependency>
        <dependency>
          <groupId>org.apache.maven.surefire</groupId>
          <artifactId>surefire-junit-platform</artifactId>
          <version>${plugin.version.surefire}</version>
          <scope>test</scope>
        </dependency>
      </dependencies>
      <build>
        <plugins>
          <plugin>
            <groupId>org.apache.maven.plugins</groupId>
            <artifactId>maven-dependency-plugin</artifactId>
            <configuration>
              <ignoredUnusedDeclaredDependencies combine.children="append">
                <dep>org.apache.maven.surefire:surefire-junit4</dep>
                <dep>org.apache.maven.surefire:surefire-junit47</dep>
                <dep>org.apache.maven.surefire:surefire-junit-platform</dep>
                <dep>org.codehaus.plexus:plexus-utils</dep>
                <dep>io.camunda:zeebe-client-java</dep>
              </ignoredUnusedDeclaredDependencies>
            </configuration>
            <executions>
              <execution>
                <id>go-offline</id>
                <goals>
                  <goal>resolve-plugins</goal>
                  <goal>go-offline</goal>
                </goals>
                <phase>initialize</phase>
                <configuration>
                  <silent>true</silent>
                </configuration>
              </execution>
              <execution>
                <id>analyze-dependencies</id>
                <goals>
                  <goal>analyze-only</goal>
                </goals>
                <phase>verify</phase>
              </execution>
            </executions>
          </plugin>
        </plugins>
      </build>
    </profile>

    <!--
      profile to enable flaky test analysis/extraction; running this module will extract flaky runs
      from your failed test cases as their own test case, such that the failed results can be viewed
      in Jenkins
      -->
    <profile>
      <id>extract-flaky-tests</id>

      <properties>
        <flaky.test.reportDir>surefire-reports</flaky.test.reportDir>
      </properties>

      <build>
        <plugins>
          <plugin>
            <groupId>io.zeebe</groupId>
            <artifactId>flaky-test-extractor-maven-plugin</artifactId>
            <configuration>
              <reportDir>${project.build.directory}/${flaky.test.reportDir}</reportDir>
              <failBuild>false</failBuild>
            </configuration>
            <executions>
              <execution>
                <goals>
                  <goal>extract-flaky-tests</goal>
                </goals>
                <phase>post-integration-test</phase>
              </execution>
            </executions>
          </plugin>
        </plugins>
      </build>
    </profile>
  </profiles>
</project><|MERGE_RESOLUTION|>--- conflicted
+++ resolved
@@ -64,13 +64,8 @@
     <version.httpclient5>5.4.2</version.httpclient5>
     <version.httpcore5>5.3.4</version.httpcore5>
     <version.httpcomponents>4.4.16</version.httpcomponents>
-<<<<<<< HEAD
     <version.identity>8.6.10</version.identity>
-    <version.surefire>3.5.2</version.surefire>
-=======
-    <version.identity>8.6.9</version.identity>
     <version.surefire>3.5.3</version.surefire>
->>>>>>> f442a67a
     <version.jackson>2.18.3</version.jackson>
     <version.junit>5.11.4</version.junit>
     <version.junit4>4.13.2</version.junit4>
