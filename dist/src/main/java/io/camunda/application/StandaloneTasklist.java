/*
 * Copyright Camunda Services GmbH and/or licensed to Camunda Services GmbH under
 * one or more contributor license agreements. See the NOTICE file distributed
 * with this work for additional information regarding copyright ownership.
 * Licensed under the Camunda License 1.0. You may not use this file
 * except in compliance with the Camunda License 1.0.
 */
package io.camunda.application;

import static io.camunda.tasklist.webapp.security.TasklistProfileService.AUTH_PROFILES;
import static io.camunda.tasklist.webapp.security.TasklistProfileService.DEFAULT_AUTH;

import graphql.kickstart.autoconfigure.annotations.GraphQLAnnotationsAutoConfiguration;
import io.camunda.tasklist.data.DataGenerator;
<<<<<<< HEAD
import io.camunda.tasklist.webapp.security.TasklistURIs;
import io.camunda.webapps.WebappsModuleConfiguration;
import java.util.HashMap;
import java.util.Map;
=======
>>>>>>> 9b9b8092
import java.util.Set;
import org.slf4j.Logger;
import org.slf4j.LoggerFactory;
import org.springframework.boot.SpringApplication;
import org.springframework.boot.autoconfigure.SpringBootApplication;
import org.springframework.boot.autoconfigure.condition.ConditionalOnMissingBean;
import org.springframework.boot.autoconfigure.elasticsearch.ElasticsearchClientAutoConfiguration;
import org.springframework.boot.context.event.ApplicationFailedEvent;
import org.springframework.context.ApplicationListener;
import org.springframework.context.annotation.Bean;
import org.springframework.context.annotation.ComponentScan;
import org.springframework.context.annotation.FilterType;
import org.springframework.context.annotation.FullyQualifiedAnnotationBeanNameGenerator;
import org.springframework.context.annotation.Import;
import org.springframework.core.env.ConfigurableEnvironment;

@SpringBootApplication(
    exclude = {
      ElasticsearchClientAutoConfiguration.class,
      GraphQLAnnotationsAutoConfiguration.class
    })
@ComponentScan(
    basePackages = "io.camunda.tasklist",
    excludeFilters = {
      @ComponentScan.Filter(
          type = FilterType.REGEX,
          pattern = "io\\.camunda\\.tasklist\\.zeebeimport\\..*"),
      @ComponentScan.Filter(
          type = FilterType.REGEX,
          pattern = "io\\.camunda\\.tasklist\\.webapp\\..*"),
      @ComponentScan.Filter(
          type = FilterType.REGEX,
          pattern = "io\\.camunda\\.tasklist\\.archiver\\..*")
    },
    nameGenerator = FullyQualifiedAnnotationBeanNameGenerator.class)
@Import(WebappsModuleConfiguration.class)
public class StandaloneTasklist {

<<<<<<< HEAD
  public static final String TASKLIST_STATIC_RESOURCES_LOCATION =
      "classpath:/META-INF/resources/tasklist/";
=======
>>>>>>> 9b9b8092
  private static final Logger LOGGER = LoggerFactory.getLogger(StandaloneTasklist.class);

  public static void main(final String[] args) {
    // To ensure that debug logging performed using java.util.logging is routed into Log4j 2
    System.setProperty("java.util.logging.manager", "org.apache.logging.log4j.jul.LogManager");
    // Workaround for https://github.com/spring-projects/spring-boot/issues/26627
    System.setProperty(
        "spring.config.location",
        "optional:classpath:/,optional:classpath:/config/,optional:file:./,optional:file:./config/");
<<<<<<< HEAD
    System.setProperty("spring.web.resources.static-locations", TASKLIST_STATIC_RESOURCES_LOCATION);
    System.setProperty("spring.banner.location", "classpath:/tasklist-banner.txt");
    // We need to disable this property in Tasklist (enabled in dist/application.properties),
    // otherwise ForwardErrorController does not get invoked
    // System.setProperty("spring.mvc.problemdetails.enabled", "false");
=======
    // Hack for the moment to allow serving static resources in Tasklist.
    // Must be removed with the single application.
    System.setProperty("spring.banner.location", "classpath:/tasklist-banner.txt");

>>>>>>> 9b9b8092
    final SpringApplication springApplication = new SpringApplication(StandaloneTasklist.class);
    springApplication.setAdditionalProfiles("tasklist");
    // use fully qualified names as bean name, as we have classes with same names for different
    // versions of importer
    springApplication.setAddCommandLineProperties(true);
    springApplication.addListeners(new ApplicationErrorListener());
    setDefaultAuthProfile(springApplication);
    springApplication.run(args);
  }

  private static void setDefaultAuthProfile(final SpringApplication springApplication) {
    springApplication.addInitializers(
        configurableApplicationContext -> {
          final ConfigurableEnvironment env = configurableApplicationContext.getEnvironment();
          final Set<String> activeProfiles = Set.of(env.getActiveProfiles());
          if (AUTH_PROFILES.stream().noneMatch(activeProfiles::contains)) {
            env.addActiveProfile(DEFAULT_AUTH);
          }
        });
  }

<<<<<<< HEAD
  private static Map<String, Object> getGraphqlProperties() {
    // GraphQL's inspection tool is disabled by default
    // Exception handler is enabled
    return Map.of(
        "graphql.playground.enabled", "false",
        "graphql.servlet.exception-handlers-enabled", "true",
        "graphql.extended-scalars", "DateTime",
        "graphql.schema-strategy", "annotations",
        "graphql.annotations.base-package", "io.camunda.tasklist",
        "graphql.annotations.always-prettify", "false",
        "graphql.annotations.input-prefix", "");
  }

  private static Map<String, Object> getWebProperties() {
    return Map.of(
        "server.servlet.session.cookie.name",
        TasklistURIs.COOKIE_JSESSIONID,
        // Return error messages for all endpoints by default, except for Internal API.
        // Internal API error handling is defined in InternalAPIErrorController.
        "server.error.include-message",
        "always");
  }

  public static Map<String, Object> getManagementProperties() {
    return Map.of(
        // disable default health indicators:
        // https://docs.spring.io/spring-boot/docs/current/reference/html/production-ready-features.html#production-ready-health-indicators
        "management.health.defaults.enabled", "false",

        // enable Kubernetes health groups:
        // https://docs.spring.io/spring-boot/docs/current/reference/html/production-ready-features.html#production-ready-kubernetes-probes
        "management.endpoint.health.probes.enabled", "true",

        // enable health check and metrics endpoints
        "management.endpoints.web.exposure.include",
            "health, prometheus, loggers, usage-metrics, backups",

        // add custom check to standard readiness check
        "management.endpoint.health.group.readiness.include", "readinessState,searchEngineCheck");
  }

=======
>>>>>>> 9b9b8092
  @Bean(name = "dataGenerator")
  @ConditionalOnMissingBean
  public DataGenerator stubDataGenerator() {
    LOGGER.debug("Create Data generator stub");
    return DataGenerator.DO_NOTHING;
  }

  public static class ApplicationErrorListener
      implements ApplicationListener<ApplicationFailedEvent> {

    @Override
    public void onApplicationEvent(final ApplicationFailedEvent event) {
      event.getApplicationContext().close();
      System.exit(-1);
    }
  }
}<|MERGE_RESOLUTION|>--- conflicted
+++ resolved
@@ -12,13 +12,7 @@
 
 import graphql.kickstart.autoconfigure.annotations.GraphQLAnnotationsAutoConfiguration;
 import io.camunda.tasklist.data.DataGenerator;
-<<<<<<< HEAD
-import io.camunda.tasklist.webapp.security.TasklistURIs;
 import io.camunda.webapps.WebappsModuleConfiguration;
-import java.util.HashMap;
-import java.util.Map;
-=======
->>>>>>> 9b9b8092
 import java.util.Set;
 import org.slf4j.Logger;
 import org.slf4j.LoggerFactory;
@@ -57,11 +51,6 @@
 @Import(WebappsModuleConfiguration.class)
 public class StandaloneTasklist {
 
-<<<<<<< HEAD
-  public static final String TASKLIST_STATIC_RESOURCES_LOCATION =
-      "classpath:/META-INF/resources/tasklist/";
-=======
->>>>>>> 9b9b8092
   private static final Logger LOGGER = LoggerFactory.getLogger(StandaloneTasklist.class);
 
   public static void main(final String[] args) {
@@ -71,18 +60,7 @@
     System.setProperty(
         "spring.config.location",
         "optional:classpath:/,optional:classpath:/config/,optional:file:./,optional:file:./config/");
-<<<<<<< HEAD
-    System.setProperty("spring.web.resources.static-locations", TASKLIST_STATIC_RESOURCES_LOCATION);
     System.setProperty("spring.banner.location", "classpath:/tasklist-banner.txt");
-    // We need to disable this property in Tasklist (enabled in dist/application.properties),
-    // otherwise ForwardErrorController does not get invoked
-    // System.setProperty("spring.mvc.problemdetails.enabled", "false");
-=======
-    // Hack for the moment to allow serving static resources in Tasklist.
-    // Must be removed with the single application.
-    System.setProperty("spring.banner.location", "classpath:/tasklist-banner.txt");
-
->>>>>>> 9b9b8092
     final SpringApplication springApplication = new SpringApplication(StandaloneTasklist.class);
     springApplication.setAdditionalProfiles("tasklist");
     // use fully qualified names as bean name, as we have classes with same names for different
@@ -104,50 +82,6 @@
         });
   }
 
-<<<<<<< HEAD
-  private static Map<String, Object> getGraphqlProperties() {
-    // GraphQL's inspection tool is disabled by default
-    // Exception handler is enabled
-    return Map.of(
-        "graphql.playground.enabled", "false",
-        "graphql.servlet.exception-handlers-enabled", "true",
-        "graphql.extended-scalars", "DateTime",
-        "graphql.schema-strategy", "annotations",
-        "graphql.annotations.base-package", "io.camunda.tasklist",
-        "graphql.annotations.always-prettify", "false",
-        "graphql.annotations.input-prefix", "");
-  }
-
-  private static Map<String, Object> getWebProperties() {
-    return Map.of(
-        "server.servlet.session.cookie.name",
-        TasklistURIs.COOKIE_JSESSIONID,
-        // Return error messages for all endpoints by default, except for Internal API.
-        // Internal API error handling is defined in InternalAPIErrorController.
-        "server.error.include-message",
-        "always");
-  }
-
-  public static Map<String, Object> getManagementProperties() {
-    return Map.of(
-        // disable default health indicators:
-        // https://docs.spring.io/spring-boot/docs/current/reference/html/production-ready-features.html#production-ready-health-indicators
-        "management.health.defaults.enabled", "false",
-
-        // enable Kubernetes health groups:
-        // https://docs.spring.io/spring-boot/docs/current/reference/html/production-ready-features.html#production-ready-kubernetes-probes
-        "management.endpoint.health.probes.enabled", "true",
-
-        // enable health check and metrics endpoints
-        "management.endpoints.web.exposure.include",
-            "health, prometheus, loggers, usage-metrics, backups",
-
-        // add custom check to standard readiness check
-        "management.endpoint.health.group.readiness.include", "readinessState,searchEngineCheck");
-  }
-
-=======
->>>>>>> 9b9b8092
   @Bean(name = "dataGenerator")
   @ConditionalOnMissingBean
   public DataGenerator stubDataGenerator() {
