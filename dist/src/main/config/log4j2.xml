--- conflicted
+++ resolved
@@ -33,24 +33,13 @@
   </Appenders>
 
   <Loggers>
-<<<<<<< HEAD
-    <Logger name="io.camunda.zeebe" level="${env:ZEEBE_LOG_LEVEL:-info}"/>
-    <Logger name="io.atomix" level="${env:ATOMIX_LOG_LEVEL:-info}"/>
-    <Logger name="io.camunda.operate" level="info" />
-    <Logger name="io.camunda.tasklist" level="info" />
-    <Logger name="org.elasticsearch" level="${env:ES_LOG_LEVEL:-warn}" />
-
-    <Root level="info">
-=======
     <Logger name="io.camunda" level="${env:CAMUNDA_LOG_LEVEL:-INFO}" />
     <Logger name="io.camunda.zeebe" level="${env:ZEEBE_LOG_LEVEL:-${env:CAMUNDA_LOG_LEVEL:-INFO}}" />
     <Logger name="io.atomix" level="${env:ATOMIX_LOG_LEVEL:-${env:CAMUNDA_LOG_LEVEL:-INFO}}" />
-    <Logger name="io.camunda.optimize" level="${env:OPTIMIZE_LOG_LEVEL:-${env:CAMUNDA_LOG_LEVEL:-INFO}}" />
     <Logger name="org.elasticsearch" level="${env:ES_LOG_LEVEL:-WARN}" />
     <Logger name="org.springframework" level="INFO" />
 
     <Root level="WARN">
->>>>>>> a7186252
       <AppenderRef ref="RollingFile"/>
 
       <!-- remove to disable console logging -->
