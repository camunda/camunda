/*
 * Copyright Camunda Services GmbH and/or licensed to Camunda Services GmbH under
 * one or more contributor license agreements. See the NOTICE file distributed
 * with this work for additional information regarding copyright ownership.
 * Licensed under the Camunda License 1.0. You may not use this file
 * except in compliance with the Camunda License 1.0.
 */
package io.camunda.tasklist.zeebe;

import io.camunda.client.CamundaClient;
import io.camunda.client.CamundaClientBuilder;
import io.camunda.tasklist.property.TasklistProperties;
import io.camunda.tasklist.property.ZeebeProperties;
import java.net.URI;
import java.net.URISyntaxException;
import org.slf4j.Logger;
import org.slf4j.LoggerFactory;
import org.springframework.beans.factory.annotation.Autowired;
import org.springframework.context.annotation.Bean;
import org.springframework.context.annotation.Configuration;

@Configuration
public class ZeebeConnector {

  private static final Logger LOGGER = LoggerFactory.getLogger(ZeebeConnector.class);

  private static final int JOB_WORKER_MAX_JOBS_ACTIVE = 5;

  @Autowired private TasklistProperties tasklistProperties;

  @Bean // will be closed automatically
  public CamundaClient tasklistCamundaClient() {
<<<<<<< HEAD
    return newCamundaClient(tasklistProperties.getZeebe());
  }

  public CamundaClient newCamundaClient(final ZeebeProperties zeebeProperties) {
=======
    return newZeebeClient(tasklistProperties.getZeebe());
  }

  public CamundaClient newZeebeClient(final ZeebeProperties zeebeProperties) {
>>>>>>> 6e707f40
    LOGGER.info(
        "Zeebe Client - Using REST Configuration: {}",
        getURIFromSaaSOrProperties(zeebeProperties.getRestAddress()));
    LOGGER.info(
        "Zeebe Client - Using Gateway Configuration: {}", zeebeProperties.getGatewayAddress());
    final CamundaClientBuilder builder =
        CamundaClient.newClientBuilder()
            .gatewayAddress(zeebeProperties.getGatewayAddress())
            // .restAddress(getURIFromString(zeebeProperties.getRestAddress()))
            .restAddress(getURIFromSaaSOrProperties(zeebeProperties.getRestAddress()))
            .defaultJobWorkerMaxJobsActive(JOB_WORKER_MAX_JOBS_ACTIVE);
    if (zeebeProperties.isSecure()) {
      builder.caCertificatePath(zeebeProperties.getCertificatePath());
      LOGGER.info("Use TLS connection to zeebe");
    } else {
      builder.usePlaintext();
      LOGGER.info("Use plaintext connection to zeebe");
    }

    return builder.build();
  }

  private static URI getURIFromString(final String uri) {
    try {
      return new URI(uri);
    } catch (final URISyntaxException e) {
      throw new IllegalArgumentException("Failed to parse URI string", e);
    }
  }

  private URI getURIFromSaaSOrProperties(final String uri) {
    try {
      if (tasklistProperties.getClient().getClusterId() != null) {
        return new URI(
            "http://zeebe-service:8080/" + tasklistProperties.getClient().getClusterId());
      } else {
        return getURIFromString(uri);
      }
    } catch (final URISyntaxException e) {
      throw new IllegalArgumentException("Failed to parse URI string", e);
    }
  }
}<|MERGE_RESOLUTION|>--- conflicted
+++ resolved
@@ -30,17 +30,10 @@
 
   @Bean // will be closed automatically
   public CamundaClient tasklistCamundaClient() {
-<<<<<<< HEAD
-    return newCamundaClient(tasklistProperties.getZeebe());
-  }
-
-  public CamundaClient newCamundaClient(final ZeebeProperties zeebeProperties) {
-=======
     return newZeebeClient(tasklistProperties.getZeebe());
   }
 
   public CamundaClient newZeebeClient(final ZeebeProperties zeebeProperties) {
->>>>>>> 6e707f40
     LOGGER.info(
         "Zeebe Client - Using REST Configuration: {}",
         getURIFromSaaSOrProperties(zeebeProperties.getRestAddress()));
