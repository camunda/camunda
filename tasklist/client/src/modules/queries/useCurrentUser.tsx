/*
 * Copyright Camunda Services GmbH and/or licensed to Camunda Services GmbH under
 * one or more contributor license agreements. See the NOTICE file distributed
 * with this work for additional information regarding copyright ownership.
 * Licensed under the Camunda License 1.0. You may not use this file
 * except in compliance with the Camunda License 1.0.
 */

import {useQuery} from '@tanstack/react-query';
import {api} from 'modules/api';
import {type RequestError, request} from 'modules/request';
import type {CurrentUser} from 'modules/types';

function useCurrentUser() {
  return useQuery<CurrentUser, RequestError | Error>({
    queryKey: ['currentUser'],
    queryFn: async () => {
      const {response, error} = await request(api.v2.getCurrentUser());

      if (response !== null) {
        const currentUser = await response.json();
<<<<<<< HEAD
        const permissions: unknown[] | undefined = currentUser?.permissions;
=======
        const permissions: unknown[] | undefined = currentUser?.permissions ?? [];
>>>>>>> 03d7a6f4
        return {
          ...currentUser,
          permissions:
            permissions &&
            permissions
              .filter<string>(
                (permission): permission is string =>
                  typeof permission === 'string',
              )
              .map((permission) => permission.toLowerCase()),
        };
      }

      throw error ?? new Error('Could not fetch current user');
    },
    gcTime: Infinity,
    staleTime: Infinity,
    refetchIntervalInBackground: false,
    refetchOnWindowFocus: false,
  });
}

export {useCurrentUser};<|MERGE_RESOLUTION|>--- conflicted
+++ resolved
@@ -19,11 +19,7 @@
 
       if (response !== null) {
         const currentUser = await response.json();
-<<<<<<< HEAD
-        const permissions: unknown[] | undefined = currentUser?.permissions;
-=======
         const permissions: unknown[] | undefined = currentUser?.permissions ?? [];
->>>>>>> 03d7a6f4
         return {
           ...currentUser,
           permissions:
