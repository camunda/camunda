/*
 * Copyright Camunda Services GmbH and/or licensed to Camunda Services GmbH under
 * one or more contributor license agreements. See the NOTICE file distributed
 * with this work for additional information regarding copyright ownership.
 * Licensed under the Camunda License 1.0. You may not use this file
 * except in compliance with the Camunda License 1.0.
 */

import {useCurrentUser} from 'modules/queries/useCurrentUser';
import type {Permissions} from 'modules/types';

const usePermissions = (scopes: Permissions) => {
  const {data: currentUser} = useCurrentUser();

  const permissions = currentUser?.permissions;
<<<<<<< HEAD
  if (currentUser && permissions === undefined) {
=======
  if (permissions === undefined) {
>>>>>>> 03d7a6f4
    return {hasPermission: true};
  }

  const hasPermission =
    permissions?.some((permission) => scopes?.includes(permission)) ?? false;

  return {hasPermission};
};

export {usePermissions};<|MERGE_RESOLUTION|>--- conflicted
+++ resolved
@@ -13,11 +13,7 @@
   const {data: currentUser} = useCurrentUser();
 
   const permissions = currentUser?.permissions;
-<<<<<<< HEAD
-  if (currentUser && permissions === undefined) {
-=======
   if (permissions === undefined) {
->>>>>>> 03d7a6f4
     return {hasPermission: true};
   }
 
