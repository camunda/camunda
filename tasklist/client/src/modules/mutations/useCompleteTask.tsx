/*
 * Copyright Camunda Services GmbH and/or licensed to Camunda Services GmbH under
 * one or more contributor license agreements. See the NOTICE file distributed
 * with this work for additional information regarding copyright ownership.
 * Licensed under the Camunda License 1.0. You may not use this file
 * except in compliance with the Camunda License 1.0.
 */

import {useMutation} from '@tanstack/react-query';
import {api} from 'modules/api';
import {request} from 'modules/request';
import type {Task, Variable} from 'modules/types';
import {buildServerErrorSchema} from 'modules/utils/buildServerErrorSchema';
import {z} from 'zod';

const messageResponseSchema = z.object({
  title: z.enum([
    'TASK_NOT_ASSIGNED',
    'TASK_NOT_ASSIGNED_TO_CURRENT_USER',
    'TASK_IS_NOT_ACTIVE',
    'INVALID_STATE',
    'TASK_PROCESSING_TIMEOUT',
  ]),
  detail: z.string(),
});
const completionErrorSchema = buildServerErrorSchema(messageResponseSchema);
const completionErrorMap = {
  invalidState: 'INVALID_STATE',
  taskProcessingTimeout: 'TASK_PROCESSING_TIMEOUT',
  taskNotAssigned: 'TASK_NOT_ASSIGNED',
  taskNotAssignedToCurrentUser: 'TASK_NOT_ASSIGNED_TO_CURRENT_USER',
  taskIsNotActive: 'TASK_IS_NOT_ACTIVE',
} as const;

interface CompletionError extends Error {
  name:
    | 'TASK_NOT_ASSIGNED'
    | 'TASK_NOT_ASSIGNED_TO_CURRENT_USER'
    | 'TASK_IS_NOT_ACTIVE'
    | 'INVALID_STATE'
    | 'TASK_PROCESSING_TIMEOUT'
    | 'Error';
  message: string;
  stack?: string;
}

type Payload = {
  taskId: Task['id'];
  variables: Pick<Variable, 'name' | 'value'>[];
};

function useCompleteTask() {
  return useMutation<Task, CompletionError, Payload>({
    mutationFn: async (payload) => {
      const {response, error: errorResponse} = await request(
        api.v1.completeTask(payload),
      );

      if (response !== null) {
        return response.json();
      }

<<<<<<< HEAD
      throw await error.response?.json();
=======
      if (errorResponse.variant === 'network-error') {
        throw new Error('Unexpected network error', {
          cause: errorResponse.networkError,
        });
      }

      const error = new Error('Failed to complete task');
      const errorResult = completionErrorSchema.safeParse(
        await errorResponse.response.json(),
      );

      if (!errorResult.success) {
        throw error;
      }

      error.name = errorResult.data.message.title;

      throw error;
>>>>>>> 721c4922
    },
  });
}

export {useCompleteTask, completionErrorMap};
export type {CompletionError};<|MERGE_RESOLUTION|>--- conflicted
+++ resolved
@@ -53,16 +53,13 @@
   return useMutation<Task, CompletionError, Payload>({
     mutationFn: async (payload) => {
       const {response, error: errorResponse} = await request(
-        api.v1.completeTask(payload),
+        api.completeTask(payload),
       );
 
       if (response !== null) {
         return response.json();
       }
 
-<<<<<<< HEAD
-      throw await error.response?.json();
-=======
       if (errorResponse.variant === 'network-error') {
         throw new Error('Unexpected network error', {
           cause: errorResponse.networkError,
@@ -81,7 +78,6 @@
       error.name = errorResult.data.message.title;
 
       throw error;
->>>>>>> 721c4922
     },
   });
 }
