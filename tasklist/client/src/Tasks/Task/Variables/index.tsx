--- conflicted
+++ resolved
@@ -35,11 +35,7 @@
 import type {FormValues} from './types';
 import styles from './styles.module.scss';
 import cn from 'classnames';
-<<<<<<< HEAD
-import {parseJSON} from 'modules/utils/jsonUtils';
-=======
 import {completionErrorMap} from 'modules/mutations/useCompleteTask';
->>>>>>> 721c4922
 
 const JSONEditorModal = lazy(async () => {
   const [{loadMonaco}, {JSONEditorModal}] = await Promise.all([
@@ -130,18 +126,11 @@
 
           setSubmissionState('finished');
         } catch (error) {
-<<<<<<< HEAD
-          const errorMessage = parseJSON((error as Error)?.message);
-
-          if (errorMessage?.title === 'TASK_PROCESSING_TIMEOUT') {
-            onSubmitFailure(error as Error);
-=======
           if (
             error instanceof Error &&
             error.name === completionErrorMap.taskProcessingTimeout
           ) {
             onSubmitFailure(error);
->>>>>>> 721c4922
             return;
           }
           onSubmitFailure(error as Error);
