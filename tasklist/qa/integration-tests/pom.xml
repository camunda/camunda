--- conflicted
+++ resolved
@@ -479,15 +479,18 @@
       <scope>test</scope>
     </dependency>
 
-<<<<<<< HEAD
-=======
+    <dependency>
+      <groupId>org.awaitility</groupId>
+      <artifactId>awaitility</artifactId>
+      <scope>test</scope>
+    </dependency>
+
     <dependency>
       <groupId>io.camunda</groupId>
       <artifactId>camunda-authentication</artifactId>
       <scope>test</scope>
     </dependency>
 
->>>>>>> eafdb4fe
   </dependencies>
 
   <build>
