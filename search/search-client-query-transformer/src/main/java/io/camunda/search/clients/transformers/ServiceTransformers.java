--- conflicted
+++ resolved
@@ -207,19 +207,12 @@
     mappers.put(UserFilter.class, new UserFilterTransformer(prefix));
     mappers.put(AuthorizationFilter.class, new AuthorizationFilterTransformer(prefix));
     mappers.put(ComparableValueFilter.class, new ComparableValueFilterTransformer());
-<<<<<<< HEAD
     mappers.put(FlowNodeInstanceFilter.class, new FlownodeInstanceFilterTransformer(prefix));
     mappers.put(IncidentFilter.class, new IncidentFilterTransformer(mappers, prefix));
     mappers.put(FormFilter.class, new FormFilterTransformer(mappers, prefix));
     mappers.put(
         ProcessDefinitionFilter.class, new ProcessDefinitionFilterTransformer(mappers, prefix));
-=======
-    mappers.put(FlowNodeInstanceFilter.class, new FlownodeInstanceFilterTransformer());
-    mappers.put(IncidentFilter.class, new IncidentFilterTransformer(mappers));
-    mappers.put(FormFilter.class, new FormFilterTransformer(mappers));
-    mappers.put(ProcessDefinitionFilter.class, new ProcessDefinitionFilterTransformer(mappers));
     mappers.put(TenantFilter.class, new TenantFilterTransformer());
->>>>>>> 94c2db02
 
     // result config -> source config
     mappers.put(
