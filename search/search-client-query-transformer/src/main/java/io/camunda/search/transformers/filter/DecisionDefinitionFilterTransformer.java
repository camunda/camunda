/*
 * Copyright Camunda Services GmbH and/or licensed to Camunda Services GmbH under
 * one or more contributor license agreements. See the NOTICE file distributed
 * with this work for additional information regarding copyright ownership.
 * Licensed under the Camunda License 1.0. You may not use this file
 * except in compliance with the Camunda License 1.0.
 */
package io.camunda.search.transformers.filter;

import static io.camunda.search.clients.query.SearchQueryBuilders.and;
import static io.camunda.search.clients.query.SearchQueryBuilders.intTerms;
import static io.camunda.search.clients.query.SearchQueryBuilders.longTerms;
import static io.camunda.search.clients.query.SearchQueryBuilders.stringTerms;

import io.camunda.search.clients.query.SearchQuery;
import io.camunda.search.filter.DecisionDefinitionFilter;
import java.util.List;

public final class DecisionDefinitionFilterTransformer
    implements FilterTransformer<DecisionDefinitionFilter> {

  @Override
  public SearchQuery toSearchQuery(final DecisionDefinitionFilter filter) {
    final var decisionKeysQuery = getDecisionKeysQuery(filter.decisionDefinitionKeys());
<<<<<<< HEAD
    final var decisionIdsQuery = getDecisionDefinitionIdsQuery(filter.decisionDefinitionIds());
    final var dmnDecisionNamesQuery =
        getDecisionDefinitionNamesQuery(filter.decisionDefinitionNames());
    final var versionsQuery =
        getDecisionDefinitionVersionsQuery(filter.decisionDefinitionVersions());
=======
    final var decisionIdsQuery = getDmnDecisionIdsQuery(filter.decisionDefinitionIds());
    final var dmnDecisionNamesQuery = getDmnDecisionNamesQuery(filter.names());
    final var versionsQuery = getVersionsQuery(filter.versions());
>>>>>>> 97b73576
    final var decisionRequirementsIdsQuery =
        getDecisionRequirementsIdsQuery(filter.decisionRequirementsIds());
    final var decisionRequirementsKeysQuery =
        getDecisionRequirementsKeysQuery(filter.decisionRequirementsKeys());
    final var tenantIdsQuery = getTenantIdsQuery(filter.tenantIds());

    return and(
        decisionKeysQuery,
        decisionIdsQuery,
        dmnDecisionNamesQuery,
        versionsQuery,
        decisionRequirementsIdsQuery,
        decisionRequirementsKeysQuery,
        tenantIdsQuery);
  }

  @Override
  public List<String> toIndices(final DecisionDefinitionFilter filter) {
    return List.of("operate-decision-8.3.0_alias");
  }

  private SearchQuery getDecisionKeysQuery(final List<Long> keys) {
    return longTerms("key", keys);
  }

  private SearchQuery getDecisionDefinitionIdsQuery(final List<String> decisionDefinitionIds) {
    return stringTerms("decisionId", decisionDefinitionIds);
  }

  private SearchQuery getDecisionDefinitionNamesQuery(final List<String> dmnDecisionNames) {
    return stringTerms("name", dmnDecisionNames);
  }

  private SearchQuery getDecisionDefinitionVersionsQuery(
      final List<Integer> decisionDefinitionVersions) {
    return intTerms("version", decisionDefinitionVersions);
  }

  private SearchQuery getDecisionRequirementsIdsQuery(final List<String> decisionRequirementsIds) {
    return stringTerms("decisionRequirementsId", decisionRequirementsIds);
  }

  private SearchQuery getDecisionRequirementsKeysQuery(final List<Long> decisionRequirementsKeys) {
    return longTerms("decisionRequirementsKey", decisionRequirementsKeys);
  }

  private SearchQuery getTenantIdsQuery(final List<String> tenantIds) {
    return stringTerms("tenantId", tenantIds);
  }
}<|MERGE_RESOLUTION|>--- conflicted
+++ resolved
@@ -21,18 +21,12 @@
 
   @Override
   public SearchQuery toSearchQuery(final DecisionDefinitionFilter filter) {
-    final var decisionKeysQuery = getDecisionKeysQuery(filter.decisionDefinitionKeys());
-<<<<<<< HEAD
-    final var decisionIdsQuery = getDecisionDefinitionIdsQuery(filter.decisionDefinitionIds());
-    final var dmnDecisionNamesQuery =
-        getDecisionDefinitionNamesQuery(filter.decisionDefinitionNames());
-    final var versionsQuery =
-        getDecisionDefinitionVersionsQuery(filter.decisionDefinitionVersions());
-=======
-    final var decisionIdsQuery = getDmnDecisionIdsQuery(filter.decisionDefinitionIds());
-    final var dmnDecisionNamesQuery = getDmnDecisionNamesQuery(filter.names());
+    final var decisionDefinitionKeysQuery =
+        getDecisionDefinitionKeysQuery(filter.decisionDefinitionKeys());
+    final var decisionDefinitionIdsQuery =
+        getDecisionDefinitionIdsQuery(filter.decisionDefinitionIds());
+    final var namesQuery = getNamesQuery(filter.names());
     final var versionsQuery = getVersionsQuery(filter.versions());
->>>>>>> 97b73576
     final var decisionRequirementsIdsQuery =
         getDecisionRequirementsIdsQuery(filter.decisionRequirementsIds());
     final var decisionRequirementsKeysQuery =
@@ -40,9 +34,9 @@
     final var tenantIdsQuery = getTenantIdsQuery(filter.tenantIds());
 
     return and(
-        decisionKeysQuery,
-        decisionIdsQuery,
-        dmnDecisionNamesQuery,
+        decisionDefinitionKeysQuery,
+        decisionDefinitionIdsQuery,
+        namesQuery,
         versionsQuery,
         decisionRequirementsIdsQuery,
         decisionRequirementsKeysQuery,
@@ -54,7 +48,7 @@
     return List.of("operate-decision-8.3.0_alias");
   }
 
-  private SearchQuery getDecisionKeysQuery(final List<Long> keys) {
+  private SearchQuery getDecisionDefinitionKeysQuery(final List<Long> keys) {
     return longTerms("key", keys);
   }
 
@@ -62,13 +56,12 @@
     return stringTerms("decisionId", decisionDefinitionIds);
   }
 
-  private SearchQuery getDecisionDefinitionNamesQuery(final List<String> dmnDecisionNames) {
-    return stringTerms("name", dmnDecisionNames);
+  private SearchQuery getNamesQuery(final List<String> names) {
+    return stringTerms("name", names);
   }
 
-  private SearchQuery getDecisionDefinitionVersionsQuery(
-      final List<Integer> decisionDefinitionVersions) {
-    return intTerms("version", decisionDefinitionVersions);
+  private SearchQuery getVersionsQuery(final List<Integer> versions) {
+    return intTerms("version", versions);
   }
 
   private SearchQuery getDecisionRequirementsIdsQuery(final List<String> decisionRequirementsIds) {
