/*
 * Copyright Camunda Services GmbH and/or licensed to Camunda Services GmbH under
 * one or more contributor license agreements. See the NOTICE file distributed
 * with this work for additional information regarding copyright ownership.
 * Licensed under the Camunda License 1.0. You may not use this file
 * except in compliance with the Camunda License 1.0.
 */
package io.camunda.search.filter;

import static io.camunda.util.CollectionUtil.*;

import io.camunda.util.FilterUtil;
import io.camunda.util.ObjectBuilder;
import java.time.OffsetDateTime;
import java.util.Collections;
import java.util.List;
import java.util.Objects;

public record ProcessInstanceFilter(
    List<Operation<Long>> processInstanceKeyOperations,
    List<Operation<String>> processDefinitionIdOperations,
    List<Operation<String>> processDefinitionNameOperations,
    List<Operation<Integer>> processDefinitionVersionOperations,
    List<Operation<String>> processDefinitionVersionTagOperations,
    List<Operation<Long>> processDefinitionKeyOperations,
    List<Operation<Long>> parentProcessInstanceKeyOperations,
    List<Operation<Long>> parentFlowNodeInstanceKeyOperations,
    List<Operation<OffsetDateTime>> startDateOperations,
    List<Operation<OffsetDateTime>> endDateOperations,
    List<Operation<String>> stateOperations,
    Boolean hasIncident,
    List<Operation<String>> tenantIdOperations,
    List<VariableValueFilter> variableFilters,
<<<<<<< HEAD
    List<Operation<String>> errorMessageOperations)
=======
    List<Operation<String>> errorMessageOperations,
    List<Operation<String>> batchOperationIdOperations)
>>>>>>> ff8def1e
    implements FilterBase {

  public static final class Builder implements ObjectBuilder<ProcessInstanceFilter> {

    private List<Operation<Long>> processInstanceKeyOperations;
    private List<Operation<String>> processDefinitionIdOperations;
    private List<Operation<String>> processDefinitionNameOperations;
    private List<Operation<Integer>> processDefinitionVersionOperations;
    private List<Operation<String>> processDefinitionVersionTagOperations;
    private List<Operation<Long>> processDefinitionKeyOperations;
    private List<Operation<Long>> parentProcessInstanceKeyOperations;
    private List<Operation<Long>> parentFlowNodeInstanceKeyOperations;
    private List<Operation<OffsetDateTime>> startDateOperations;
    private List<Operation<OffsetDateTime>> endDateOperations;
    private List<Operation<String>> stateOperations;
    private Boolean hasIncident;
    private List<Operation<String>> tenantIdOperations;
    private List<VariableValueFilter> variableFilters;
    private List<Operation<String>> errorMessageOperations;
<<<<<<< HEAD
=======
    private List<Operation<String>> batchOperationIdOperations;
>>>>>>> ff8def1e

    public Builder processInstanceKeyOperations(final List<Operation<Long>> operations) {
      processInstanceKeyOperations = addValuesToList(processInstanceKeyOperations, operations);
      return this;
    }

    public Builder processInstanceKeys(final Long value, final Long... values) {
      return processInstanceKeyOperations(FilterUtil.mapDefaultToOperation(value, values));
    }

    @SafeVarargs
    public final Builder processInstanceKeyOperations(
        final Operation<Long> operation, final Operation<Long>... operations) {
      return processInstanceKeyOperations(collectValues(operation, operations));
    }

    public Builder processDefinitionIdOperations(final List<Operation<String>> operations) {
      processDefinitionIdOperations = addValuesToList(processDefinitionIdOperations, operations);
      return this;
    }

    public Builder processDefinitionIds(final String value, final String... values) {
      return processDefinitionIdOperations(FilterUtil.mapDefaultToOperation(value, values));
    }

    @SafeVarargs
    public final Builder processDefinitionIdOperations(
        final Operation<String> operation, final Operation<String>... operations) {
      return processDefinitionIdOperations(collectValues(operation, operations));
    }

    public Builder processDefinitionNameOperations(final List<Operation<String>> operations) {
      processDefinitionNameOperations =
          addValuesToList(processDefinitionNameOperations, operations);
      return this;
    }

    public Builder processDefinitionNames(final String value, final String... values) {
      return processDefinitionNameOperations(FilterUtil.mapDefaultToOperation(value, values));
    }

    @SafeVarargs
    public final Builder processDefinitionNameOperations(
        final Operation<String> operation, final Operation<String>... operations) {
      return processDefinitionNameOperations(collectValues(operation, operations));
    }

    public Builder processDefinitionVersionOperations(final List<Operation<Integer>> operations) {
      processDefinitionVersionOperations =
          addValuesToList(processDefinitionVersionOperations, operations);
      return this;
    }

    public Builder processDefinitionVersions(final Integer value, final Integer... values) {
      return processDefinitionVersionOperations(FilterUtil.mapDefaultToOperation(value, values));
    }

    @SafeVarargs
    public final Builder processDefinitionVersionOperations(
        final Operation<Integer> operation, final Operation<Integer>... operations) {
      return processDefinitionVersionOperations(collectValues(operation, operations));
    }

    public Builder processDefinitionVersionTagOperations(final List<Operation<String>> values) {
      processDefinitionVersionTagOperations =
          addValuesToList(processDefinitionVersionTagOperations, values);
      return this;
    }

    public Builder processDefinitionVersionTags(final String value, final String... values) {
      return processDefinitionVersionTagOperations(FilterUtil.mapDefaultToOperation(value, values));
    }

    @SafeVarargs
    public final Builder processDefinitionVersionTagOperations(
        final Operation<String> operation, final Operation<String>... operations) {
      return processDefinitionVersionTagOperations(collectValues(operation, operations));
    }

    public Builder processDefinitionKeyOperations(final List<Operation<Long>> operations) {
      processDefinitionKeyOperations = addValuesToList(processDefinitionKeyOperations, operations);
      return this;
    }

    public Builder processDefinitionKeys(final Long processDefinitionKeys) {
      return processDefinitionKeyOperations(
          FilterUtil.mapDefaultToOperation(processDefinitionKeys));
    }

    @SafeVarargs
    public final Builder processDefinitionKeyOperations(
        final Operation<Long> operation, final Operation<Long>... operations) {
      return processDefinitionKeyOperations(collectValues(operation, operations));
    }

    public Builder parentProcessInstanceKeyOperations(final List<Operation<Long>> operations) {
      parentProcessInstanceKeyOperations =
          addValuesToList(parentProcessInstanceKeyOperations, operations);
      return this;
    }

    public Builder parentProcessInstanceKeys(final Long value, final Long... values) {
      return parentProcessInstanceKeyOperations(FilterUtil.mapDefaultToOperation(value, values));
    }

    @SafeVarargs
    public final Builder parentProcessInstanceKeyOperations(
        final Operation<Long> operation, final Operation<Long>... operations) {
      return parentProcessInstanceKeyOperations(collectValues(operation, operations));
    }

    public Builder parentFlowNodeInstanceKeyOperations(final List<Operation<Long>> operations) {
      parentFlowNodeInstanceKeyOperations =
          addValuesToList(parentFlowNodeInstanceKeyOperations, operations);
      return this;
    }

    public Builder parentFlowNodeInstanceKeys(final Long value, final Long... values) {
      return parentFlowNodeInstanceKeyOperations(FilterUtil.mapDefaultToOperation(value, values));
    }

    @SafeVarargs
    public final Builder parentFlowNodeInstanceKeyOperations(
        final Operation<Long> operation, final Operation<Long>... operations) {
      return parentFlowNodeInstanceKeyOperations(collectValues(operation, operations));
    }

    public Builder startDateOperations(final List<Operation<OffsetDateTime>> operations) {
      startDateOperations = addValuesToList(startDateOperations, operations);
      return this;
    }

    @SafeVarargs
    public final Builder startDateOperations(
        final Operation<OffsetDateTime> operation, final Operation<OffsetDateTime>... operations) {
      return startDateOperations(collectValues(operation, operations));
    }

    public Builder endDateOperations(final List<Operation<OffsetDateTime>> operations) {
      endDateOperations = addValuesToList(endDateOperations, operations);
      return this;
    }

    @SafeVarargs
    public final Builder endDateOperations(
        final Operation<OffsetDateTime> operation, final Operation<OffsetDateTime>... operations) {
      return endDateOperations(collectValues(operation, operations));
    }

    public Builder stateOperations(final List<Operation<String>> operations) {
      stateOperations = addValuesToList(stateOperations, operations);
      return this;
    }

    public Builder states(final String value, final String... values) {
      return stateOperations(FilterUtil.mapDefaultToOperation(value, values));
    }

    @SafeVarargs
    public final Builder stateOperations(
        final Operation<String> operation, final Operation<String>... operations) {
      return stateOperations(collectValues(operation, operations));
    }

    public Builder hasIncident(final Boolean value) {
      hasIncident = value;
      return this;
    }

    public Builder tenantIdOperations(final List<Operation<String>> operations) {
      tenantIdOperations = addValuesToList(tenantIdOperations, operations);
      return this;
    }

    public Builder tenantIds(final String value, final String... values) {
      return tenantIdOperations(FilterUtil.mapDefaultToOperation(value, values));
    }

    @SafeVarargs
    public final Builder tenantIdOperations(
        final Operation<String> operation, final Operation<String>... operations) {
      return tenantIdOperations(collectValues(operation, operations));
    }

    public Builder variables(final List<VariableValueFilter> values) {
      variableFilters = addValuesToList(variableFilters, values);
      return this;
    }

    public Builder errorMessages(final String value, final String... values) {
      return errorMessageOperations(FilterUtil.mapDefaultToOperation(value, values));
    }

    @SafeVarargs
    public final Builder errorMessageOperations(
        final Operation<String> operation, final Operation<String>... operations) {
      return errorMessageOperations(collectValues(operation, operations));
    }

    public Builder errorMessageOperations(final List<Operation<String>> operations) {
      errorMessageOperations = addValuesToList(errorMessageOperations, operations);
      return this;
    }

<<<<<<< HEAD
=======
    public Builder batchOperationIdOperations(final List<Operation<String>> operations) {
      batchOperationIdOperations = addValuesToList(batchOperationIdOperations, operations);
      return this;
    }

    public Builder batchOperationIds(final String value, final String... values) {
      return batchOperationIdOperations(FilterUtil.mapDefaultToOperation(value, values));
    }

    @SafeVarargs
    public final Builder batchOperationIdOperations(
        final Operation<String> operation, final Operation<String>... operations) {
      return batchOperationIdOperations(collectValues(operation, operations));
    }

>>>>>>> ff8def1e
    @Override
    public ProcessInstanceFilter build() {
      return new ProcessInstanceFilter(
          Objects.requireNonNullElse(processInstanceKeyOperations, Collections.emptyList()),
          Objects.requireNonNullElse(processDefinitionIdOperations, Collections.emptyList()),
          Objects.requireNonNullElse(processDefinitionNameOperations, Collections.emptyList()),
          Objects.requireNonNullElse(processDefinitionVersionOperations, Collections.emptyList()),
          Objects.requireNonNullElse(
              processDefinitionVersionTagOperations, Collections.emptyList()),
          Objects.requireNonNullElse(processDefinitionKeyOperations, Collections.emptyList()),
          Objects.requireNonNullElse(parentProcessInstanceKeyOperations, Collections.emptyList()),
          Objects.requireNonNullElse(parentFlowNodeInstanceKeyOperations, Collections.emptyList()),
          Objects.requireNonNullElse(startDateOperations, Collections.emptyList()),
          Objects.requireNonNullElse(endDateOperations, Collections.emptyList()),
          Objects.requireNonNullElse(stateOperations, Collections.emptyList()),
          hasIncident,
          Objects.requireNonNullElse(tenantIdOperations, Collections.emptyList()),
          Objects.requireNonNullElse(variableFilters, Collections.emptyList()),
<<<<<<< HEAD
          Objects.requireNonNullElse(errorMessageOperations, Collections.emptyList()));
=======
          Objects.requireNonNullElse(errorMessageOperations, Collections.emptyList()),
          Objects.requireNonNullElse(batchOperationIdOperations, Collections.emptyList()));
>>>>>>> ff8def1e
    }
  }
}<|MERGE_RESOLUTION|>--- conflicted
+++ resolved
@@ -31,12 +31,8 @@
     Boolean hasIncident,
     List<Operation<String>> tenantIdOperations,
     List<VariableValueFilter> variableFilters,
-<<<<<<< HEAD
-    List<Operation<String>> errorMessageOperations)
-=======
     List<Operation<String>> errorMessageOperations,
     List<Operation<String>> batchOperationIdOperations)
->>>>>>> ff8def1e
     implements FilterBase {
 
   public static final class Builder implements ObjectBuilder<ProcessInstanceFilter> {
@@ -56,10 +52,7 @@
     private List<Operation<String>> tenantIdOperations;
     private List<VariableValueFilter> variableFilters;
     private List<Operation<String>> errorMessageOperations;
-<<<<<<< HEAD
-=======
     private List<Operation<String>> batchOperationIdOperations;
->>>>>>> ff8def1e
 
     public Builder processInstanceKeyOperations(final List<Operation<Long>> operations) {
       processInstanceKeyOperations = addValuesToList(processInstanceKeyOperations, operations);
@@ -264,8 +257,6 @@
       return this;
     }
 
-<<<<<<< HEAD
-=======
     public Builder batchOperationIdOperations(final List<Operation<String>> operations) {
       batchOperationIdOperations = addValuesToList(batchOperationIdOperations, operations);
       return this;
@@ -281,7 +272,6 @@
       return batchOperationIdOperations(collectValues(operation, operations));
     }
 
->>>>>>> ff8def1e
     @Override
     public ProcessInstanceFilter build() {
       return new ProcessInstanceFilter(
@@ -300,12 +290,8 @@
           hasIncident,
           Objects.requireNonNullElse(tenantIdOperations, Collections.emptyList()),
           Objects.requireNonNullElse(variableFilters, Collections.emptyList()),
-<<<<<<< HEAD
-          Objects.requireNonNullElse(errorMessageOperations, Collections.emptyList()));
-=======
           Objects.requireNonNullElse(errorMessageOperations, Collections.emptyList()),
           Objects.requireNonNullElse(batchOperationIdOperations, Collections.emptyList()));
->>>>>>> ff8def1e
     }
   }
 }