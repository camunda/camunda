/*
 * Copyright Camunda Services GmbH and/or licensed to Camunda Services GmbH under
 * one or more contributor license agreements. See the NOTICE file distributed
 * with this work for additional information regarding copyright ownership.
 * Licensed under the Camunda License 1.0. You may not use this file
 * except in compliance with the Camunda License 1.0.
 */
package io.camunda.search.filter;

import static io.camunda.util.CollectionUtil.*;

import io.camunda.util.FilterUtil;
import io.camunda.util.ObjectBuilder;
import java.time.OffsetDateTime;
import java.util.Collections;
import java.util.List;
import java.util.Objects;

public record ProcessInstanceFilter(
    List<Operation<Long>> processInstanceKeyOperations,
    List<Operation<String>> processDefinitionIdOperations,
    List<Operation<String>> processDefinitionNameOperations,
    List<Operation<Integer>> processDefinitionVersionOperations,
    List<Operation<String>> processDefinitionVersionTagOperations,
    List<Operation<Long>> processDefinitionKeyOperations,
    List<Operation<Long>> parentProcessInstanceKeyOperations,
    List<Operation<Long>> parentFlowNodeInstanceKeyOperations,
    List<Operation<OffsetDateTime>> startDateOperations,
    List<Operation<OffsetDateTime>> endDateOperations,
    List<Operation<String>> stateOperations,
    Boolean hasIncident,
    List<Operation<String>> tenantIdOperations,
    List<VariableValueFilter> variableFilters,
<<<<<<< HEAD
    List<Operation<String>> errorMessageOperations)
=======
    List<Operation<String>> batchOperationIdOperations)
>>>>>>> 58fa651f
    implements FilterBase {

  public static final class Builder implements ObjectBuilder<ProcessInstanceFilter> {

    private List<Operation<Long>> processInstanceKeyOperations;
    private List<Operation<String>> processDefinitionIdOperations;
    private List<Operation<String>> processDefinitionNameOperations;
    private List<Operation<Integer>> processDefinitionVersionOperations;
    private List<Operation<String>> processDefinitionVersionTagOperations;
    private List<Operation<Long>> processDefinitionKeyOperations;
    private List<Operation<Long>> parentProcessInstanceKeyOperations;
    private List<Operation<Long>> parentFlowNodeInstanceKeyOperations;
    private List<Operation<OffsetDateTime>> startDateOperations;
    private List<Operation<OffsetDateTime>> endDateOperations;
    private List<Operation<String>> stateOperations;
    private Boolean hasIncident;
    private List<Operation<String>> tenantIdOperations;
    private List<VariableValueFilter> variableFilters;
<<<<<<< HEAD
    private List<Operation<String>> errorMessageOperations;
=======
    private List<Operation<String>> batchOperationIdOperations;
>>>>>>> 58fa651f

    public Builder processInstanceKeyOperations(final List<Operation<Long>> operations) {
      processInstanceKeyOperations = addValuesToList(processInstanceKeyOperations, operations);
      return this;
    }

    public Builder processInstanceKeys(final Long value, final Long... values) {
      return processInstanceKeyOperations(FilterUtil.mapDefaultToOperation(value, values));
    }

    @SafeVarargs
    public final Builder processInstanceKeyOperations(
        final Operation<Long> operation, final Operation<Long>... operations) {
      return processInstanceKeyOperations(collectValues(operation, operations));
    }

    public Builder processDefinitionIdOperations(final List<Operation<String>> operations) {
      processDefinitionIdOperations = addValuesToList(processDefinitionIdOperations, operations);
      return this;
    }

    public Builder processDefinitionIds(final String value, final String... values) {
      return processDefinitionIdOperations(FilterUtil.mapDefaultToOperation(value, values));
    }

    @SafeVarargs
    public final Builder processDefinitionIdOperations(
        final Operation<String> operation, final Operation<String>... operations) {
      return processDefinitionIdOperations(collectValues(operation, operations));
    }

    public Builder processDefinitionNameOperations(final List<Operation<String>> operations) {
      processDefinitionNameOperations =
          addValuesToList(processDefinitionNameOperations, operations);
      return this;
    }

    public Builder processDefinitionNames(final String value, final String... values) {
      return processDefinitionNameOperations(FilterUtil.mapDefaultToOperation(value, values));
    }

    @SafeVarargs
    public final Builder processDefinitionNameOperations(
        final Operation<String> operation, final Operation<String>... operations) {
      return processDefinitionNameOperations(collectValues(operation, operations));
    }

    public Builder processDefinitionVersionOperations(final List<Operation<Integer>> operations) {
      processDefinitionVersionOperations =
          addValuesToList(processDefinitionVersionOperations, operations);
      return this;
    }

    public Builder processDefinitionVersions(final Integer value, final Integer... values) {
      return processDefinitionVersionOperations(FilterUtil.mapDefaultToOperation(value, values));
    }

    @SafeVarargs
    public final Builder processDefinitionVersionOperations(
        final Operation<Integer> operation, final Operation<Integer>... operations) {
      return processDefinitionVersionOperations(collectValues(operation, operations));
    }

    public Builder processDefinitionVersionTagOperations(final List<Operation<String>> values) {
      processDefinitionVersionTagOperations =
          addValuesToList(processDefinitionVersionTagOperations, values);
      return this;
    }

    public Builder processDefinitionVersionTags(final String value, final String... values) {
      return processDefinitionVersionTagOperations(FilterUtil.mapDefaultToOperation(value, values));
    }

    @SafeVarargs
    public final Builder processDefinitionVersionTagOperations(
        final Operation<String> operation, final Operation<String>... operations) {
      return processDefinitionVersionTagOperations(collectValues(operation, operations));
    }

    public Builder processDefinitionKeyOperations(final List<Operation<Long>> operations) {
      processDefinitionKeyOperations = addValuesToList(processDefinitionKeyOperations, operations);
      return this;
    }

    public Builder processDefinitionKeys(final Long processDefinitionKeys) {
      return processDefinitionKeyOperations(
          FilterUtil.mapDefaultToOperation(processDefinitionKeys));
    }

    @SafeVarargs
    public final Builder processDefinitionKeyOperations(
        final Operation<Long> operation, final Operation<Long>... operations) {
      return processDefinitionKeyOperations(collectValues(operation, operations));
    }

    public Builder parentProcessInstanceKeyOperations(final List<Operation<Long>> operations) {
      parentProcessInstanceKeyOperations =
          addValuesToList(parentProcessInstanceKeyOperations, operations);
      return this;
    }

    public Builder parentProcessInstanceKeys(final Long value, final Long... values) {
      return parentProcessInstanceKeyOperations(FilterUtil.mapDefaultToOperation(value, values));
    }

    @SafeVarargs
    public final Builder parentProcessInstanceKeyOperations(
        final Operation<Long> operation, final Operation<Long>... operations) {
      return parentProcessInstanceKeyOperations(collectValues(operation, operations));
    }

    public Builder parentFlowNodeInstanceKeyOperations(final List<Operation<Long>> operations) {
      parentFlowNodeInstanceKeyOperations =
          addValuesToList(parentFlowNodeInstanceKeyOperations, operations);
      return this;
    }

    public Builder parentFlowNodeInstanceKeys(final Long value, final Long... values) {
      return parentFlowNodeInstanceKeyOperations(FilterUtil.mapDefaultToOperation(value, values));
    }

    @SafeVarargs
    public final Builder parentFlowNodeInstanceKeyOperations(
        final Operation<Long> operation, final Operation<Long>... operations) {
      return parentFlowNodeInstanceKeyOperations(collectValues(operation, operations));
    }

    public Builder startDateOperations(final List<Operation<OffsetDateTime>> operations) {
      startDateOperations = addValuesToList(startDateOperations, operations);
      return this;
    }

    @SafeVarargs
    public final Builder startDateOperations(
        final Operation<OffsetDateTime> operation, final Operation<OffsetDateTime>... operations) {
      return startDateOperations(collectValues(operation, operations));
    }

    public Builder endDateOperations(final List<Operation<OffsetDateTime>> operations) {
      endDateOperations = addValuesToList(endDateOperations, operations);
      return this;
    }

    @SafeVarargs
    public final Builder endDateOperations(
        final Operation<OffsetDateTime> operation, final Operation<OffsetDateTime>... operations) {
      return endDateOperations(collectValues(operation, operations));
    }

    public Builder stateOperations(final List<Operation<String>> operations) {
      stateOperations = addValuesToList(stateOperations, operations);
      return this;
    }

    public Builder states(final String value, final String... values) {
      return stateOperations(FilterUtil.mapDefaultToOperation(value, values));
    }

    @SafeVarargs
    public final Builder stateOperations(
        final Operation<String> operation, final Operation<String>... operations) {
      return stateOperations(collectValues(operation, operations));
    }

    public Builder hasIncident(final Boolean value) {
      hasIncident = value;
      return this;
    }

    public Builder tenantIdOperations(final List<Operation<String>> operations) {
      tenantIdOperations = addValuesToList(tenantIdOperations, operations);
      return this;
    }

    public Builder tenantIds(final String value, final String... values) {
      return tenantIdOperations(FilterUtil.mapDefaultToOperation(value, values));
    }

    @SafeVarargs
    public final Builder tenantIdOperations(
        final Operation<String> operation, final Operation<String>... operations) {
      return tenantIdOperations(collectValues(operation, operations));
    }

    public Builder variables(final List<VariableValueFilter> values) {
      variableFilters = addValuesToList(variableFilters, values);
      return this;
    }

<<<<<<< HEAD
    public Builder errorMessages(final String value, final String... values) {
      return errorMessageOperations(FilterUtil.mapDefaultToOperation(value, values));
    }

    @SafeVarargs
    public final Builder errorMessageOperations(
        final Operation<String> operation, final Operation<String>... operations) {
      return errorMessageOperations(collectValues(operation, operations));
    }

    public Builder errorMessageOperations(final List<Operation<String>> operations) {
      errorMessageOperations = addValuesToList(errorMessageOperations, operations);
      return this;
=======
    public Builder batchOperationIdOperations(final List<Operation<String>> operations) {
      batchOperationIdOperations = addValuesToList(batchOperationIdOperations, operations);
      return this;
    }

    public Builder batchOperationIds(final String value, final String... values) {
      return batchOperationIdOperations(FilterUtil.mapDefaultToOperation(value, values));
    }

    @SafeVarargs
    public final Builder batchOperationIdOperations(
        final Operation<String> operation, final Operation<String>... operations) {
      return batchOperationIdOperations(collectValues(operation, operations));
>>>>>>> 58fa651f
    }

    @Override
    public ProcessInstanceFilter build() {
      return new ProcessInstanceFilter(
          Objects.requireNonNullElse(processInstanceKeyOperations, Collections.emptyList()),
          Objects.requireNonNullElse(processDefinitionIdOperations, Collections.emptyList()),
          Objects.requireNonNullElse(processDefinitionNameOperations, Collections.emptyList()),
          Objects.requireNonNullElse(processDefinitionVersionOperations, Collections.emptyList()),
          Objects.requireNonNullElse(
              processDefinitionVersionTagOperations, Collections.emptyList()),
          Objects.requireNonNullElse(processDefinitionKeyOperations, Collections.emptyList()),
          Objects.requireNonNullElse(parentProcessInstanceKeyOperations, Collections.emptyList()),
          Objects.requireNonNullElse(parentFlowNodeInstanceKeyOperations, Collections.emptyList()),
          Objects.requireNonNullElse(startDateOperations, Collections.emptyList()),
          Objects.requireNonNullElse(endDateOperations, Collections.emptyList()),
          Objects.requireNonNullElse(stateOperations, Collections.emptyList()),
          hasIncident,
          Objects.requireNonNullElse(tenantIdOperations, Collections.emptyList()),
          Objects.requireNonNullElse(variableFilters, Collections.emptyList()),
<<<<<<< HEAD
          Objects.requireNonNullElse(errorMessageOperations, Collections.emptyList()));
=======
          Objects.requireNonNullElse(batchOperationIdOperations, Collections.emptyList()));
>>>>>>> 58fa651f
    }
  }
}<|MERGE_RESOLUTION|>--- conflicted
+++ resolved
@@ -31,11 +31,8 @@
     Boolean hasIncident,
     List<Operation<String>> tenantIdOperations,
     List<VariableValueFilter> variableFilters,
-<<<<<<< HEAD
-    List<Operation<String>> errorMessageOperations)
-=======
+    List<Operation<String>> errorMessageOperations,
     List<Operation<String>> batchOperationIdOperations)
->>>>>>> 58fa651f
     implements FilterBase {
 
   public static final class Builder implements ObjectBuilder<ProcessInstanceFilter> {
@@ -54,11 +51,8 @@
     private Boolean hasIncident;
     private List<Operation<String>> tenantIdOperations;
     private List<VariableValueFilter> variableFilters;
-<<<<<<< HEAD
     private List<Operation<String>> errorMessageOperations;
-=======
     private List<Operation<String>> batchOperationIdOperations;
->>>>>>> 58fa651f
 
     public Builder processInstanceKeyOperations(final List<Operation<Long>> operations) {
       processInstanceKeyOperations = addValuesToList(processInstanceKeyOperations, operations);
@@ -248,7 +242,6 @@
       return this;
     }
 
-<<<<<<< HEAD
     public Builder errorMessages(final String value, final String... values) {
       return errorMessageOperations(FilterUtil.mapDefaultToOperation(value, values));
     }
@@ -262,7 +255,8 @@
     public Builder errorMessageOperations(final List<Operation<String>> operations) {
       errorMessageOperations = addValuesToList(errorMessageOperations, operations);
       return this;
-=======
+    }
+
     public Builder batchOperationIdOperations(final List<Operation<String>> operations) {
       batchOperationIdOperations = addValuesToList(batchOperationIdOperations, operations);
       return this;
@@ -276,7 +270,6 @@
     public final Builder batchOperationIdOperations(
         final Operation<String> operation, final Operation<String>... operations) {
       return batchOperationIdOperations(collectValues(operation, operations));
->>>>>>> 58fa651f
     }
 
     @Override
@@ -297,11 +290,8 @@
           hasIncident,
           Objects.requireNonNullElse(tenantIdOperations, Collections.emptyList()),
           Objects.requireNonNullElse(variableFilters, Collections.emptyList()),
-<<<<<<< HEAD
-          Objects.requireNonNullElse(errorMessageOperations, Collections.emptyList()));
-=======
+          Objects.requireNonNullElse(errorMessageOperations, Collections.emptyList()),
           Objects.requireNonNullElse(batchOperationIdOperations, Collections.emptyList()));
->>>>>>> 58fa651f
     }
   }
 }