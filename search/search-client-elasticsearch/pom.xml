--- conflicted
+++ resolved
@@ -5,11 +5,7 @@
   <parent>
     <groupId>io.camunda</groupId>
     <artifactId>camunda-search</artifactId>
-<<<<<<< HEAD
-    <version>8.8.0</version>
-=======
     <version>8.8.1-SNAPSHOT</version>
->>>>>>> 34668b7e
     <relativePath>../pom.xml</relativePath>
   </parent>
 
