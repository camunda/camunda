--- conflicted
+++ resolved
@@ -47,11 +47,9 @@
 
   List<String> getChangedAttributes();
 
-<<<<<<< HEAD
+  String getAction();
+
   long getCreationTimestamp();
-=======
-  String getAction();
->>>>>>> 0b80ffa0
 
   /**
    * @return the element id of the corresponding user task
