<?xml version="1.0" encoding="UTF-8"?>
<!--
  ~ Copyright Camunda Services GmbH and/or licensed to Camunda Services GmbH under
  ~ one or more contributor license agreements. See the NOTICE file distributed
  ~ with this work for additional information regarding copyright ownership.
  ~ Licensed under the Camunda License 1.0. You may not use this file
  ~ except in compliance with the Camunda License 1.0.
  -->
<project xmlns="http://maven.apache.org/POM/4.0.0" xmlns:xsi="http://www.w3.org/2001/XMLSchema-instance" xsi:schemaLocation="http://maven.apache.org/POM/4.0.0 http://maven.apache.org/xsd/maven-4.0.0.xsd">
  <modelVersion>4.0.0</modelVersion>
  <parent>
    <groupId>io.camunda</groupId>
    <artifactId>identity-parent</artifactId>
    <version>8.6.0-SNAPSHOT</version>
    <relativePath>../pom.xml</relativePath>
  </parent>

  <artifactId>identity-common</artifactId>
  <name>Identity Common</name>

  <properties>
    <maven.compiler.source>21</maven.compiler.source>
    <maven.compiler.target>21</maven.compiler.target>
    <project.build.sourceEncoding>UTF-8</project.build.sourceEncoding>
  </properties>

  <dependencies>
    <dependency>
      <groupId>org.springframework.security</groupId>
      <artifactId>spring-security-crypto</artifactId>
    </dependency>
    <dependency>
      <groupId>org.springframework</groupId>
      <artifactId>spring-core</artifactId>
    </dependency>
    <dependency>
      <groupId>org.springframework</groupId>
      <artifactId>spring-context</artifactId>
    </dependency>
    <dependency>
      <groupId>org.springframework.security</groupId>
      <artifactId>spring-security-core</artifactId>
    </dependency>
    <dependency>
      <groupId>org.springframework.boot</groupId>
      <artifactId>spring-boot-starter-jdbc</artifactId>
    </dependency>
    <dependency>
      <groupId>org.springframework</groupId>
      <artifactId>spring-jdbc</artifactId>
    </dependency>
    <dependency>
<<<<<<< HEAD
      <groupId>org.springframework.boot</groupId>
      <artifactId>spring-boot-starter-data-jpa</artifactId>
    </dependency>
    <dependency>
      <groupId>org.springframework.data</groupId>
      <artifactId>spring-data-commons</artifactId>
    </dependency>
    <dependency>
      <groupId>jakarta.persistence</groupId>
      <artifactId>jakarta.persistence-api</artifactId>
    </dependency>
    <dependency>
      <groupId>org.springframework.data</groupId>
      <artifactId>spring-data-jpa</artifactId>
=======
      <groupId>jakarta.validation</groupId>
      <artifactId>jakarta.validation-api</artifactId>
>>>>>>> bad3750b
    </dependency>
  </dependencies>

</project><|MERGE_RESOLUTION|>--- conflicted
+++ resolved
@@ -50,7 +50,6 @@
       <artifactId>spring-jdbc</artifactId>
     </dependency>
     <dependency>
-<<<<<<< HEAD
       <groupId>org.springframework.boot</groupId>
       <artifactId>spring-boot-starter-data-jpa</artifactId>
     </dependency>
@@ -65,10 +64,10 @@
     <dependency>
       <groupId>org.springframework.data</groupId>
       <artifactId>spring-data-jpa</artifactId>
-=======
+    </dependency>
+    <dependency>
       <groupId>jakarta.validation</groupId>
       <artifactId>jakarta.validation-api</artifactId>
->>>>>>> bad3750b
     </dependency>
   </dependencies>
 
