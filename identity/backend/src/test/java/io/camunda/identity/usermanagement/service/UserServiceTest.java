/*
 * Copyright Camunda Services GmbH and/or licensed to Camunda Services GmbH under
 * one or more contributor license agreements. See the NOTICE file distributed
 * with this work for additional information regarding copyright ownership.
 * Licensed under the Camunda License 1.0. You may not use this file
 * except in compliance with the Camunda License 1.0.
 */
package io.camunda.identity.usermanagement.service;

import static org.junit.jupiter.api.Assertions.assertEquals;
import static org.junit.jupiter.api.Assertions.assertFalse;
import static org.junit.jupiter.api.Assertions.assertNull;
import static org.junit.jupiter.api.Assertions.assertThrows;
import static org.junit.jupiter.api.Assertions.assertTrue;

import io.camunda.authentication.user.CamundaUserDetailsManager;
import io.camunda.identity.user.CamundaUser;
import io.camunda.identity.user.CamundaUserWithPassword;
import java.util.UUID;
import org.junit.jupiter.api.Assertions;
import org.junit.jupiter.api.Test;
import org.springframework.beans.factory.annotation.Autowired;
import org.springframework.boot.test.context.SpringBootTest;
import org.springframework.security.crypto.password.PasswordEncoder;
import org.springframework.test.annotation.DirtiesContext;
import org.springframework.test.annotation.DirtiesContext.ClassMode;

@SpringBootTest
@DirtiesContext(classMode = ClassMode.BEFORE_EACH_TEST_METHOD)
class UserServiceTest {

  @Autowired private UserService userService;
  @Autowired private PasswordEncoder passwordEncoder;
  @Autowired private CamundaUserDetailsManager camundaUserDetailsManager;

  @Test
  void uniqueUsernameCreateUserCreated() {
    final var username = "user" + UUID.randomUUID();

    final var user =
        userService.createUser(new CamundaUserWithPassword(new CamundaUser(username), "password"));

    final var existingUser = userService.findUserById(user.id());
    Assertions.assertNotNull(existingUser);
    Assertions.assertEquals(username, existingUser.username());
  }

  @Test
  void duplicateUsernameCreateUserException() {
    final var username = "user" + UUID.randomUUID();
    userService.createUser(new CamundaUserWithPassword(new CamundaUser(username), "password"));

    assertThrows(
        RuntimeException.class,
        () ->
            userService.createUser(
                new CamundaUserWithPassword(new CamundaUser(username), "password")));
  }

  @Test
  void existingUserDeleteUserDeleted() {
    final var username = "user" + UUID.randomUUID();
    final CamundaUser user =
        userService.createUser(new CamundaUserWithPassword(new CamundaUser(username), "password"));

    userService.deleteUser(user.id());

    assertThrows(RuntimeException.class, () -> userService.findUserById(user.id()));
  }

  @Test
  void nonExistingUserDeleteUserException() {
    assertThrows(RuntimeException.class, () -> userService.deleteUser(1000));
  }

  @Test
  void nonExistingUserFindUserByUsernameThrowsException() {
    final var username = "user" + UUID.randomUUID();
    assertThrows(RuntimeException.class, () -> userService.findUserByUsername(username));
  }

  @Test
  void findAllUsersReturnsAllUsers() {
    userService.createUser(
        new CamundaUserWithPassword(new CamundaUser("user" + UUID.randomUUID()), "password"));
    userService.createUser(
        new CamundaUserWithPassword(new CamundaUser("user" + UUID.randomUUID()), "password"));

    final var users = userService.findAllUsers();

    // Set to 3 due to a demo user being initialized.
    assertEquals(3, users.size());
  }

  @Test
  void nonExistingUserUpdateUserThrowsException() {
    final var username = "user" + UUID.randomUUID();
    final var user =
        new CamundaUserWithPassword(new CamundaUser(0, username, "email", false), "password");
    assertThrows(RuntimeException.class, () -> userService.updateUser(0, user));
  }

  @Test
  void existingUserEnableUpdateUserEnabled() {
    final var username = "user" + UUID.randomUUID();
    final var user =
        userService.createUser(
            new CamundaUserWithPassword(new CamundaUser(username, "email", false), "password"));

    userService.updateUser(
        user.id(),
        new CamundaUserWithPassword(
            new CamundaUser(user.id(), username, "email", true), "password"));

    final var existingUser = userService.findUserByUsername(username);
    assertTrue(existingUser.enabled());
  }

  @Test
  void existingUserNewEmailUpdateUserEmailChanged() {
    final var username = "user" + UUID.randomUUID();
    final var user =
        userService.createUser(
            new CamundaUserWithPassword(new CamundaUser(username, "email", false), "password"));

    userService.updateUser(
        user.id(),
        new CamundaUserWithPassword(
            new CamundaUser(user.id(), username, "email2", true), "password"));

    final var existingUser = userService.findUserByUsername(username);
    assertEquals("email2", existingUser.email());
  }

  @Test
  void existingUserEmptyEmailUpdateUserEmailChanged() {
    final var username = "user" + UUID.randomUUID();
    final CamundaUser user =
        userService.createUser(
            new CamundaUserWithPassword(new CamundaUser(0, username, "email", false), "password"));

    userService.updateUser(
        user.id(),
        new CamundaUserWithPassword(new CamundaUser(user.id(), username, null, true), "password"));

    final var existingUser = userService.findUserById(user.id());
    assertNull(existingUser.email());
  }

  @Test
  void existingUserDisableUpdateUserDisabled() {
    final var username = "user" + UUID.randomUUID();
    final CamundaUser user =
        userService.createUser(new CamundaUserWithPassword(new CamundaUser(username), "password"));

    userService.updateUser(
        user.id(),
<<<<<<< HEAD
        new CamundaUserWithPassword(
            new CamundaUser(user.id(), username, "email", false), "password"));
=======
        new CamundaUserWithPassword(new CamundaUser(0, username, "email", false), "password"));
>>>>>>> 672dca62

    final var existingUser = userService.findUserById(user.id());
    assertFalse(existingUser.enabled());
  }

  @Test
  void noChangePassUpdateUserPasswordNotChanged() {
    final var username = "user" + UUID.randomUUID();
    final var user =
        userService.createUser(
            new CamundaUserWithPassword(new CamundaUser(username, "email", false), "password"));
    final var userWithPassword =
        new CamundaUserWithPassword(
            new CamundaUser(user.id(), username, "email", false), "password");

    userService.updateUser(user.id(), userWithPassword);

    final var updatedUser = camundaUserDetailsManager.loadUserByUsername(username);
    assertTrue(passwordEncoder.matches(userWithPassword.password(), updatedUser.getPassword()));
  }

  @Test
  void newPassUpdateUserPasswordChanged() {
    final var username = "user" + UUID.randomUUID();
    final var password = "password";
    final var newPassword = "password1";
    final var user =
        userService.createUser(
            new CamundaUserWithPassword(new CamundaUser(username, "email", false), password));

    userService.updateUser(
        user.id(),
        new CamundaUserWithPassword(
            new CamundaUser(user.id(), username, "email", false), newPassword));

    final var updatedUser = camundaUserDetailsManager.loadUserByUsername(username);
    assertTrue(passwordEncoder.matches(newPassword, updatedUser.getPassword()));
    assertFalse(passwordEncoder.matches(password, updatedUser.getPassword()));
  }
}<|MERGE_RESOLUTION|>--- conflicted
+++ resolved
@@ -13,9 +13,8 @@
 import static org.junit.jupiter.api.Assertions.assertThrows;
 import static org.junit.jupiter.api.Assertions.assertTrue;
 
-import io.camunda.authentication.user.CamundaUserDetailsManager;
-import io.camunda.identity.user.CamundaUser;
-import io.camunda.identity.user.CamundaUserWithPassword;
+import io.camunda.identity.usermanagement.CamundaUser;
+import io.camunda.identity.usermanagement.CamundaUserWithPassword;
 import java.util.UUID;
 import org.junit.jupiter.api.Assertions;
 import org.junit.jupiter.api.Test;
@@ -87,9 +86,7 @@
         new CamundaUserWithPassword(new CamundaUser("user" + UUID.randomUUID()), "password"));
 
     final var users = userService.findAllUsers();
-
-    // Set to 3 due to a demo user being initialized.
-    assertEquals(3, users.size());
+    assertEquals(2, users.size());
   }
 
   @Test
@@ -155,12 +152,7 @@
 
     userService.updateUser(
         user.id(),
-<<<<<<< HEAD
-        new CamundaUserWithPassword(
-            new CamundaUser(user.id(), username, "email", false), "password"));
-=======
         new CamundaUserWithPassword(new CamundaUser(0, username, "email", false), "password"));
->>>>>>> 672dca62
 
     final var existingUser = userService.findUserById(user.id());
     assertFalse(existingUser.enabled());
