--- conflicted
+++ resolved
@@ -104,39 +104,16 @@
 
     assertThrows(
         RuntimeException.class,
-<<<<<<< HEAD
-        () -> groupService.renameGroup(groupName, new CamundaGroup(groupName)));
-    assertThrows(
-        RuntimeException.class,
-        () -> groupService.renameGroupById(randId, new CamundaGroup(randId, groupName)));
-=======
         () -> groupService.updateGroup(randId, new CamundaGroup(randId, groupName)));
->>>>>>> b630a12a
   }
 
   @Test
-  void existingGroupRenameGroupUpdated() {
+  void existingGroupUpdateGroupUpdated() {
     final var groupName = "gr" + UUID.randomUUID();
     final var newGroupName = "newGr" + UUID.randomUUID();
     final CamundaGroup createdGroup = groupService.createGroup(new CamundaGroup(groupName));
 
-<<<<<<< HEAD
-    groupService.renameGroup(groupName, new CamundaGroup(newGroupName));
-=======
     groupService.updateGroup(createdGroup.id(), new CamundaGroup(createdGroup.id(), newGroupName));
->>>>>>> b630a12a
-
-    final var group = groupService.findGroupById(createdGroup.id());
-    assertNotNull(group);
-  }
-
-  @Test
-  void existingGroupRenameGroupByIdUpdated() {
-    final var groupName = "gr" + UUID.randomUUID();
-    final var newGroupName = "newGr" + UUID.randomUUID();
-    final CamundaGroup createdGroup = groupService.createGroup(new CamundaGroup(groupName));
-
-    groupService.renameGroupById(createdGroup.id(), new CamundaGroup(newGroupName));
 
     final var group = groupService.findGroupById(createdGroup.id());
     assertNotNull(group);
