/*
 * Copyright Camunda Services GmbH and/or licensed to Camunda Services GmbH under
 * one or more contributor license agreements. See the NOTICE file distributed
 * with this work for additional information regarding copyright ownership.
 * Licensed under the Camunda License 1.0. You may not use this file
 * except in compliance with the Camunda License 1.0.
 */
package io.camunda.identity.usermanagement.service;

import static org.junit.jupiter.api.Assertions.assertEquals;
import static org.junit.jupiter.api.Assertions.assertNotNull;
import static org.junit.jupiter.api.Assertions.assertThrows;

<<<<<<< HEAD
import io.camunda.identity.user.Group;
import java.util.Random;
=======
import io.camunda.identity.CamundaSpringBootTest;
import io.camunda.identity.usermanagement.CamundaGroup;
>>>>>>> b7bacc2f
import java.util.UUID;
import org.junit.jupiter.api.Test;
import org.springframework.beans.factory.annotation.Autowired;

@CamundaSpringBootTest
public class GroupServiceTest {

  @Autowired private GroupService groupService;

  @Test
  void uniqueGroupCreateUserCreated() {
    final var groupName = "gr" + UUID.randomUUID();

    final var group = groupService.createGroup(new CamundaGroup(groupName));
    assertNotNull(group.id());

    final var existingGroup = groupService.findGroupByName(groupName);
    assertNotNull(existingGroup);
  }

  @Test
  void duplicateNameCreateGroupException() {
    final var groupName = "gr" + UUID.randomUUID();
    groupService.createGroup(new CamundaGroup(groupName));

    assertThrows(
        RuntimeException.class, () -> groupService.createGroup(new CamundaGroup(groupName)));
  }

  @Test
  void existingGroupDeleteGroupDeleted() {
    final var groupName = "gr" + UUID.randomUUID();
    final var group = groupService.createGroup(new CamundaGroup(groupName));

    groupService.deleteGroup(group);

    assertThrows(RuntimeException.class, () -> groupService.findGroupByName(groupName));
  }

  @Test
  void existingGroupDeleteGroupByIdDeleted() {
    final var groupName = "gr" + UUID.randomUUID();
    final var groupId = groupService.createGroup(new Group(groupName)).id();

    groupService.deleteGroupById(groupId);

    assertThrows(RuntimeException.class, () -> groupService.findGroupById(groupId));
  }

  @Test
  void nonExistingGroupDeleteGroupException() {
    final var groupName = "gr" + UUID.randomUUID();
    final int randId = new Random().nextInt();

<<<<<<< HEAD
    assertThrows(RuntimeException.class, () -> groupService.deleteGroup(new Group(groupName)));
    assertThrows(RuntimeException.class, () -> groupService.deleteGroupById(randId));
=======
    assertThrows(
        RuntimeException.class, () -> groupService.deleteGroup(new CamundaGroup(groupName)));
>>>>>>> b7bacc2f
  }

  @Test
  void nonExistingGroupFindGroupByNameThrowsException() {
    final var groupName = "gr" + UUID.randomUUID();

    assertThrows(RuntimeException.class, () -> groupService.findGroupByName(groupName));
  }

  @Test
  void nonExistingGroupFindGroupByIdThrowsException() {
    final int randId = new Random().nextInt();

    assertThrows(RuntimeException.class, () -> groupService.findGroupById(randId));
  }

  @Test
  void findAllGroupsReturnsAllGroups() {

    groupService.createGroup(new CamundaGroup("g" + UUID.randomUUID()));
    groupService.createGroup(new CamundaGroup("g" + UUID.randomUUID()));

    final var groups = groupService.findAllGroups();
    assertEquals(2, groups.size());
  }

  @Test
  void nonExistingGroupRenameGroupThrowsException() {
    final var groupName = "gr" + UUID.randomUUID();

    assertThrows(
<<<<<<< HEAD
        RuntimeException.class, () -> groupService.renameGroup(groupName, new Group(groupName)));
    assertThrows(
        RuntimeException.class, () -> groupService.renameGroupById(999, new Group(999, groupName)));
=======
        RuntimeException.class,
        () -> groupService.updateGroup(groupName, new CamundaGroup(groupName)));
>>>>>>> b7bacc2f
  }

  @Test
  void existingGroupRenameGroupUpdated() {
    final var groupName = "gr" + UUID.randomUUID();
    final var newGroupName = "newGr" + UUID.randomUUID();
    groupService.createGroup(new CamundaGroup(groupName));

<<<<<<< HEAD
    groupService.renameGroup(groupName, new Group(newGroupName));
=======
    groupService.updateGroup(groupName, new CamundaGroup(newGroupName));
>>>>>>> b7bacc2f

    final var group = groupService.findGroupByName(newGroupName);
    assertNotNull(group);
  }

  @Test
  void existingGroupRenameGroupByIdUpdated() {
    final var groupName = "gr" + UUID.randomUUID();
    final var newGroupName = "newGr" + UUID.randomUUID();
    final Integer id = groupService.createGroup(new Group(groupName)).id();

    groupService.renameGroupById(id, new Group(1, newGroupName));

    final var group = groupService.findGroupById(id);
    assertNotNull(group);
    assertEquals(newGroupName, group.name());
  }
}<|MERGE_RESOLUTION|>--- conflicted
+++ resolved
@@ -11,13 +11,9 @@
 import static org.junit.jupiter.api.Assertions.assertNotNull;
 import static org.junit.jupiter.api.Assertions.assertThrows;
 
-<<<<<<< HEAD
-import io.camunda.identity.user.Group;
-import java.util.Random;
-=======
 import io.camunda.identity.CamundaSpringBootTest;
 import io.camunda.identity.usermanagement.CamundaGroup;
->>>>>>> b7bacc2f
+import java.util.Random;
 import java.util.UUID;
 import org.junit.jupiter.api.Test;
 import org.springframework.beans.factory.annotation.Autowired;
@@ -25,7 +21,8 @@
 @CamundaSpringBootTest
 public class GroupServiceTest {
 
-  @Autowired private GroupService groupService;
+  @Autowired
+  private GroupService groupService;
 
   @Test
   void uniqueGroupCreateUserCreated() {
@@ -72,13 +69,10 @@
     final var groupName = "gr" + UUID.randomUUID();
     final int randId = new Random().nextInt();
 
-<<<<<<< HEAD
+    assertThrows(
+        RuntimeException.class, () -> groupService.deleteGroup(new CamundaGroup(groupName)));
     assertThrows(RuntimeException.class, () -> groupService.deleteGroup(new Group(groupName)));
     assertThrows(RuntimeException.class, () -> groupService.deleteGroupById(randId));
-=======
-    assertThrows(
-        RuntimeException.class, () -> groupService.deleteGroup(new CamundaGroup(groupName)));
->>>>>>> b7bacc2f
   }
 
   @Test
@@ -110,14 +104,11 @@
     final var groupName = "gr" + UUID.randomUUID();
 
     assertThrows(
-<<<<<<< HEAD
+        RuntimeException.class,
+        () -> groupService.updateGroup(groupName, new CamundaGroup(groupName)));
         RuntimeException.class, () -> groupService.renameGroup(groupName, new Group(groupName)));
     assertThrows(
         RuntimeException.class, () -> groupService.renameGroupById(999, new Group(999, groupName)));
-=======
-        RuntimeException.class,
-        () -> groupService.updateGroup(groupName, new CamundaGroup(groupName)));
->>>>>>> b7bacc2f
   }
 
   @Test
@@ -126,11 +117,8 @@
     final var newGroupName = "newGr" + UUID.randomUUID();
     groupService.createGroup(new CamundaGroup(groupName));
 
-<<<<<<< HEAD
+    groupService.updateGroup(groupName, new CamundaGroup(newGroupName));
     groupService.renameGroup(groupName, new Group(newGroupName));
-=======
-    groupService.updateGroup(groupName, new CamundaGroup(newGroupName));
->>>>>>> b7bacc2f
 
     final var group = groupService.findGroupByName(newGroupName);
     assertNotNull(group);
