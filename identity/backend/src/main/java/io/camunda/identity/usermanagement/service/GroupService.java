/*
 * Copyright Camunda Services GmbH and/or licensed to Camunda Services GmbH under
 * one or more contributor license agreements. See the NOTICE file distributed
 * with this work for additional information regarding copyright ownership.
 * Licensed under the Camunda License 1.0. You may not use this file
 * except in compliance with the Camunda License 1.0.
 */
package io.camunda.identity.usermanagement.service;

import io.camunda.authentication.user.CamundaUserDetailsManager;
import io.camunda.identity.usermanagement.CamundaGroup;
import io.camunda.identity.usermanagement.repository.GroupRepository;
import java.util.Collections;
import java.util.List;
import java.util.Objects;
import org.springframework.stereotype.Service;
import org.springframework.util.StringUtils;

@Service
public class GroupService {
  private final CamundaUserDetailsManager userDetailsManager;

  private final GroupRepository groupRepository;

  public GroupService(
      final CamundaUserDetailsManager userDetailsManager, final GroupRepository groupRepository) {
    this.userDetailsManager = userDetailsManager;
    this.groupRepository = groupRepository;
  }

  public List<CamundaGroup> findAllGroups() {
    return groupRepository.findAll().stream()
        .map(group -> new CamundaGroup(group.getId(), group.getName()))
        .toList();
  }

<<<<<<< HEAD
  public Group findGroupByName(final String groupName) {
    final Group group = groupRepository.findGroupByName(groupName);
    if (group.id() == null) {
      throw new RuntimeException("group.notFound");
    }
    return group;
  }

  public Group findGroupById(final Integer groupId) {
    final Group group = groupRepository.findGroupById(groupId);
    if (group.id() == null) {
      throw new RuntimeException("group.notFound");
    }
    return group;
=======
  public CamundaGroup findGroupByName(final String groupName) {
    final var group = groupRepository.findByName(groupName);
    return new CamundaGroup(group.getId(), group.getName());
>>>>>>> b7bacc2f
  }

  public CamundaGroup createGroup(final CamundaGroup group) {
    userDetailsManager.createGroup(group.name(), Collections.emptyList());
<<<<<<< HEAD
    return groupRepository.findGroupByName(group.name());
=======
    return findGroupByName(group.name());
>>>>>>> b7bacc2f
  }

  public void deleteGroup(final CamundaGroup group) {
    userDetailsManager.deleteGroup(group.name());
  }

<<<<<<< HEAD
  public void deleteGroupById(final Integer groupId) {
    groupRepository.deleteGroupById(groupId);
  }

  public Group renameGroup(final String oldName, final Group group) {
    userDetailsManager.renameGroup(oldName, group.name());
    return findGroupByName(group.name());
  }

  public Group renameGroupById(final Integer groupId, final Group group) {
    if (group.id() == null || !Objects.equals(groupId, group.id())) {
      throw new RuntimeException("group.notFound");
    }
    if (!StringUtils.hasText(group.name())) {
      throw new RuntimeException("group.name.empty");
    }
    final Group existingGroup = findGroupById(groupId);
    return renameGroup(existingGroup.name(), group);
=======
  public CamundaGroup updateGroup(final String name, final CamundaGroup group) {
    userDetailsManager.renameGroup(name, group.name());
    return findGroupByName(group.name());
>>>>>>> b7bacc2f
  }
}<|MERGE_RESOLUTION|>--- conflicted
+++ resolved
@@ -34,64 +34,22 @@
         .toList();
   }
 
-<<<<<<< HEAD
-  public Group findGroupByName(final String groupName) {
-    final Group group = groupRepository.findGroupByName(groupName);
-    if (group.id() == null) {
-      throw new RuntimeException("group.notFound");
-    }
-    return group;
-  }
-
-  public Group findGroupById(final Integer groupId) {
-    final Group group = groupRepository.findGroupById(groupId);
-    if (group.id() == null) {
-      throw new RuntimeException("group.notFound");
-    }
-    return group;
-=======
   public CamundaGroup findGroupByName(final String groupName) {
     final var group = groupRepository.findByName(groupName);
     return new CamundaGroup(group.getId(), group.getName());
->>>>>>> b7bacc2f
   }
 
   public CamundaGroup createGroup(final CamundaGroup group) {
     userDetailsManager.createGroup(group.name(), Collections.emptyList());
-<<<<<<< HEAD
-    return groupRepository.findGroupByName(group.name());
-=======
     return findGroupByName(group.name());
->>>>>>> b7bacc2f
   }
 
   public void deleteGroup(final CamundaGroup group) {
     userDetailsManager.deleteGroup(group.name());
   }
 
-<<<<<<< HEAD
-  public void deleteGroupById(final Integer groupId) {
-    groupRepository.deleteGroupById(groupId);
-  }
-
-  public Group renameGroup(final String oldName, final Group group) {
-    userDetailsManager.renameGroup(oldName, group.name());
-    return findGroupByName(group.name());
-  }
-
-  public Group renameGroupById(final Integer groupId, final Group group) {
-    if (group.id() == null || !Objects.equals(groupId, group.id())) {
-      throw new RuntimeException("group.notFound");
-    }
-    if (!StringUtils.hasText(group.name())) {
-      throw new RuntimeException("group.name.empty");
-    }
-    final Group existingGroup = findGroupById(groupId);
-    return renameGroup(existingGroup.name(), group);
-=======
   public CamundaGroup updateGroup(final String name, final CamundaGroup group) {
     userDetailsManager.renameGroup(name, group.name());
     return findGroupByName(group.name());
->>>>>>> b7bacc2f
   }
 }