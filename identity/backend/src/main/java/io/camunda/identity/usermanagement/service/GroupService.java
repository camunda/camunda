--- conflicted
+++ resolved
@@ -38,11 +38,7 @@
   }
 
   public CamundaGroup findGroupByName(final String groupName) {
-<<<<<<< HEAD
-    final var group =
-=======
     final Group group =
->>>>>>> b630a12a
         groupRepository
             .findByName(groupName)
             .orElseThrow(() -> new RuntimeException("group.notFound"));
@@ -50,12 +46,7 @@
   }
 
   public CamundaGroup findGroupById(final Long groupId) {
-<<<<<<< HEAD
-    final var group =
-        groupRepository.findById(groupId).orElseThrow(() -> new RuntimeException("group.notFound"));
-=======
     final Group group = findById(groupId);
->>>>>>> b630a12a
     return new CamundaGroup(group.getId(), group.getName());
   }
 
@@ -75,11 +66,6 @@
     groupRepository.deleteById(groupId);
   }
 
-<<<<<<< HEAD
-  public CamundaGroup renameGroup(final String name, final CamundaGroup group) {
-    camundaUserDetailsManager.renameGroup(name, group.name());
-    return findGroupByName(group.name());
-=======
   public CamundaGroup updateGroup(final Long groupId, final CamundaGroup updatedGroup) {
     if (groupId == null || !groupId.equals(updatedGroup.id())) {
       throw new RuntimeException("group.notFound");
@@ -96,13 +82,6 @@
     return groupRepository
         .findById(groupId)
         .orElseThrow(() -> new RuntimeException("group.notFound"));
->>>>>>> b630a12a
-  }
-
-  public CamundaGroup renameGroupById(final Long groupId, final CamundaGroup updatedGroup) {
-    final CamundaGroup group = findGroupById(groupId);
-    camundaUserDetailsManager.renameGroup(group.name(), updatedGroup.name());
-    return new CamundaGroup(groupId, updatedGroup.name());
   }
 
   public void assignRoleToGroup(final Long groupId, final String roleName) {
