/*
 * Copyright Camunda Services GmbH and/or licensed to Camunda Services GmbH under
 * one or more contributor license agreements. See the NOTICE file distributed
 * with this work for additional information regarding copyright ownership.
 * Licensed under the Camunda License 1.0. You may not use this file
 * except in compliance with the Camunda License 1.0.
 */
package io.camunda.identity.usermanagement.service;

import io.camunda.authentication.user.CamundaUserDetailsManager;
import io.camunda.identity.usermanagement.CamundaUser;
import io.camunda.identity.usermanagement.CamundaUserWithPassword;
import io.camunda.identity.usermanagement.model.Profile;
import io.camunda.identity.usermanagement.repository.UserProfileRepository;
import java.util.List;
import java.util.Objects;
import org.springframework.dao.DuplicateKeyException;
import org.springframework.security.core.userdetails.User;
import org.springframework.security.core.userdetails.UserDetails;
import org.springframework.security.core.userdetails.UsernameNotFoundException;
import org.springframework.security.crypto.password.PasswordEncoder;
import org.springframework.stereotype.Service;
import org.springframework.transaction.annotation.Transactional;

@Service
@Transactional
public class UserService {
  private final CamundaUserDetailsManager userDetailsManager;
  private final UserProfileRepository userProfileRepository;
  private final PasswordEncoder passwordEncoder;

  public UserService(
      final CamundaUserDetailsManager userDetailsManager,
      final UserProfileRepository userProfileRepository,
      final PasswordEncoder passwordEncoder) {
    this.userDetailsManager = userDetailsManager;
    this.userProfileRepository = userProfileRepository;
    this.passwordEncoder = passwordEncoder;
  }

  public CamundaUser createUser(final CamundaUserWithPassword userWithCredential) {
    try {
      final UserDetails userDetails =
          User.withUsername(userWithCredential.getUsername())
              .password(userWithCredential.getPassword())
              .passwordEncoder(passwordEncoder::encode)
              .disabled(!userWithCredential.isEnabled())
              .roles("DEFAULT_USER")
              .build();
      userDetailsManager.createUser(userDetails);
      final var createdUser = userProfileRepository.findByUsername(userDetails.getUsername());
      userProfileRepository.save(new Profile(createdUser.getId(), userWithCredential.getEmail()));
      return userProfileRepository.findByUsername(userWithCredential.getUsername());
    } catch (final DuplicateKeyException e) {
      throw new RuntimeException("user.duplicate");
    }
  }

  public void deleteUser(final Long id) {
    final CamundaUser user = findUserById(id);
    userDetailsManager.deleteUser(user.getUsername());
  }

  public CamundaUser findUserById(final Long id) {
    final var user = userProfileRepository.findUserById(id);
    if (user == null) {
      throw new RuntimeException("user.notFound");
    }
    return user;
  }

  public CamundaUser findUserByUsername(final String username) {
    final var user = userProfileRepository.findByUsername(username);
    if (user == null) {
      throw new RuntimeException("user.notFound");
    }
    return user;
  }

  public List<CamundaUser> findUsersByUsernameIn(final List<String> usernames) {
    return userProfileRepository.findAllByUsernameIn(usernames);
  }

  public List<CamundaUser> findAllUsers() {
    return userProfileRepository.findAllUsers();
  }

  public CamundaUser updateUser(final Long id, final CamundaUserWithPassword user) {
    try {
      if (!Objects.equals(id, user.getId())) {
        throw new RuntimeException("user.notFound");
      }
<<<<<<< HEAD
      final CamundaUser existingUser = userRepository.loadUserById(id);
      if (existingUser == null) {
=======
      final CamundaUser existingUser = userProfileRepository.findUserById(id);
      if (existingUser == null || !existingUser.getUsername().equals(user.getUsername())) {
>>>>>>> 86e3c1bc
        throw new RuntimeException("user.notFound");
      }

      final UserDetails existingUserDetail =
          userDetailsManager.loadUserByUsername(existingUser.getUsername());

      final UserDetails userDetails =
          User.withUsername(existingUser.getUsername())
              .password(user.getPassword())
              .passwordEncoder(passwordEncoder::encode)
              .authorities(existingUserDetail.getAuthorities())
              .disabled(!user.isEnabled())
              .build();
      userDetailsManager.updateUser(userDetails);
      userProfileRepository.save(new Profile(existingUser.getId(), user.getEmail()));
      return userProfileRepository.findUserById(id);
    } catch (final UsernameNotFoundException e) {
      throw new RuntimeException("user.notFound");
    }
  }
}<|MERGE_RESOLUTION|>--- conflicted
+++ resolved
@@ -90,13 +90,8 @@
       if (!Objects.equals(id, user.getId())) {
         throw new RuntimeException("user.notFound");
       }
-<<<<<<< HEAD
-      final CamundaUser existingUser = userRepository.loadUserById(id);
+      final CamundaUser existingUser = userProfileRepository.findUserById(id);
       if (existingUser == null) {
-=======
-      final CamundaUser existingUser = userProfileRepository.findUserById(id);
-      if (existingUser == null || !existingUser.getUsername().equals(user.getUsername())) {
->>>>>>> 86e3c1bc
         throw new RuntimeException("user.notFound");
       }
 
