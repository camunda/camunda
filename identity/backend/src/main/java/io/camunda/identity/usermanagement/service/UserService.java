/*
 * Copyright Camunda Services GmbH and/or licensed to Camunda Services GmbH under
 * one or more contributor license agreements. See the NOTICE file distributed
 * with this work for additional information regarding copyright ownership.
 * Licensed under the Camunda License 1.0. You may not use this file
 * except in compliance with the Camunda License 1.0.
 */
package io.camunda.identity.usermanagement.service;

import io.camunda.identity.security.CamundaUserDetails;
import io.camunda.identity.security.CamundaUserDetailsManager;
import io.camunda.identity.usermanagement.CamundaUser;
import io.camunda.identity.usermanagement.CamundaUserWithPassword;
<<<<<<< HEAD
import io.camunda.identity.usermanagement.model.NativeUser;
import io.camunda.identity.usermanagement.repository.NativeUserRepository;
=======
import io.camunda.identity.usermanagement.model.Profile;
import io.camunda.identity.usermanagement.repository.UserProfileRepository;
import jakarta.validation.Valid;
import jakarta.validation.constraints.NotBlank;
import jakarta.validation.constraints.NotNull;
>>>>>>> 0032aeee
import java.util.List;
import java.util.Objects;
import org.springframework.dao.DuplicateKeyException;
import org.springframework.security.core.userdetails.User;
import org.springframework.security.core.userdetails.UserDetails;
import org.springframework.security.core.userdetails.UsernameNotFoundException;
import org.springframework.security.crypto.password.PasswordEncoder;
import org.springframework.stereotype.Service;
import org.springframework.transaction.annotation.Transactional;
import org.springframework.util.StringUtils;
import org.springframework.validation.annotation.Validated;

@Service
@Validated
@Transactional
public class UserService {
  private final CamundaUserDetailsManager camundaUserDetailsManager;
  private final NativeUserRepository nativeUserRepository;
  private final PasswordEncoder passwordEncoder;

  public UserService(
      final CamundaUserDetailsManager camundaUserDetailsManager,
      final NativeUserRepository nativeUserRepository,
      final PasswordEncoder passwordEncoder) {
    this.camundaUserDetailsManager = camundaUserDetailsManager;
    this.nativeUserRepository = nativeUserRepository;
    this.passwordEncoder = passwordEncoder;
  }

  public boolean userExistsByUsername(@NotBlank final String username) {
    return camundaUserDetailsManager.userExists(username);
  }

  public CamundaUser createUser(@Valid final CamundaUserWithPassword camundaUserWithPassword)
      throws IllegalArgumentException {
    try {

      final UserDetails userDetails =
          User.withUsername(camundaUserWithPassword.getUsername())
              .password(camundaUserWithPassword.getPassword())
              .passwordEncoder(passwordEncoder::encode)
              .disabled(!camundaUserWithPassword.isEnabled())
              .roles("DEFAULT_USER")
              .build();

      camundaUserDetailsManager.createUser(userDetails);
<<<<<<< HEAD
      final var createdUser = nativeUserRepository.findByUsername(userDetails.getUsername());
      nativeUserRepository.save(
          new NativeUser(
              createdUser.getId(), userWithCredential.getEmail(), userWithCredential.getName()));
      return nativeUserRepository.findByUsername(userWithCredential.getUsername());
=======

      final CamundaUser createdUser =
          userProfileRepository.findByUsername(userDetails.getUsername());

      userProfileRepository.save(
          new Profile(
              createdUser.getId(),
              camundaUserWithPassword.getEmail(),
              camundaUserWithPassword.getName()));

      return userProfileRepository.findByUsername(camundaUserWithPassword.getUsername());

>>>>>>> 0032aeee
    } catch (final DuplicateKeyException e) {
      throw new IllegalArgumentException("User already exists.");
    }
  }

  public void deleteUser(@NotNull(message = "Invalid user ID.") final Long id) {
    final CamundaUser user = findUserById(id);
    camundaUserDetailsManager.deleteUser(user.getUsername());
  }

<<<<<<< HEAD
  public CamundaUser findUserById(final Long id) {
    return nativeUserRepository
=======
  public CamundaUser findUserById(@NotNull(message = "Invalid user ID.") final Long id) {
    return userProfileRepository
>>>>>>> 0032aeee
        .findUserById(id)
        .orElseThrow(() -> new IllegalArgumentException("User invalid."));
  }

<<<<<<< HEAD
  public CamundaUser findUserByUsername(final String username) {
    final var user = nativeUserRepository.findByUsername(username);
=======
  public CamundaUser findUserByUsername(
      @NotBlank(message = "Username invalid.") final String username) {
    final CamundaUser user = userProfileRepository.findByUsername(username);
>>>>>>> 0032aeee
    if (user == null) {
      throw new IllegalArgumentException("User invalid.");
    }
    return user;
  }

<<<<<<< HEAD
  public List<CamundaUser> findUsersByUsernameIn(final List<String> usernames) {
    return nativeUserRepository.findAllByUsernameIn(usernames);
=======
  public List<CamundaUser> findUsersByUsernameIn(
      @NotNull(message = "Username invalid.") final List<String> usernames) {
    return userProfileRepository.findAllByUsernameIn(usernames);
>>>>>>> 0032aeee
  }

  public List<CamundaUser> findAllUsers() {
    return nativeUserRepository.findAllUsers();
  }

  public CamundaUser updateUser(
      @NotNull(message = "UserID invalid.") final Long id,
      @Valid final CamundaUserWithPassword userWithPassword) {
    try {
      if (!Objects.equals(id, userWithPassword.getId())) {
        throw new IllegalArgumentException("User invalid.");
      }

      final CamundaUser existingUser = findUserById(id);

      if (existingUser == null
          || !existingUser.getUsername().equals(userWithPassword.getUsername())) {
        throw new IllegalArgumentException("User invalid.");
      }

      final CamundaUserDetails existingUserDetail =
          camundaUserDetailsManager.loadUserByUsername(existingUser.getUsername());

      final UserDetails userDetails =
          User.withUsername(existingUser.getUsername())
              .password(
                  StringUtils.hasText(userWithPassword.getPassword())
                      ? userWithPassword.getPassword()
                      : existingUserDetail.getPassword())
              .passwordEncoder(passwordEncoder::encode)
              .roles(existingUserDetail.getRoles().toArray(new String[0]))
              .disabled(!userWithPassword.isEnabled())
              .build();

      camundaUserDetailsManager.updateUser(userDetails);
      nativeUserRepository.save(
          new NativeUser(
              existingUser.getId(), userWithPassword.getEmail(), userWithPassword.getName()));

      return nativeUserRepository
          .findUserById(id)
          .orElseThrow(() -> new IllegalArgumentException("User invalid."));
    } catch (final UsernameNotFoundException e) {
      throw new IllegalArgumentException("User invalid.");
    }
  }
}<|MERGE_RESOLUTION|>--- conflicted
+++ resolved
@@ -11,16 +11,8 @@
 import io.camunda.identity.security.CamundaUserDetailsManager;
 import io.camunda.identity.usermanagement.CamundaUser;
 import io.camunda.identity.usermanagement.CamundaUserWithPassword;
-<<<<<<< HEAD
 import io.camunda.identity.usermanagement.model.NativeUser;
 import io.camunda.identity.usermanagement.repository.NativeUserRepository;
-=======
-import io.camunda.identity.usermanagement.model.Profile;
-import io.camunda.identity.usermanagement.repository.UserProfileRepository;
-import jakarta.validation.Valid;
-import jakarta.validation.constraints.NotBlank;
-import jakarta.validation.constraints.NotNull;
->>>>>>> 0032aeee
 import java.util.List;
 import java.util.Objects;
 import org.springframework.dao.DuplicateKeyException;
@@ -31,10 +23,8 @@
 import org.springframework.stereotype.Service;
 import org.springframework.transaction.annotation.Transactional;
 import org.springframework.util.StringUtils;
-import org.springframework.validation.annotation.Validated;
 
 @Service
-@Validated
 @Transactional
 public class UserService {
   private final CamundaUserDetailsManager camundaUserDetailsManager;
@@ -50,43 +40,21 @@
     this.passwordEncoder = passwordEncoder;
   }
 
-  public boolean userExistsByUsername(@NotBlank final String username) {
-    return camundaUserDetailsManager.userExists(username);
-  }
-
-  public CamundaUser createUser(@Valid final CamundaUserWithPassword camundaUserWithPassword)
-      throws IllegalArgumentException {
+  public CamundaUser createUser(final CamundaUserWithPassword userWithCredential) {
     try {
-
       final UserDetails userDetails =
-          User.withUsername(camundaUserWithPassword.getUsername())
-              .password(camundaUserWithPassword.getPassword())
+          User.withUsername(userWithCredential.getUsername())
+              .password(userWithCredential.getPassword())
               .passwordEncoder(passwordEncoder::encode)
-              .disabled(!camundaUserWithPassword.isEnabled())
+              .disabled(!userWithCredential.isEnabled())
               .roles("DEFAULT_USER")
               .build();
-
       camundaUserDetailsManager.createUser(userDetails);
-<<<<<<< HEAD
       final var createdUser = nativeUserRepository.findByUsername(userDetails.getUsername());
       nativeUserRepository.save(
           new NativeUser(
               createdUser.getId(), userWithCredential.getEmail(), userWithCredential.getName()));
       return nativeUserRepository.findByUsername(userWithCredential.getUsername());
-=======
-
-      final CamundaUser createdUser =
-          userProfileRepository.findByUsername(userDetails.getUsername());
-
-      userProfileRepository.save(
-          new Profile(
-              createdUser.getId(),
-              camundaUserWithPassword.getEmail(),
-              camundaUserWithPassword.getName()));
-
-      return userProfileRepository.findByUsername(camundaUserWithPassword.getUsername());
-
->>>>>>> 0032aeee
     } catch (final DuplicateKeyException e) {
       throw new IllegalArgumentException("User already exists.");
     }
@@ -97,39 +65,22 @@
     camundaUserDetailsManager.deleteUser(user.getUsername());
   }
 
-<<<<<<< HEAD
-  public CamundaUser findUserById(final Long id) {
+  public CamundaUser findUserById(@NotNull(message = "Invalid user ID.") final Long id) {
     return nativeUserRepository
-=======
-  public CamundaUser findUserById(@NotNull(message = "Invalid user ID.") final Long id) {
-    return userProfileRepository
->>>>>>> 0032aeee
         .findUserById(id)
         .orElseThrow(() -> new IllegalArgumentException("User invalid."));
   }
 
-<<<<<<< HEAD
-  public CamundaUser findUserByUsername(final String username) {
+  public CamundaUser findUserByUsername(@NotBlank(message = "Username invalid.") final String username) {
     final var user = nativeUserRepository.findByUsername(username);
-=======
-  public CamundaUser findUserByUsername(
-      @NotBlank(message = "Username invalid.") final String username) {
-    final CamundaUser user = userProfileRepository.findByUsername(username);
->>>>>>> 0032aeee
     if (user == null) {
       throw new IllegalArgumentException("User invalid.");
     }
     return user;
   }
 
-<<<<<<< HEAD
-  public List<CamundaUser> findUsersByUsernameIn(final List<String> usernames) {
+  public List<CamundaUser> findUsersByUsernameIn(@NotNull(message = "Username invalid.") final List<String> usernames) {
     return nativeUserRepository.findAllByUsernameIn(usernames);
-=======
-  public List<CamundaUser> findUsersByUsernameIn(
-      @NotNull(message = "Username invalid.") final List<String> usernames) {
-    return userProfileRepository.findAllByUsernameIn(usernames);
->>>>>>> 0032aeee
   }
 
   public List<CamundaUser> findAllUsers() {
