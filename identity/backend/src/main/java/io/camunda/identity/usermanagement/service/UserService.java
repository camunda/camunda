--- conflicted
+++ resolved
@@ -115,12 +115,8 @@
               .build();
 
       camundaUserDetailsManager.updateUser(userDetails);
-<<<<<<< HEAD
-      userProfileRepository.save(new Profile(existingUser.getId(), userWithPassword.getEmail()));
-=======
       userProfileRepository.save(
-          new Profile(id, userWithPassword.getEmail(), userWithPassword.getName()));
->>>>>>> 8cb11b8f
+          new Profile(existingUser.getId(), userWithPassword.getEmail(), userWithPassword.getName()));
 
       return userProfileRepository
           .findUserById(id)
