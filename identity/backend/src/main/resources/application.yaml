--- conflicted
+++ resolved
@@ -1,41 +1,10 @@
 spring:
-  datasource:
-    username: ${CAMUNDA_IDENTITY_DATABASE_USERNAME:}
-    password: ${CAMUNDA_IDENTITY_DATABASE_PASSWORD:}
-  jackson:
-    mapper:
-      accept-case-insensitive-enums: true
-    deserialization:
-      read-unknown-enum-values-using-default-value: true
-  jpa:
-   generate-ddl: false
-   hibernate:
-<<<<<<< HEAD
-    ddl-auto: validate
-=======
-    ddl-auto: validate
-management:
-  server:
-    port: 8082
-  endpoints:
-    web:
-      exposure:
-        include: health,prometheus
-server:
-  compression:
-    enabled: true
-  http2:
-    enabled: true
-  servlet:
-    encoding:
-      charset: UTF-8
-      force: true
-    context-path: ${IDENTITY_BASE_PATH:}
-  max-http-request-header-size: ${SERVER_REQUEST_HEADER_MAX_SIZE:8KB}
-camunda:
-    identity:
-      init:
-        users:
-          - username: demo
-            password: demo
->>>>>>> 8197b3a3
+  web:
+    resources:
+      cache:
+        cachecontrol:
+          max-age: 31536000
+          s-max-age: 31536000
+          must-revalidate: true
+          proxy-revalidate: true
+          no-transform: true