--- conflicted
+++ resolved
@@ -11,12 +11,8 @@
   <parent>
     <groupId>io.camunda</groupId>
     <artifactId>identity-parent</artifactId>
-<<<<<<< HEAD
     <version>8.7.0-SNAPSHOT</version>
-=======
-    <version>8.6.0-SNAPSHOT</version>
     <relativePath>../pom.xml</relativePath>
->>>>>>> ec67d8d3
   </parent>
 
   <artifactId>identity-migration</artifactId>
@@ -52,7 +48,6 @@
     <dependency>
       <groupId>io.camunda</groupId>
       <artifactId>zeebe-protocol</artifactId>
-      <version>8.6.0-SNAPSHOT</version>
     </dependency>
     <dependency>
       <groupId>org.hamcrest</groupId>
