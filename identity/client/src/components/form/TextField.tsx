--- conflicted
+++ resolved
@@ -12,19 +12,19 @@
   autoFocus?: boolean;
   type?: "text" | "password";
 } & (
-  | {
-      onChange: (newValue: string) => void;
-      disabled?: false;
-    }
-  | {
-      onChange?: () => void;
-      disabled: true;
-    }
-);
+    | {
+  onChange: (newValue: string) => void;
+  disabled?: false;
+}
+    | {
+  onChange?: () => void;
+  disabled: true;
+}
+    );
 
 const TextField: FC<TextFieldProps> = ({
-<<<<<<< HEAD
-                                         onChange,
+                                         onChange = () => null,
+                                         disabled = false,
                                          errors,
                                          value,
                                          helperText,
@@ -35,20 +35,6 @@
                                          type = "text",
                                        }) => {
   const {t} = useTranslate();
-=======
-  onChange = () => null,
-  disabled = false,
-  errors,
-  value,
-  helperText,
-  placeholder,
-  label,
-  cols,
-  autoFocus = false,
-  type = "text",
-}) => {
-  const { t } = useTranslate();
->>>>>>> c7ab7f1b
   const handleChange = (e: ChangeEvent<HTMLInputElement>) => {
     onChange(e.currentTarget.value);
   };
@@ -66,34 +52,19 @@
       : {};
 
   return (
-<<<<<<< HEAD
       <InputComponent
           labelText={label}
           title={label}
           id={label}
           helperText={helperText}
           value={value}
+          disabled={disabled}
           placeholder={placeholder}
           onChange={handleChange}
           invalid={errors && errors.length > 0}
           invalidText={errors?.map((e) => t(e)).join(" ")}
           {...additionalProps}
       />
-=======
-    <InputComponent
-      labelText={label}
-      title={label}
-      id={label}
-      helperText={helperText}
-      value={value}
-      disabled={disabled}
-      placeholder={placeholder}
-      onChange={handleChange}
-      invalid={errors && errors.length > 0}
-      invalidText={errors?.map((e) => t(e)).join(" ")}
-      {...additionalProps}
-    />
->>>>>>> c7ab7f1b
   );
 };
 
