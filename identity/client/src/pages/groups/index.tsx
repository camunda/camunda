--- conflicted
+++ resolved
@@ -7,24 +7,13 @@
  */
 import { FC } from "react";
 import Lazy from "src/components/router/Lazy";
-<<<<<<< HEAD
-import { DetailPageFallback } from "src/components/fallbacks";
-import PageRoutes from "src/components/router/PageRoutes";
-=======
 import PageRoutes from "src/components/router/PageRoutes";
 import Detail from "./detail";
->>>>>>> 86544208
 
 const Groups: FC = () => (
   <PageRoutes
     indexElement={<Lazy load={() => import("./List")} />}
-<<<<<<< HEAD
-    detailElement={
-      <Lazy load={() => import("./detail")} fallback={<DetailPageFallback />} />
-    }
-=======
     detailElement={<Detail />}
->>>>>>> 86544208
   />
 );
 
