networks:
  zeebe_network: {}

services:
  postgres:
    container_name: postgres
    image: postgres:17.5-alpine
    ports:
      - '5432:5432'
    environment:
      POSTGRES_DB: identity
      POSTGRES_USER: identity
      POSTGRES_PASSWORD: 't2L@!AqSMg8%I%NmHM'
    networks:
      - zeebe_network

  elasticsearch:
    image: docker.elastic.co/elasticsearch/elasticsearch:8.18.3
    container_name: elasticsearch
    environment:
      - discovery.type=single-node
      - cluster.name=elasticsearch
      - bootstrap.memory_lock=true
      - xpack.security.enabled=false
      - 'ES_JAVA_OPTS=-Xms1024m -Xmx1024m'
      - path.repo=/usr/local/els-snapshots
    ulimits:
      memlock:
        soft: -1
        hard: -1
    ports:
      - 9200:9200
      - 9300:9300
    networks:
      - zeebe_network
    restart: always
    volumes:
      - ./els-snapshots:/usr/local/els-snapshots

  opensearch:
    image: opensearchproject/opensearch:2.19.2
    container_name: opensearch
    environment:
      - cluster.name=opensearch-cluster
      - discovery.type=single-node
      - plugins.security.disabled=true
      - bootstrap.memory_lock=true # along with the memlock settings below, disables swapping
      - 'OPENSEARCH_JAVA_OPTS=-Xms1024m -Xmx1024m' # minimum and maximum Java heap size, recommend setting both to 50% of system RAM
      - OPENSEARCH_INITIAL_ADMIN_PASSWORD=yourStrongPassword123!
    ulimits:
      memlock:
        soft: -1
        hard: -1
      nofile:
        soft: 65536 # maximum number of open files for the OpenSearch user, set to at least 65536 on modern systems
        hard: 65536
    ports:
      - 9200:9200
      - 9605:9605 # required for Performance Analyzer
    networks:
      - zeebe_network

  kibana:
    image: docker.elastic.co/kibana/kibana:9.0.3
    ports:
      - 5601:5601
    environment:
      - elasticsearch.hosts=elasticsearch:9200
    depends_on:
      - elasticsearch
    networks:
      - zeebe_network

  keycloak:
    depends_on:
      - postgres
    container_name: keycloak
    image: bitnami/keycloak:26.3.1
    ports:
      - '18080:8080'
    environment:
      KEYCLOAK_HTTP_RELATIVE_PATH: /auth
      KEYCLOAK_DATABASE_HOST: postgres
      KEYCLOAK_DATABASE_NAME: identity
      KEYCLOAK_DATABASE_USER: identity
      KEYCLOAK_DATABASE_PASSWORD: 't2L@!AqSMg8%I%NmHM'
      KEYCLOAK_ADMIN_USER: admin
      KEYCLOAK_ADMIN_PASSWORD: admin
    healthcheck:
      test: ['CMD', 'curl', '-f', 'http://localhost:8080/auth']
      interval: 30s
      timeout: 15s
      retries: 8
      start_period: 30s
    networks:
      - zeebe_network

  camunda:
    container_name: camunda
    image: camunda/camunda:SNAPSHOT
    environment:
      - 'JAVA_TOOL_OPTIONS=-Xms512m -Xmx1g'
      - ZEEBE_BROKER_NETWORK_HOST=camunda
      - SPRING_PROFILES_ACTIVE=e2e-test,consolidated-auth,tasklist,broker,operate,identity
      - CAMUNDA_SECURITY_AUTHENTICATION_UNPROTECTEDAPI=false
      - CAMUNDA_SECURITY_AUTHORIZATIONS_ENABLED=true
      - CAMUNDA_SECURITY_AUTHENTICATION_METHOD=BASIC
      - CAMUNDA_SECURITY_MULTITENANCY_ENABLED=false
      - CAMUNDA_SECURITY_INITIALIZATION_USERS_0_USERNAME=demo
      - CAMUNDA_SECURITY_INITIALIZATION_USERS_0_PASSWORD=demo
      - CAMUNDA_SECURITY_INITIALIZATION_USERS_0_NAME=Demo
      - CAMUNDA_SECURITY_INITIALIZATION_USERS_0_EMAIL=demo@example.com
      - CAMUNDA_SECURITY_INITIALIZATION_DEFAULTROLES_ADMIN_USERS_0=demo
<<<<<<< HEAD
      - CAMUNDA_SECURITY_INITIALIZATION_USERS_1_USERNAME=lisa
      - CAMUNDA_SECURITY_INITIALIZATION_USERS_1_PASSWORD=lisa
      - CAMUNDA_SECURITY_INITIALIZATION_USERS_1_NAME=lisa
      - CAMUNDA_SECURITY_INITIALIZATION_USERS_1_EMAIL=lisa@example.com
      - CAMUNDA_SECURITY_INITIALIZATION_DEFAULTROLES_ADMIN_USERS_1=lisa
=======
      - CAMUNDA_SECURITY_INITIALIZATION_USERS_1_USERNAME=yuliia
      - CAMUNDA_SECURITY_INITIALIZATION_USERS_1_PASSWORD=yuliia
      - CAMUNDA_SECURITY_INITIALIZATION_USERS_1_NAME=Yuliia
      - CAMUNDA_SECURITY_INITIALIZATION_USERS_1_EMAIL=yuliia@example.com
      - CAMUNDA_SECURITY_INITIALIZATION_DEFAULTROLES_ADMIN_USERS_1=yuliia
>>>>>>> 0fa38429
    ports:
      - 26500:26500
      - 9600:9600
      - 8080:8080
    depends_on:
      - ${DATABASE}
    networks:
      - zeebe_network
    env_file:
      - envs/.env.database.${DATABASE}<|MERGE_RESOLUTION|>--- conflicted
+++ resolved
@@ -111,19 +111,16 @@
       - CAMUNDA_SECURITY_INITIALIZATION_USERS_0_NAME=Demo
       - CAMUNDA_SECURITY_INITIALIZATION_USERS_0_EMAIL=demo@example.com
       - CAMUNDA_SECURITY_INITIALIZATION_DEFAULTROLES_ADMIN_USERS_0=demo
-<<<<<<< HEAD
       - CAMUNDA_SECURITY_INITIALIZATION_USERS_1_USERNAME=lisa
       - CAMUNDA_SECURITY_INITIALIZATION_USERS_1_PASSWORD=lisa
       - CAMUNDA_SECURITY_INITIALIZATION_USERS_1_NAME=lisa
       - CAMUNDA_SECURITY_INITIALIZATION_USERS_1_EMAIL=lisa@example.com
       - CAMUNDA_SECURITY_INITIALIZATION_DEFAULTROLES_ADMIN_USERS_1=lisa
-=======
-      - CAMUNDA_SECURITY_INITIALIZATION_USERS_1_USERNAME=yuliia
-      - CAMUNDA_SECURITY_INITIALIZATION_USERS_1_PASSWORD=yuliia
-      - CAMUNDA_SECURITY_INITIALIZATION_USERS_1_NAME=Yuliia
-      - CAMUNDA_SECURITY_INITIALIZATION_USERS_1_EMAIL=yuliia@example.com
-      - CAMUNDA_SECURITY_INITIALIZATION_DEFAULTROLES_ADMIN_USERS_1=yuliia
->>>>>>> 0fa38429
+      - CAMUNDA_SECURITY_INITIALIZATION_USERS_2_USERNAME=yuliia
+      - CAMUNDA_SECURITY_INITIALIZATION_USERS_2_PASSWORD=yuliia
+      - CAMUNDA_SECURITY_INITIALIZATION_USERS_2_NAME=Yuliia
+      - CAMUNDA_SECURITY_INITIALIZATION_USERS_2_EMAIL=yuliia@example.com
+      - CAMUNDA_SECURITY_INITIALIZATION_DEFAULTROLES_ADMIN_USERS_2=yuliia
     ports:
       - 26500:26500
       - 9600:9600
