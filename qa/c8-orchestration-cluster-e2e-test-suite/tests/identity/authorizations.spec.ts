/*
 * Copyright Camunda Services GmbH and/or licensed to Camunda Services GmbH under
 * one or more contributor license agreements. See the NOTICE file distributed
 * with this work for additional information regarding copyright ownership.
 * Licensed under the Camunda License 1.0. You may not use this file
 * except in compliance with the Camunda License 1.0.
 */

import {test} from 'fixtures';
import {navigateToApp} from '@pages/UtilitiesPage';
import {captureScreenshot, captureFailureVideo} from '@setup';
import {waitForItemInList} from '../../utils/waitForItemInList';

test.describe.parallel('authorizations page', () => {
  test.beforeEach(async ({page, loginPage}) => {
    await navigateToApp(page, 'identity');
    await loginPage.login('demo', 'demo');
  });

  test.afterEach(async ({page}, testInfo) => {
    await captureScreenshot(page, testInfo);
    await captureFailureVideo(page, testInfo);
  });

  test('CRUD authorization for user', async ({
    page,
    identityAuthorizationsPage,
  }) => {
    const userName = 'Test';
    await test.step('Add authorization', async () => {
      await identityAuthorizationsPage.clickAuthorizationsTab();
      await identityAuthorizationsPage.clickAuthorizationButton();
      await identityAuthorizationsPage.assertAuthorizationModalPresent();
      await identityAuthorizationsPage.clickAuthorizationOwnerComboBox();
      await identityAuthorizationsPage.selectOwnerComboBox(userName);
      await identityAuthorizationsPage.clickAuthorizationResourceIdField();
      await identityAuthorizationsPage.fillAuthorizationResourceIdField('*');
      await identityAuthorizationsPage.clickAuthorizationAccessPermissionCheckbox(
        'access',
      );
      await identityAuthorizationsPage.clickAuthorizationButtonInDialog();
      await waitForItemInList(
        page,
        page.getByText(`USER${userName}*ACCESS`).first(),
      );
    });

<<<<<<< HEAD
    await test.step('Remove authorization', async () => {});
=======
    await test.step('Remove authorization', async () => {
      // navigate to Authorization menu

      // open application resource type menu

      // await the user authorization for applications here

      // click delet authorization

      // expoect authorization to be removed
      await identityAuthorizationsPage.clickDeleteAuthorizationButton(
    })
>>>>>>> 3145b769
  });
});<|MERGE_RESOLUTION|>--- conflicted
+++ resolved
@@ -45,9 +45,6 @@
       );
     });
 
-<<<<<<< HEAD
-    await test.step('Remove authorization', async () => {});
-=======
     await test.step('Remove authorization', async () => {
       // navigate to Authorization menu
 
@@ -60,6 +57,5 @@
       // expoect authorization to be removed
       await identityAuthorizationsPage.clickDeleteAuthorizationButton(
     })
->>>>>>> 3145b769
   });
 });