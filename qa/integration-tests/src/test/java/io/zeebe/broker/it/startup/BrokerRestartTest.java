--- conflicted
+++ resolved
@@ -228,12 +228,8 @@
     }
 
     @Test
-<<<<<<< HEAD
-    @Category(UnstableTest.class)
-=======
     // FIXME: https://github.com/zeebe-io/zeebe/issues/567
     @Category(io.zeebe.UnstableTest.class)
->>>>>>> 3d5dee40
     public void shouldDeployNewWorkflowVersionAfterRestart()
     {
         // given
