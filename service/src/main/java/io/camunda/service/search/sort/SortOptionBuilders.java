--- conflicted
+++ resolved
@@ -34,10 +34,11 @@
     return new DecisionRequirementsSort.Builder();
   }
 
-<<<<<<< HEAD
+
   public static DecisionInstanceSort.Builder decisionInstance() {
     return new DecisionInstanceSort.Builder();
-=======
+  }
+  
   public static FlowNodeInstanceSort.Builder flownodeInstance() {
     return new FlowNodeInstanceSort.Builder();
   }
@@ -45,7 +46,6 @@
   public static FlowNodeInstanceSort flownodeInstance(
       final Function<FlowNodeInstanceSort.Builder, ObjectBuilder<FlowNodeInstanceSort>> fn) {
     return fn.apply(flownodeInstance()).build();
->>>>>>> db8a6e6e
   }
 
   public static UserSort.Builder user() {
