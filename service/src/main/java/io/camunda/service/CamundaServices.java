/*
 * Copyright Camunda Services GmbH and/or licensed to Camunda Services GmbH under
 * one or more contributor license agreements. See the NOTICE file distributed
 * with this work for additional information regarding copyright ownership.
 * Licensed under the Camunda License 1.0. You may not use this file
 * except in compliance with the Camunda License 1.0.
 */
package io.camunda.service;

import io.camunda.search.clients.CamundaSearchClient;
import io.camunda.service.security.auth.Authentication;
import io.camunda.service.transformers.ServiceTransformers;
import io.camunda.zeebe.broker.client.api.BrokerClient;
import io.camunda.zeebe.gateway.impl.job.ActivateJobsHandler;

public final class CamundaServices extends ApiServices<CamundaServices> {

  public CamundaServices(final BrokerClient brokerClient, final CamundaSearchClient searchClient) {
    this(brokerClient, searchClient, null, null);
  }

  public CamundaServices(
      final BrokerClient brokerClient,
      final CamundaSearchClient searchClient,
      final ServiceTransformers transformers,
      final Authentication authentication) {
    super(brokerClient, searchClient, transformers, authentication);
  }

  public <T> JobServices<T> jobServices(final ActivateJobsHandler<T> activateJobsHandler) {
    return new JobServices<>(
        brokerClient, activateJobsHandler, searchClient, transformers, authentication);
  }

  public ProcessInstanceServices processInstanceServices() {
    return new ProcessInstanceServices(brokerClient, searchClient, transformers, authentication);
  }

  public UserTaskServices userTaskServices() {
    return new UserTaskServices(brokerClient, searchClient, transformers, authentication);
  }

  public VariableServices variableServices() {
    return new VariableServices(brokerClient, searchClient, transformers, authentication);
  }

  public DecisionDefinitionServices decisionDefinitionServices() {
    return new DecisionDefinitionServices(brokerClient, searchClient, transformers, authentication);
  }

<<<<<<< HEAD
=======
  public IncidentServices incidentServices() {
    return new IncidentServices(brokerClient, searchClient, transformers, authentication);
  }

  public ManagementService managementService() {
    return new ManagementService();
  }

>>>>>>> 572687c7
  @Override
  public CamundaServices withAuthentication(final Authentication authentication) {
    return new CamundaServices(brokerClient, searchClient, transformers, authentication);
  }
}<|MERGE_RESOLUTION|>--- conflicted
+++ resolved
@@ -48,17 +48,10 @@
     return new DecisionDefinitionServices(brokerClient, searchClient, transformers, authentication);
   }
 
-<<<<<<< HEAD
-=======
   public IncidentServices incidentServices() {
     return new IncidentServices(brokerClient, searchClient, transformers, authentication);
   }
 
-  public ManagementService managementService() {
-    return new ManagementService();
-  }
-
->>>>>>> 572687c7
   @Override
   public CamundaServices withAuthentication(final Authentication authentication) {
     return new CamundaServices(brokerClient, searchClient, transformers, authentication);
