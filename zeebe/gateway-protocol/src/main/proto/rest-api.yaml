--- conflicted
+++ resolved
@@ -1904,10 +1904,10 @@
       type: object
       properties:
         key:
-          type: integer
-          format: int64
+          type: string
         state:
-          type: string
+          type: object
+          description: The state of a user task. It can accept a String or a JSON structured query ex {$eq::CREATED}
         assignee:
           type: string
         elementId:
@@ -2621,22 +2621,6 @@
       description: The response of a topology request.
       type: object
       properties:
-<<<<<<< HEAD
-        key:
-          type: string
-        state:
-          type: object
-          description: The state of a user task. It can accept a String or a JSON structured query ex {$eq::CREATED}
-        assignee:
-          type: string
-        elementId:
-          type: string
-        candidateGroup:
-          type: string
-        candidateUser:
-          type: string
-        processDefinitionKey:
-=======
         brokers:
           description: A list of brokers that are part of this cluster.
           type: array
@@ -2650,7 +2634,6 @@
           nullable: true
         partitionsCount:
           description: The number of partitions are spread across the cluster.
->>>>>>> a91f3372
           type: integer
           format: int32
           nullable: true
