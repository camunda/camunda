--- conflicted
+++ resolved
@@ -235,8 +235,6 @@
               schema:
                 $ref: "#/components/schemas/ProblemDetail"
   /user-tasks/search:
-<<<<<<< HEAD
-=======
     post:
       tags:
         - User task
@@ -260,30 +258,253 @@
               schema:
                 $ref: "#/components/schemas/ProblemDetail"
   /users:
->>>>>>> 3e029dc8
     post:
       tags:
-        - User task
-      summary: User Task Search Query
-      description: Search for user tasks based on given criteria.
+        - User
+      summary: "Create a user"
+      operationId: "createUser"
       requestBody:
-        required: false
         content:
           application/json:
             schema:
-              $ref: '#/components/schemas/UserTaskSearchQueryRequest'
-      responses:
-        '200':
-          $ref: "#/components/responses/UserTaskSearchQueryResponse"
-        '400':
-          description: >
-            The User Task Search Query failed.
-            More details are provided in the response body.
-          content:
-            application/problem+json:
-              schema:
-                $ref: "#/components/schemas/ProblemDetail"
-
+              $ref: "#/components/schemas/CamundaUserWithPasswordRequest"
+        required: true
+      responses:
+        "201":
+          description: "Created"
+          content:
+            application/json:
+              schema:
+                $ref: "#/components/schemas/CamundaUserResponse"
+        "400":
+          description: "Bad request"
+          content:
+            application/problem+json:
+              schema:
+                $ref: "#/components/schemas/ProblemDetail"
+        "401":
+          description: "Unauthorized"
+          content:
+            application/problem+json:
+              schema:
+                $ref: "#/components/schemas/ProblemDetail"
+        "403":
+          description: "Forbidden"
+          content:
+            application/problem+json:
+              schema:
+                $ref: "#/components/schemas/ProblemDetail"
+        "404":
+          description: "Bad request"
+          content:
+            application/problem+json:
+              schema:
+                $ref: "#/components/schemas/ProblemDetail"
+        "500":
+          description: "Internal server error"
+          content:
+            application/problem+json:
+              schema:
+                $ref: "#/components/schemas/ProblemDetail"
+  /users/{id}:
+    delete:
+      tags:
+        - User
+      summary: "Delete a user"
+      operationId: "deleteUser"
+      parameters:
+        - name: "id"
+          in: "path"
+          required: true
+          schema:
+            type: "integer"
+            format: "int64"
+      responses:
+        "204":
+          description: "No Content"
+        "400":
+          description: "Bad request"
+          content:
+            application/problem+json:
+              schema:
+                $ref: "#/components/schemas/ProblemDetail"
+        "401":
+          description: "Unauthorized"
+          content:
+            application/problem+json:
+              schema:
+                $ref: "#/components/schemas/ProblemDetail"
+        "403":
+          description: "Forbidden"
+          content:
+            application/problem+json:
+              schema:
+                $ref: "#/components/schemas/ProblemDetail"
+        "404":
+          description: "Bad request"
+          content:
+            application/problem+json:
+              schema:
+                $ref: "#/components/schemas/ProblemDetail"
+        "500":
+          description: "Internal server error"
+          content:
+            application/problem+json:
+              schema:
+                $ref: "#/components/schemas/ProblemDetail"
+    get:
+      tags:
+        - User
+      summary: "Retrieve details of a user"
+      operationId: "findUserById"
+      parameters:
+        - name: "id"
+          in: "path"
+          required: true
+          schema:
+            type: "integer"
+            format: "int64"
+      responses:
+        "200":
+          description: "OK"
+          content:
+            application/json:
+              schema:
+                $ref: "#/components/schemas/CamundaUserResponse"
+        "400":
+          description: "Bad request"
+          content:
+            application/problem+json:
+              schema:
+                $ref: "#/components/schemas/ProblemDetail"
+        "401":
+          description: "Unauthorized"
+          content:
+            application/problem+json:
+              schema:
+                $ref: "#/components/schemas/ProblemDetail"
+        "403":
+          description: "Forbidden"
+          content:
+            application/problem+json:
+              schema:
+                $ref: "#/components/schemas/ProblemDetail"
+        "404":
+          description: "Bad request"
+          content:
+            application/problem+json:
+              schema:
+                $ref: "#/components/schemas/ProblemDetail"
+        "500":
+          description: "Internal server error"
+          content:
+            application/problem+json:
+              schema:
+                $ref: "#/components/schemas/ProblemDetail"
+    put:
+      tags:
+        - User
+      summary: "Update a user"
+      operationId: "updateUser"
+      parameters:
+        - name: "id"
+          in: "path"
+          required: true
+          schema:
+            type: "integer"
+            format: "int64"
+      requestBody:
+        content:
+          application/json:
+            schema:
+              $ref: "#/components/schemas/CamundaUserWithPasswordRequest"
+        required: true
+      responses:
+        "200":
+          description: "OK"
+          content:
+            application/json:
+              schema:
+                $ref: "#/components/schemas/CamundaUserResponse"
+        "400":
+          description: "Bad request"
+          content:
+            application/problem+json:
+              schema:
+                $ref: "#/components/schemas/ProblemDetail"
+        "401":
+          description: "Unauthorized"
+          content:
+            application/problem+json:
+              schema:
+                $ref: "#/components/schemas/ProblemDetail"
+        "403":
+          description: "Forbidden"
+          content:
+            application/problem+json:
+              schema:
+                $ref: "#/components/schemas/ProblemDetail"
+        "404":
+          description: "Bad request"
+          content:
+            application/problem+json:
+              schema:
+                $ref: "#/components/schemas/ProblemDetail"
+        "500":
+          description: "Internal server error"
+          content:
+            application/problem+json:
+              schema:
+                $ref: "#/components/schemas/ProblemDetail"
+  /users/search:
+    post:
+      tags:
+        - User
+      summary: "Get list of users"
+      operationId: "findAllUsers"
+      requestBody:
+        content:
+          application/json:
+            schema:
+              $ref: "#/components/schemas/SearchQueryRequest"
+        required: true
+      responses:
+        "200":
+          description: "OK"
+          content:
+            application/json:
+              schema:
+                $ref: "#/components/schemas/UserSearchResponse"
+        "400":
+          description: "Bad request"
+          content:
+            application/problem+json:
+              schema:
+                $ref: "#/components/schemas/ProblemDetail"
+        "401":
+          description: "Unauthorized"
+          content:
+            application/problem+json:
+              schema:
+                $ref: "#/components/schemas/ProblemDetail"
+        "403":
+          description: "Forbidden"
+          content:
+            application/problem+json:
+              schema:
+                $ref: "#/components/schemas/ProblemDetail"
+        "404":
+          description: "Bad request"
+          content:
+            application/problem+json:
+              schema:
+                $ref: "#/components/schemas/ProblemDetail"
+        "500":
+          description: "Internal server error"
+          content:
+            application/problem+json:
+              schema:
+                $ref: "#/components/schemas/ProblemDetail"
 components:
   responses:
     TopologyResponse:
@@ -304,10 +525,6 @@
         application/json:
           schema:
             $ref: "#/components/schemas/UserTaskSearchQueryResponse"
-<<<<<<< HEAD
-
-=======
->>>>>>> 3e029dc8
   schemas:
     TopologyResponse:
       description: The response of a topology request.
@@ -695,8 +912,6 @@
           type: string
         eq:
           type: object
-        neq:
-          type: object
         gt:
           type: object
         gte:
@@ -743,11 +958,6 @@
           type: string
           format: date-time
     UserTaskSearchQueryRequest:
-<<<<<<< HEAD
-      allOf:
-        - $ref: "#/components/schemas/SearchQueryRequest"
-      description: User task search query request.
-=======
       allOf:
         - $ref: "#/components/schemas/SearchQueryRequest"
       description: User task search query request.
@@ -883,118 +1093,14 @@
             password:
               type: string
     UserSearchResponse:
->>>>>>> 3e029dc8
-      type: object
-      properties:
-        filter:
-          $ref: "#/components/schemas/UserTaskFilterRequest"
-    UserTaskSearchQueryResponse:
+      type: object
       allOf:
         - $ref: "#/components/schemas/SearchQueryResponse"
-      description: User task search query response.
-      type: object
       properties:
         items:
           type: array
           items:
-            $ref: "#/components/schemas/UserTaskItem"
-    UserTaskFilterRequest:
-      description: User task filter request.
-      type: object
-      properties:
-        key:
-          type: integer
-          format: int64
-        taskState:
-          type: string
-        assignee:
-          type: string
-        taskDefinitionId:
-          type: string
-        candidateGroup:
-          type: string
-        candidateUser:
-          type: string
-        processDefinitionKey:
-          type: integer
-          format: int64
-        processInstanceKey:
-          type: integer
-          format: int64
-        creationTime:
-          $ref: "#/components/schemas/DateFilter"
-        completionTime:
-          $ref: "#/components/schemas/DateFilter"
-        followUpDate:
-          $ref: "#/components/schemas/DateFilter"
-        dueDate:
-          $ref: "#/components/schemas/DateFilter"
-        tenantIds:
-          type: string
-        variables:
-          type: array
-          items:
-            $ref: "#/components/schemas/VariableValueFilterRequest"
-    UserTaskItem:
-      type: object
-      properties:
-        key:
-          type: integer
-          format: int64
-        taskState:
-          type: string
-        assignee:
-          type: string
-        taskDefinitionId:
-          type: string
-        candidateGroup:
-          type: array
-          items:
-            type: string
-        candidateUser:
-          type: array
-          items:
-            type: string
-        processDefinitionKey:
-          type: integer
-          format: int64
-        processInstanceKey:
-          type: integer
-          format: int64
-        formKey:
-          type: integer
-          format: int64
-        creationDate:
-          type: string
-          format: date-time
-        completionDate:
-          type: string
-          format: date-time
-        followUpDate:
-          type: string
-          format: date-time
-        dueDate:
-          type: string
-          format: date-time
-        tenantIds:
-          type: string
-    VariableFilter:
-      type: object
-      properties:
-        name:
-          type: string
-        value:
-          type: string
-    DateFilter:
-      type: object
-      properties:
-        from:
-          type: string
-          format: date-time
-        to:
-          type: string
-          format: date-time
-
+            $ref: "#/components/schemas/CamundaUserResponse"
   securitySchemes:
     bearerAuth:
       type: http
