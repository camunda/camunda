--- conflicted
+++ resolved
@@ -4286,13 +4286,12 @@
           description: The process definition key.
           allOf:
             - $ref: "#/components/schemas/BasicStringFilterProperty"
-<<<<<<< HEAD
         errorMessage:
           description: The error message related to the process.
-=======
+          allOf:
+            - $ref: "#/components/schemas/StringFilterProperty"
         batchOperationId:
           description: The batch operation ID.
->>>>>>> 58fa651f
           allOf:
             - $ref: "#/components/schemas/StringFilterProperty"
     ProcessInstanceVariableFilterRequest:
