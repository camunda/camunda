openapi: "3.0.3"
info:
  title: Zeebe REST API
  version: "0.1"
  description: API for communicating with the Zeebe cluster.
  license:
    name: Camunda License Version 1.0
    url: https://github.com/camunda/camunda/blob/main/licenses/CAMUNDA-LICENSE-1.0.txt
externalDocs:
  description: Find out more
  url: https://docs.camunda.io/docs/apis-tools/zeebe-api-rest/overview/

servers:
  - url: "{schema}://{host}:{port}/v2"
    variables:
      host:
        default: localhost
        description: The hostname of the C8 REST Gateway.
      port:
        default: "8080"
        description: The port of the C8 REST API server.
      schema:
        default: http
        description: The schema of the C8 REST API server.

paths:
  /topology:
    get:
      tags:
        - Cluster
      summary: Get cluster topology
      description: Obtains the current topology of the cluster the gateway is part of.
      responses:
        '200':
          $ref: "#/components/responses/TopologyResponse"
  /jobs/activation:
    post:
      tags:
        - Job
      summary: Activate jobs
      description: |
        Iterate through all known partitions and activate up to the requested maximum and
        stream them back to the client as they are activated.
      requestBody:
        required: true
        content:
          application/json:
            schema:
              $ref: "#/components/schemas/JobActivationRequest"
      responses:
        '200':
          description: The list of activated jobs.
          content:
            application/json:
              schema:
                $ref: "#/components/schemas/JobActivationResponse"
  /user-tasks/{userTaskKey}/completion:
    post:
      tags:
        - User task
      summary: Complete a user task
      description: Completes a user task with the given key.
      parameters:
        - name: userTaskKey
          in: path
          required: true
          description: The key of the user task to complete.
          schema:
            type: integer
            format: int64
      requestBody:
        required: false
        content:
          application/json:
            schema:
              $ref: "#/components/schemas/UserTaskCompletionRequest"
      responses:
        '204':
          description: The user task was completed successfully.
        '404':
          description: The user task with the given key was not found.
        '409':
          description: >
            The user task with the given key is in the wrong state currently.
            More details are provided in the response body.
          content:
            application/problem+json:
              schema:
                $ref: "#/components/schemas/ProblemDetail"
        '400':
          description: >
            The user task with the given key cannot be completed.
            More details are provided in the response body.
          content:
            application/problem+json:
              schema:
                $ref: "#/components/schemas/ProblemDetail"
  /user-tasks/{userTaskKey}/assignment:
    post:
      tags:
        - User task
      summary: Assign a user task
      description: Assigns a user task with the given key to the given assignee.
      parameters:
        - name: userTaskKey
          in: path
          required: true
          description: The key of the user task to assign.
          schema:
            type: integer
            format: int64
      requestBody:
        required: true
        content:
          application/json:
            schema:
              $ref: "#/components/schemas/UserTaskAssignmentRequest"
      responses:
        '204':
          description: The user task's assignment was adjusted.
        '404':
          description: The user task with the given key was not found.
        '409':
          description: >
            The user task with the given key is in the wrong state currently.
            More details are provided in the response body.
          content:
            application/problem+json:
              schema:
                $ref: "#/components/schemas/ProblemDetail"
        '400':
          description: >
            The assignment of the user task with the given key cannot be completed.
            More details are provided in the response body.
          content:
            application/problem+json:
              schema:
                $ref: "#/components/schemas/ProblemDetail"
  /user-tasks/{userTaskKey}:
    patch:
      tags:
        - User task
      summary: Update a user task
      description: Update a user task with the given key.
      parameters:
        - name: userTaskKey
          in: path
          required: true
          description: The key of the user task to update.
          schema:
            type: integer
            format: int64
      requestBody:
        required: false
        content:
          application/json:
            schema:
              $ref: "#/components/schemas/UserTaskUpdateRequest"
      responses:
        '204':
          description: The user task was updated successfully.
        '404':
          description: The user task with the given key was not found.
        '409':
          description: >
            The user task with the given key is in the wrong state currently.
            More details are provided in the response body.
          content:
            application/problem+json:
              schema:
                $ref: "#/components/schemas/ProblemDetail"
        '400':
          description: >
            The user task with the given key cannot be updated.
            More details are provided in the response body.
          content:
            application/problem+json:
              schema:
                $ref: "#/components/schemas/ProblemDetail"
  /user-tasks/{userTaskKey}/assignee:
    delete:
      tags:
        - User task
      summary: Unassign a user task
      description: Removes the assignee of a task with the given key.
      parameters:
        - name: userTaskKey
          in: path
          required: true
          description: The key of the user task.
          schema:
            type: integer
            format: int64
      responses:
        '204':
          description: The user task was unassigned successfully.
        '404':
          description: The user task with the given key was not found.
        '409':
          description: >
            The user task with the given key is in the wrong state currently.
            More details are provided in the response body.
          content:
            application/problem+json:
              schema:
                $ref: "#/components/schemas/ProblemDetail"
        '400':
          description: >
            The user task with the given key cannot be unassigned.
            More details are provided in the response body.
          content:
            application/problem+json:
              schema:
                $ref: "#/components/schemas/ProblemDetail"
  /process-instances/search:
    post:
      tags:
        - Process Instance
      summary: Process Instance Search Query
<<<<<<< HEAD
      description: FOO BAR
=======
>>>>>>> f632a8a7
      requestBody:
        required: false
        content:
          application/json:
            schema:
              $ref: '#/components/schemas/ProcessInstanceSearchQueryRequest'
      responses:
        '200':
          $ref: "#/components/responses/ProcessInstanceSearchQueryResponse"
        '400':
<<<<<<< HEAD
          description: foo bar
          content:
            application/problem+json:
              schema:
                $ref: "#/components/schemas/ProblemDetail"
  /user-tasks/search:
    post:
      tags:
        - User task
      summary: User Task Search Query
      description: Search for user tasks based on given criteria.
      requestBody:
        required: false
        content:
          application/json:
            schema:
              $ref: '#/components/schemas/UserTaskSearchQueryRequest'
      responses:
        '200':
          $ref: "#/components/responses/UserTaskSearchQueryResponse"
        '400':
          description: foo bar
=======
          description: >
            The Process Instance Search Query failed.
            More details are provided in the response body.
>>>>>>> f632a8a7
          content:
            application/problem+json:
              schema:
                $ref: "#/components/schemas/ProblemDetail"

components:
  responses:
    TopologyResponse:
      description: Obtains the current topology of the cluster the gateway is part of.
      content:
        application/json:
          schema:
            $ref: "#/components/schemas/TopologyResponse"
    ProcessInstanceSearchQueryResponse:
      description: FOO BAR
      content:
        application/json:
          schema:
            $ref: "#/components/schemas/ProcessInstanceSearchQueryResponse"
    UserTaskSearchQueryResponse:
      description: User task search response.
      content:
        application/json:
          schema:
            $ref: "#/components/schemas/UserTaskSearchQueryResponse"

  schemas:
    TopologyResponse:
      description: The response of a topology request.
      type: object
      properties:
        brokers:
          description: A list of brokers that are part of this cluster.
          type: array
          nullable: true
          items:
            $ref: "#/components/schemas/BrokerInfo"
        clusterSize:
          description: The number of brokers in the cluster.
          type: integer
          format: int32
          nullable: true
        partitionsCount:
          description: The number of partitions are spread across the cluster.
          type: integer
          format: int32
          nullable: true
        replicationFactor:
          description: The configured replication factor for this cluster.
          type: integer
          format: int32
          nullable: true
        gatewayVersion:
          description: The version of the Zeebe Gateway.
          type: string
          nullable: true
    BrokerInfo:
      description: Provides information on a broker node.
      type: object
      properties:
        nodeId:
          description: The unique (within a cluster) node ID for the broker.
          type: integer
          format: int32
        host:
          description: The hostname for reaching the broker.
          type: string
        port:
          description: The port for reaching the broker.
          type: integer
          format: int32
        partitions:
          description: A list of partitions managed or replicated on this broker.
          type: array
          items:
            $ref: "#/components/schemas/Partition"
        version:
          description: The broker version.
          type: string
    Partition:
      description: Provides information on a partition within a broker node.
      type: object
      properties:
        partitionId:
          description: The unique ID of this partition.
          type: integer
          format: int32
        role:
          description: Describes the Raft role of the broker for a given partition.
          type: string
          enum:
            - leader
            - follower
            - inactive
        health:
          description: Describes the current health of the partition.
          type: string
          enum:
            - healthy
            - unhealthy
            - dead
    UserTaskCompletionRequest:
      type: object
      properties:
        variables:
          additionalProperties: true
          description: The variables to complete the user task with.
          type: object
          nullable: true
        action:
          description: >
            A custom action value that will be accessible from user task events resulting
            from this endpoint invocation. If not provided, it will default to "complete".
          type: string
          nullable: true
    UserTaskAssignmentRequest:
      type: object
      properties:
        assignee:
          description: The assignee for the user task. The assignee must not be empty or `null`.
          type: string
          nullable: false
        allowOverride:
          description: >
            By default, the task is reassigned if it was already assigned. Set this to `false`
            to return an error in such cases. The task must then first be unassigned to
            be assigned again. Use this when you have users picking from group task
            queues to prevent race conditions.
          type: boolean
          nullable: true
        action:
          description: >
            A custom action value that will be accessible from user task events resulting
            from this endpoint invocation. If not provided, it will default to "assign".
          type: string
          nullable: true
    UserTaskUpdateRequest:
      type: object
      properties:
        changeset:
          allOf:
            - $ref: "#/components/schemas/Changeset"
          description: |
            JSON object with changed task attribute values.

            The following attributes can be adjusted with this endpoint, additional attributes
            will be ignored:

            * `candidateGroups` - reset by providing an empty list
            * `candidateUsers` - reset by providing an empty list
            * `dueDate` - reset by providing an empty String
            * `followUpDate` - reset by providing an empty String

            Providing any of those attributes with a `null` value or omitting it preserves
            the persisted attribute's value.

            The assignee cannot be adjusted with this endpoint, use the Assign task endpoint.
            This ensures correct event emission for assignee changes.
          type: object
          nullable: true
        action:
          description: >
            A custom action value that will be accessible from user task events resulting
            from this endpoint invocation. If not provided, it will default to "update".
          type: string
          nullable: true
    Variables:
      description: A map of variables.
      type: object
      additionalProperties: true
    Changeset:
      description: A map of changes.
      type: object
      additionalProperties: true
      properties:
        dueDate:
          type: string
          format: date-time
          description: The due date of the task. Reset by providing an empty String.
          nullable: true
        followUpDate:
          type: string
          format: date-time
          description: The follow-up date of the task. Reset by providing an empty String.
          nullable: true
        candidateUsers:
          type: array
          description: The list of candidate users of the task. Reset by providing an empty list.
          items:
            type: string
          nullable: true
        candidateGroups:
          type: array
          description: The list of candidate groups of the task. Reset by providing an empty list.
          items:
            type: string
          nullable: true
    JobActivationRequest:
      type: object
      properties:
        type:
          description: >
            the job type, as defined in the BPMN process (e.g. <zeebe:taskDefinition
            type="payment-service" />)
          type: string
        worker:
          description: the name of the worker activating the jobs, mostly used for logging purposes
          type: string
        timeout:
          description: >
            a job returned after this call will not be activated by another call until the
            timeout (in ms) has been reached
          type: integer
          format: int64
        maxJobsToActivate:
          description: the maximum jobs to activate by this request
          type: integer
          format: int32
        fetchVariable:
          description: >
            a list of variables to fetch as the job variables; if empty, all visible variables at
            the time of activation for the scope of the job will be returned
          type: array
          items:
            type: string
        requestTimeout:
          description: >
            The request will be completed when at least one job is activated or after the
            requestTimeout (in ms). If the requestTimeout = 0, a default timeout is used.
            If the requestTimeout < 0, long polling is disabled and the request is completed
            immediately, even when no job is activated.
          type: integer
          format: int64
        tenantIds:
          description: a list of IDs of tenants for which to activate jobs
          type: array
          items:
            type: string
    JobActivationResponse:
      description: The list of activated jobs
      type: object
      properties:
        jobs:
          type: array
          items:
            $ref: "#/components/schemas/ActivatedJob"
    ActivatedJob:
      type: object
      properties:
        key:
          description: the key, a unique identifier for the job
          type: integer
          format: int64
        type:
          description: the type of the job (should match what was requested)
          type: string
        processInstanceKey:
          description: the job's process instance key
          type: integer
          format: int64
        bpmnProcessId:
          description: the bpmn process ID of the job's process definition
          type: string
        processDefinitionVersion:
          description: the version of the job's process definition
          type: integer
          format: int32
        processDefinitionKey:
          description: the key of the job's process definition
          type: integer
          format: int64
        elementId:
          description: the associated task element ID
          type: string
        elementInstanceKey:
          description: >
            the unique key identifying the associated task, unique within the scope of the
            process instance
          type: integer
          format: int64
        customHeaders:
          description: a set of custom headers defined during modelling; returned as a serialized JSON document
          type: object
          additionalProperties: true
        worker:
          description: the name of the worker which activated this job
          type: string
        retries:
          description: the amount of retries left to this job (should always be positive)
          type: integer
          format: int32
        deadline:
          description: when the job can be activated again, sent as a UNIX epoch timestamp
          type: integer
          format: int64
        variables:
          description: All variables visible to the task scope, computed at activation time
          type: object
          additionalProperties: true
        tenantId:
          description: the id of the tenant that owns the job
          type: string
    ProblemDetail:
      description: >
        A Problem detail object as described in [RFC 9457](https://www.rfc-editor.org/rfc/rfc9457).
        There may be additional properties specific to the problem type.
      type: object
      properties:
        type:
          type: string
          format: uri
          description: A URI identifying the problem type.
          default: about:blank
        title:
          type: string
          description: A summary of the problem type.
        status:
          type: integer
          format: int32
          description: The HTTP status code for this problem.
          minimum: 400
          maximum: 600
        detail:
          type: string
          description: An explanation of the problem in more detail.
        instance:
          type: string
          format: uri
          description: A URI identifying the origin of the problem.
    SearchQueryRequest:
<<<<<<< HEAD
      description: FOO BAR
=======
>>>>>>> f632a8a7
      type: object
      properties:
        sort:
          type: array
          items:
            allOf:
              - $ref: "#/components/schemas/SearchQuerySortRequest"
        page:
          allOf:
            - $ref: "#/components/schemas/SearchQueryPageRequest"
          type: object
    SearchQueryPageRequest:
<<<<<<< HEAD
      description: FOO BAR
=======
>>>>>>> f632a8a7
      type: object
      properties:
        from:
          type: integer
          format: int32
<<<<<<< HEAD
        size:
=======
        limit:
>>>>>>> f632a8a7
          type: integer
          format: int32
        searchAfter:
          type: array
          items:
            type: object
<<<<<<< HEAD
        searchAfterOrEqual:
          type: array
          items:
            type: object
=======
>>>>>>> f632a8a7
        searchBefore:
          type: array
          items:
            type: object
<<<<<<< HEAD
        searchBeforeOrEqual:
          type: array
          items:
            type: object
    SearchQuerySortRequest:
      description: FOO BAR
=======
    SearchQuerySortRequest:
>>>>>>> f632a8a7
      type: object
      properties:
        field:
          type: string
        order:
          type: string
    SearchQueryResponse:
<<<<<<< HEAD
      description: FOO BAR
      type: object
      properties:
        total:
          type: integer
          format: int64
        sortValues:
          type: array
          items:
            type: object
    ProcessInstanceFilterRequest:
      description: BAR FOO
=======
      type: object
      properties:
        page:
          allOf:
            - $ref: "#/components/schemas/SearchQueryPageResponse"
          type: object
    SearchQueryPageResponse:
      type: object
      properties:
        totalItems:
          type: integer
          format: int64
        firstSortValues:
          type: array
          items:
            type: object
        lastSortValues:
          type: array
          items:
            type: object
    ProcessInstanceSearchQueryRequest:
      allOf:
        - $ref: "#/components/schemas/SearchQueryRequest"
      type: object
      properties:
        filter:
          allOf:
            - $ref: "#/components/schemas/ProcessInstanceFilterRequest"
    ProcessInstanceFilterRequest:
>>>>>>> f632a8a7
      type: object
      properties:
        key:
          type: array
          items:
            type: integer
            format: int64
        variables:
          type: array
          items:
            $ref: "#/components/schemas/VariableValueFilterRequest"
    VariableValueFilterRequest:
<<<<<<< HEAD
      description: BAR FOO
=======
>>>>>>> f632a8a7
      type: object
      properties:
        name:
          type: string
        eq:
          type: object
        gt:
          type: object
        gte:
          type: object
        lt:
          type: object
        lte:
          type: object
<<<<<<< HEAD
    ProcessInstance:
      description: BAR FOO
=======
    ProcessInstanceSearchQueryResponse:
      allOf:
        - $ref: "#/components/schemas/SearchQueryResponse"
      type: object
      properties:
        items:
          type: array
          items:
            $ref: "#/components/schemas/ProcessInstanceItem"
    ProcessInstanceItem:
>>>>>>> f632a8a7
      type: object
      properties:
        tenantId:
          type: string
        key:
          type: integer
          format: int64
<<<<<<< HEAD
=======
        processDefinitionKey:
          type: integer
          format: int64
>>>>>>> f632a8a7
        processVersion:
          type: integer
          format: int32
        bpmnProcessId:
          type: string
        parentKey:
          type: integer
          format: int64
        parentFlowNodeInstanceKey:
          type: integer
          format: int64
        startDate:
          type: string
          format: date-time
        endDate:
          type: string
          format: date-time
<<<<<<< HEAD
    ProcessInstanceSearchQueryRequest:
      allOf:
        - $ref: "#/components/schemas/SearchQueryRequest"
      description: FOO BAR
      type: object
      properties:
        filter:
          allOf:
            - $ref: "#/components/schemas/ProcessInstanceFilterRequest"
    ProcessInstanceSearchQueryResponse:
      allOf:
        - $ref: "#/components/schemas/SearchQueryResponse"
      description: FOO BAR
      type: object
      properties:
        items:
          type: array
          items:
            $ref: "#/components/schemas/ProcessInstance"
    UserTaskSearchQueryRequest:
      allOf:
        - $ref: "#/components/schemas/SearchQueryRequest"
      description: User task search query request.
      type: object
      properties:
        filter:
          allOf:
            - $ref: "#/components/schemas/UserTaskFilterRequest"
    UserTaskSearchQueryResponse:
      allOf:
        - $ref: "#/components/schemas/SearchQueryResponse"
      description: User task search query response.
      type: object
      properties:
        items:
          type: array
          items:
            $ref: "#/components/schemas/UserTask"
    UserTaskFilterRequest:
      description: User task filter request.
      type: object
      properties:
        key:
          type: array
          items:
            type: integer
            format: int64
        state:
          type: array
          items:
            type: string
        assignee:
          type: array
          items:
            type: string
        taskDefinitionId:
          type: array
          items:
            type: string
        candidateGroup:
          type: array
          items:
            type: string
        candidateUser:
          type: array
          items:
            type: string
        processDefinitionKey:
          type: array
          items:
            type: integer
            format: int64
        processInstanceKey:
          type: array
          items:
            type: integer
            format: int64
        followUpDate:
          $ref: "#/components/schemas/DateFilter"
        dueDate:
          $ref: "#/components/schemas/DateFilter"
        variables:
          type: array
          items:
            $ref: "#/components/schemas/VariableFilter"
        tenantIds:
          type: array
          items:
            type: string
    UserTask:
      type: object
      properties:
        key:
          type: integer
          format: int64
        state:
          type: string
        assignee:
          type: string
        taskDefinitionId:
          type: string
        candidateGroup:
          type: string
        candidateUser:
          type: string
        processDefinitionKey:
          type: string
        processInstanceKey:
          type: integer
          format: int64
        followUpDate:
          type: string
          format: date-time
        dueDate:
          type: string
          format: date-time
        tenantIds:
          type: string
    VariableFilter:
      type: object
      properties:
        name:
          type: string
        value:
          type: string
    DateFilter:
      type: object
      properties:
        from:
          type: string
          format: date-time
        to:
          type: string
          format: date-time

=======
>>>>>>> f632a8a7
  securitySchemes:
    bearerAuth:
      type: http
      scheme: bearer
      bearerFormat: JWT<|MERGE_RESOLUTION|>--- conflicted
+++ resolved
@@ -217,10 +217,7 @@
       tags:
         - Process Instance
       summary: Process Instance Search Query
-<<<<<<< HEAD
-      description: FOO BAR
-=======
->>>>>>> f632a8a7
+      description: Search for process instances based on given criteria.
       requestBody:
         required: false
         content:
@@ -231,8 +228,9 @@
         '200':
           $ref: "#/components/responses/ProcessInstanceSearchQueryResponse"
         '400':
-<<<<<<< HEAD
-          description: foo bar
+          description: >
+            The Process Instance Search Query failed.
+            More details are provided in the response body.
           content:
             application/problem+json:
               schema:
@@ -253,12 +251,9 @@
         '200':
           $ref: "#/components/responses/UserTaskSearchQueryResponse"
         '400':
-          description: foo bar
-=======
-          description: >
-            The Process Instance Search Query failed.
-            More details are provided in the response body.
->>>>>>> f632a8a7
+          description: >
+            The User Task Search Query failed.
+            More details are provided in the response body.
           content:
             application/problem+json:
               schema:
@@ -273,7 +268,7 @@
           schema:
             $ref: "#/components/schemas/TopologyResponse"
     ProcessInstanceSearchQueryResponse:
-      description: FOO BAR
+      description: Process instance search response.
       content:
         application/json:
           schema:
@@ -589,63 +584,37 @@
           format: uri
           description: A URI identifying the origin of the problem.
     SearchQueryRequest:
-<<<<<<< HEAD
-      description: FOO BAR
-=======
->>>>>>> f632a8a7
+      description: Query for searching items.
       type: object
       properties:
         sort:
           type: array
           items:
-            allOf:
-              - $ref: "#/components/schemas/SearchQuerySortRequest"
+            $ref: "#/components/schemas/SearchQuerySortRequest"
         page:
-          allOf:
-            - $ref: "#/components/schemas/SearchQueryPageRequest"
-          type: object
+          $ref: "#/components/schemas/SearchQueryPageRequest"
     SearchQueryPageRequest:
-<<<<<<< HEAD
-      description: FOO BAR
-=======
->>>>>>> f632a8a7
       type: object
       properties:
         from:
           type: integer
           format: int32
-<<<<<<< HEAD
         size:
-=======
-        limit:
->>>>>>> f632a8a7
           type: integer
           format: int32
         searchAfter:
           type: array
           items:
             type: object
-<<<<<<< HEAD
-        searchAfterOrEqual:
+        searchBefore:
           type: array
           items:
             type: object
-=======
->>>>>>> f632a8a7
-        searchBefore:
-          type: array
-          items:
-            type: object
-<<<<<<< HEAD
         searchBeforeOrEqual:
           type: array
           items:
             type: object
     SearchQuerySortRequest:
-      description: FOO BAR
-=======
-    SearchQuerySortRequest:
->>>>>>> f632a8a7
       type: object
       properties:
         field:
@@ -653,8 +622,7 @@
         order:
           type: string
     SearchQueryResponse:
-<<<<<<< HEAD
-      description: FOO BAR
+      description: Response for a search query.
       type: object
       properties:
         total:
@@ -665,14 +633,10 @@
           items:
             type: object
     ProcessInstanceFilterRequest:
-      description: BAR FOO
-=======
       type: object
       properties:
         page:
-          allOf:
-            - $ref: "#/components/schemas/SearchQueryPageResponse"
-          type: object
+          $ref: "#/components/schemas/SearchQueryPageResponse"
     SearchQueryPageResponse:
       type: object
       properties:
@@ -693,44 +657,7 @@
       type: object
       properties:
         filter:
-          allOf:
-            - $ref: "#/components/schemas/ProcessInstanceFilterRequest"
-    ProcessInstanceFilterRequest:
->>>>>>> f632a8a7
-      type: object
-      properties:
-        key:
-          type: array
-          items:
-            type: integer
-            format: int64
-        variables:
-          type: array
-          items:
-            $ref: "#/components/schemas/VariableValueFilterRequest"
-    VariableValueFilterRequest:
-<<<<<<< HEAD
-      description: BAR FOO
-=======
->>>>>>> f632a8a7
-      type: object
-      properties:
-        name:
-          type: string
-        eq:
-          type: object
-        gt:
-          type: object
-        gte:
-          type: object
-        lt:
-          type: object
-        lte:
-          type: object
-<<<<<<< HEAD
-    ProcessInstance:
-      description: BAR FOO
-=======
+          $ref: "#/components/schemas/ProcessInstanceFilterRequest"
     ProcessInstanceSearchQueryResponse:
       allOf:
         - $ref: "#/components/schemas/SearchQueryResponse"
@@ -741,7 +668,6 @@
           items:
             $ref: "#/components/schemas/ProcessInstanceItem"
     ProcessInstanceItem:
->>>>>>> f632a8a7
       type: object
       properties:
         tenantId:
@@ -749,12 +675,9 @@
         key:
           type: integer
           format: int64
-<<<<<<< HEAD
-=======
         processDefinitionKey:
           type: integer
           format: int64
->>>>>>> f632a8a7
         processVersion:
           type: integer
           format: int32
@@ -772,26 +695,6 @@
         endDate:
           type: string
           format: date-time
-<<<<<<< HEAD
-    ProcessInstanceSearchQueryRequest:
-      allOf:
-        - $ref: "#/components/schemas/SearchQueryRequest"
-      description: FOO BAR
-      type: object
-      properties:
-        filter:
-          allOf:
-            - $ref: "#/components/schemas/ProcessInstanceFilterRequest"
-    ProcessInstanceSearchQueryResponse:
-      allOf:
-        - $ref: "#/components/schemas/SearchQueryResponse"
-      description: FOO BAR
-      type: object
-      properties:
-        items:
-          type: array
-          items:
-            $ref: "#/components/schemas/ProcessInstance"
     UserTaskSearchQueryRequest:
       allOf:
         - $ref: "#/components/schemas/SearchQueryRequest"
@@ -799,8 +702,7 @@
       type: object
       properties:
         filter:
-          allOf:
-            - $ref: "#/components/schemas/UserTaskFilterRequest"
+          $ref: "#/components/schemas/UserTaskFilterRequest"
     UserTaskSearchQueryResponse:
       allOf:
         - $ref: "#/components/schemas/SearchQueryResponse"
@@ -907,9 +809,6 @@
         to:
           type: string
           format: date-time
-
-=======
->>>>>>> f632a8a7
   securitySchemes:
     bearerAuth:
       type: http
