openapi: "3.0.3"
info:
  title: Camunda 8 REST API
  version: "0.1"
  description: API for communicating with a Camunda 8 cluster.
  license:
    name: Camunda License Version 1.0
    url: https://github.com/camunda/camunda/blob/main/licenses/CAMUNDA-LICENSE-1.0.txt
externalDocs:
  description: Find out more
  url: https://docs.camunda.io/docs/apis-tools/camunda-api-rest/overview/

servers:
  - url: "{schema}://{host}:{port}/v2"
    variables:
      host:
        default: localhost
        description: The hostname of the Camunda 8 REST Gateway.
      port:
        default: "8080"
        description: The port of the Camunda 8 REST API server.
      schema:
        default: http
        description: The schema of the Camunda 8 REST API server.

paths:
  /topology:
    get:
      tags:
        - Cluster
      summary: Get cluster topology
      description: Obtains the current topology of the cluster the gateway is part of.
      responses:
        '200':
          description: Obtains the current topology of the cluster the gateway is part of.
          content:
            application/json:
              schema:
                $ref: "#/components/schemas/TopologyResponse"
  /jobs/activation:
    post:
      tags:
        - Job
      summary: Activate jobs
      description: |
        Iterate through all known partitions and activate jobs up to the requested maximum.
      requestBody:
        required: true
        content:
          application/json:
            schema:
              $ref: "#/components/schemas/JobActivationRequest"
      responses:
        '200':
          description: The list of activated jobs.
          content:
            application/json:
              schema:
                $ref: "#/components/schemas/JobActivationResponse"
        '400':
          description: >
            The provided data is not valid.
          content:
            application/problem+json:
              schema:
                $ref: "#/components/schemas/ProblemDetail"
        '500':
          description: >
            An internal error occurred while processing the request.
          content:
            application/problem+json:
              schema:
                $ref: "#/components/schemas/ProblemDetail"
  /jobs/{jobKey}/failure:
    post:
      tags:
        - Job
      summary: Fail job
      description: |
        Mark the job as failed
      parameters:
        - name: jobKey
          in: path
          required: true
          description: The key of the job to fail.
          schema:
            type: integer
            format: int64
      requestBody:
        required: false
        content:
          application/json:
            schema:
              $ref: "#/components/schemas/JobFailRequest"
      responses:
        '204':
          description: The job is failed.
        '400':
          description: >
            The provided data is not valid.
          content:
            application/problem+json:
              schema:
                $ref: "#/components/schemas/ProblemDetail"
        '404':
          description: >
            The job with the given jobKey is not found.
          content:
            application/problem+json:
              schema:
                $ref: "#/components/schemas/ProblemDetail"
        '409':
          description: >
            The job with the given key is in the wrong state currently.
            More details are provided in the response body.
          content:
            application/problem+json:
              schema:
                $ref: "#/components/schemas/ProblemDetail"
        '500':
          description: >
            An internal error occurred while processing the request.
          content:
            application/problem+json:
              schema:
                $ref: "#/components/schemas/ProblemDetail"
  /jobs/{jobKey}/error:
    post:
      tags:
        - Job
      summary: Error job
      description: |
        Reports a business error (i.e. non-technical) that occurs while processing a job.
      parameters:
        - name: jobKey
          in: path
          required: true
          description: The key of the job.
          schema:
            type: integer
            format: int64
      requestBody:
        required: true
        content:
          application/json:
            schema:
              $ref: "#/components/schemas/JobErrorRequest"
      responses:
        '204':
          description: An error is thrown for the job.
        '400':
          description: >
            The provided data is not valid.
          content:
            application/problem+json:
              schema:
                $ref: "#/components/schemas/ProblemDetail"
        '404':
          description: >
            The job with the given jobKey is not found.
          content:
            application/problem+json:
              schema:
                $ref: "#/components/schemas/ProblemDetail"
        '409':
          description: >
            The job with the given key is in the wrong state currently.
            More details are provided in the response body.
          content:
            application/problem+json:
              schema:
                $ref: "#/components/schemas/ProblemDetail"
        '500':
          description: >
            An internal error occurred while processing the request.
          content:
            application/problem+json:
              schema:
                $ref: "#/components/schemas/ProblemDetail"
  /jobs/{jobKey}/completion:
    post:
      tags:
        - Job
      summary: Complete job
      description: |
        Complete a job with the given payload, which allows completing the associated service task.
      parameters:
        - name: jobKey
          in: path
          required: true
          description: The key of the job to complete.
          schema:
            type: integer
            format: int64
      requestBody:
        required: false
        content:
          application/json:
            schema:
              $ref: "#/components/schemas/JobCompletionRequest"
      responses:
        '204':
          description: The job was completed successfully.
        '400':
          description: >
            The job with the given key cannot be completed.
            More details are provided in the response body.
          content:
            application/problem+json:
              schema:
                $ref: "#/components/schemas/ProblemDetail"
        '404':
          description: The job with the given key was not found.
          content:
            application/problem+json:
              schema:
                $ref: "#/components/schemas/ProblemDetail"
        '409':
          description: >
            The job with the given key is in the wrong state currently.
            More details are provided in the response body.
          content:
            application/problem+json:
              schema:
                $ref: "#/components/schemas/ProblemDetail"
        '500':
          description: >
            An internal error occurred while processing the request.
          content:
            application/problem+json:
              schema:
                $ref: "#/components/schemas/ProblemDetail"
  /incidents/{incidentKey}/resolution:
    post:
      tags:
        - Incident
      summary: Resolves a given incident.
      description: >
        Marks the incident as resolved; most likely a call to Update job will be necessary
        to reset the job’s retries, followed by this call.
      parameters:
        - name: incidentKey
          in: path
          required: true
          description: Key of the incident to resolve.
          schema:
            type: integer
            format: int64
      responses:
        '204':
          description: The incident is marked as resolved.
        '400':
          description: The provided data is not valid.
          content:
            application/problem+json:
              schema:
                $ref: "#/components/schemas/ProblemDetail"
        '404':
          description: The incident with the incidentKey is not found.
          content:
            application/problem+json:
              schema:
                $ref: "#/components/schemas/ProblemDetail"
        '500':
          description: An internal error occurred while processing the request.
          content:
            application/problem+json:
              schema:
                $ref: "#/components/schemas/ProblemDetail"
  /user-tasks/{userTaskKey}/completion:
    post:
      tags:
        - User task
      summary: Complete a user task
      description: Completes a user task with the given key.
      parameters:
        - name: userTaskKey
          in: path
          required: true
          description: The key of the user task to complete.
          schema:
            type: integer
            format: int64
      requestBody:
        required: false
        content:
          application/json:
            schema:
              $ref: "#/components/schemas/UserTaskCompletionRequest"

      responses:
        '204':
          description: The user task was completed successfully.
        '400':
          description: >
            The user task with the given key cannot be completed.
            More details are provided in the response body.
          content:
            application/problem+json:
              schema:
                $ref: "#/components/schemas/ProblemDetail"
        '404':
          description: The user task with the given key was not found.
          content:
            application/problem+json:
              schema:
                $ref: "#/components/schemas/ProblemDetail"
        '409':
          description: >
            The user task with the given key is in the wrong state currently.
            More details are provided in the response body.
          content:
            application/problem+json:
              schema:
                $ref: "#/components/schemas/ProblemDetail"
        '500':
          description: >
            An internal error occurred while processing the request.
          content:
            application/problem+json:
              schema:
                $ref: "#/components/schemas/ProblemDetail"
  /user-tasks/{userTaskKey}/assignment:
    post:
      tags:
        - User task
      summary: Assign a user task
      description: Assigns a user task with the given key to the given assignee.
      parameters:
        - name: userTaskKey
          in: path
          required: true
          description: The key of the user task to assign.
          schema:
            type: integer
            format: int64
      requestBody:
        required: true
        content:
          application/json:
            schema:
              $ref: "#/components/schemas/UserTaskAssignmentRequest"
      responses:
        '204':
          description: The user task's assignment was adjusted.
        '400':
          description: >
            The assignment of the user task with the given key cannot be completed.
            More details are provided in the response body.
          content:
            application/problem+json:
              schema:
                $ref: "#/components/schemas/ProblemDetail"
        '404':
          description: The user task with the given key was not found.
          content:
            application/problem+json:
              schema:
                $ref: "#/components/schemas/ProblemDetail"
        '409':
          description: >
            The user task with the given key is in the wrong state currently.
            More details are provided in the response body.
          content:
            application/problem+json:
              schema:
                $ref: "#/components/schemas/ProblemDetail"
        '500':
          description: >
            An internal error occurred while processing the request.
          content:
            application/problem+json:
              schema:
                $ref: "#/components/schemas/ProblemDetail"
  /user-tasks/{userTaskKey}:
    patch:
      tags:
        - User task
      summary: Update a user task
      description: Update a user task with the given key.
      parameters:
        - name: userTaskKey
          in: path
          required: true
          description: The key of the user task to update.
          schema:
            type: integer
            format: int64
      requestBody:
        required: false
        content:
          application/json:
            schema:
              $ref: "#/components/schemas/UserTaskUpdateRequest"
      responses:
        '204':
          description: The user task was updated successfully.
        '400':
          description: >
            The user task with the given key cannot be updated.
            More details are provided in the response body.
          content:
            application/problem+json:
              schema:
                $ref: "#/components/schemas/ProblemDetail"
        '404':
          description: The user task with the given key was not found.
          content:
            application/problem+json:
              schema:
                $ref: "#/components/schemas/ProblemDetail"
        '409':
          description: >
            The user task with the given key is in the wrong state currently.
            More details are provided in the response body.
          content:
            application/problem+json:
              schema:
                $ref: "#/components/schemas/ProblemDetail"
        '500':
          description: >
            An internal error occurred while processing the request.
          content:
            application/problem+json:
              schema:
                $ref: "#/components/schemas/ProblemDetail"
  /user-tasks/{userTaskKey}/assignee:
    delete:
      tags:
        - User task
      summary: Unassign a user task
      description: Removes the assignee of a task with the given key.
      parameters:
        - name: userTaskKey
          in: path
          required: true
          description: The key of the user task.
          schema:
            type: integer
            format: int64
      responses:
        '204':
          description: The user task was unassigned successfully.
        '400':
          description: >
            The user task with the given key cannot be unassigned.
            More details are provided in the response body.
          content:
            application/problem+json:
              schema:
                $ref: "#/components/schemas/ProblemDetail"
        '404':
          description: The user task with the given key was not found.
          content:
            application/problem+json:
              schema:
                $ref: "#/components/schemas/ProblemDetail"
        '409':
          description: >
            The user task with the given key is in the wrong state currently.
            More details are provided in the response body.
          content:
            application/problem+json:
              schema:
                $ref: "#/components/schemas/ProblemDetail"
        '500':
          description: >
            An internal error occurred while processing the request.
          content:
            application/problem+json:
              schema:
                $ref: "#/components/schemas/ProblemDetail"
  /user-tasks/search:
    post:
      tags:
        - User task
      summary: User task search (experimental)
      description: |
        Search for user tasks based on given criteria.

        **Note**: This endpoint is experimental and not enabled on Camunda clusters
        out of the box. It has to be enabled explicitly for a cluster.
      requestBody:
        required: false
        content:
          application/json:
            schema:
              $ref: '#/components/schemas/UserTaskSearchQueryRequest'
      responses:
        '200':
          description: >
            The User Task Search successful response.
          content:
            application/json:
              schema:
                $ref: "#/components/schemas/UserTaskSearchQueryResponse"
        '400':
          description: >
            The User Task Search Query failed.
            More details are provided in the response body.
          content:
            application/problem+json:
              schema:
                $ref: "#/components/schemas/ProblemDetail"
        '500':
          description: >
            An internal error occurred while processing the request.
          content:
            application/problem+json:
              schema:
                $ref: "#/components/schemas/ProblemDetail"
  /process-instances/search:
    post:
      tags:
        - Process Instance
      summary: Process instance search (experimental)
      description: |
        Search for process instances based on given criteria.

        **Note**: This endpoint is experimental and not enabled on Camunda clusters
        out of the box. It has to be enabled explicitly for a cluster.
      requestBody:
        required: false
        content:
          application/json:
            schema:
              $ref: '#/components/schemas/ProcessInstanceSearchQueryRequest'
      responses:
        '200':
          description: >
            The Process Instance Search successful response.
          content:
            application/json:
              schema:
                $ref: "#/components/schemas/ProcessInstanceSearchQueryResponse"
        '400':
          description: >
            The Process Instance Search Query failed.
            More details are provided in the response body.
          content:
            application/problem+json:
              schema:
                $ref: "#/components/schemas/ProblemDetail"
        '500':
          description: >
            An internal error occurred while processing the request.
          content:
            application/problem+json:
              schema:
                $ref: "#/components/schemas/ProblemDetail"
  /decision-definitions/search:
    post:
      tags:
        - Decision Definition
      summary: Decision definition search (experimental)
      description: |
        Search for decision definitions based on given criteria.

        **Note**: This endpoint is experimental and not enabled on Camunda clusters
        out of the box. It has to be enabled explicitly for a cluster.
      requestBody:
        required: false
        content:
          application/json:
            schema:
              $ref: '#/components/schemas/DecisionDefinitionSearchQueryRequest'
      responses:
        '200':
          description: >
            The Decision Definition Search successful response.
          content:
            application/json:
              schema:
                $ref: "#/components/schemas/DecisionDefinitionSearchQueryResponse"
        '400':
          description: >
            The Decision Definition Search Query failed.
            More details are provided in the response body.
          content:
            application/problem+json:
              schema:
                $ref: "#/components/schemas/ProblemDetail"
        '500':
          description: >
            An internal error occurred while processing the request.
          content:
            application/problem+json:
              schema:
                $ref: "#/components/schemas/ProblemDetail"

components:
  schemas:
    UserTaskSearchQueryRequest:
      allOf:
        - $ref: "#/components/schemas/SearchQueryRequest"
      description: User task search query request.
      type: object
      properties:
        filter:
          $ref: "#/components/schemas/UserTaskFilterRequest"
    UserTaskSearchQueryResponse:
      allOf:
        - $ref: "#/components/schemas/SearchQueryResponse"
      description: User task search query response.
      type: object
      properties:
        items:
          type: array
          items:
            $ref: "#/components/schemas/UserTaskItem"
    UserTaskFilterRequest:
      description: User task filter request.
      type: object
      properties:
        key:
          type: integer
          format: int64
        state:
          type: string
        assignee:
          type: string
        elementId:
          type: string
        candidateGroup:
          type: string
        candidateUser:
          type: string
        processDefinitionKey:
          type: integer
          format: int64
        processInstanceKey:
          type: integer
          format: int64
        tenantIds:
          type: string
        bpmnDefinitionId:
          type: string
    UserTaskItem:
      type: object
      properties:
        key:
          type: integer
          format: int64
        state:
          type: string
        assignee:
          type: string
        elementId:
          type: string
        elementInstanceKey:
          type: integer
          format: int64
        candidateGroup:
          type: array
          items:
            type: string
        candidateUser:
          type: array
          items:
            type: string
        bpmnProcessId:
          type: string
        processDefinitionKey:
          type: integer
          format: int64
        processInstanceKey:
          type: integer
          format: int64
        formKey:
          type: integer
          format: int64
        creationDate:
          type: string
          format: date-time
        completionDate:
          type: string
          format: date-time
        followUpDate:
          type: string
          format: date-time
        dueDate:
          type: string
          format: date-time
        tenantIds:
          type: string
        externalFormReference:
          type: string
        processDefinitionVersion:
          type: integer
          format: int32
        customHeaders:
          type: object
          additionalProperties:
            type: string
    ProcessInstanceSearchQueryRequest:
      allOf:
        - $ref: "#/components/schemas/SearchQueryRequest"
      type: object
      properties:
        filter:
          allOf:
            - $ref: "#/components/schemas/ProcessInstanceFilterRequest"
    ProcessInstanceFilterRequest:
      type: object
      properties:
        key:
          type: array
          items:
            type: integer
            format: int64
        variables:
          type: array
          items:
            $ref: "#/components/schemas/VariableValueFilterRequest"
    ProcessInstanceSearchQueryResponse:
      allOf:
        - $ref: "#/components/schemas/SearchQueryResponse"
      type: object
      properties:
        items:
          type: array
          items:
            $ref: "#/components/schemas/ProcessInstanceItem"
    ProcessInstanceItem:
      type: object
      properties:
        tenantId:
          type: string
        key:
          type: integer
          format: int64
        processDefinitionKey:
          type: integer
          format: int64
        processVersion:
          type: integer
          format: int32
        bpmnProcessId:
          type: string
        parentKey:
          type: integer
          format: int64
        parentFlowNodeInstanceKey:
          type: integer
          format: int64
        startDate:
          type: string
          format: date-time
        endDate:
          type: string
          format: date-time
    DecisionDefinitionSearchQueryRequest:
      allOf:
        - $ref: "#/components/schemas/SearchQueryRequest"
      type: object
      properties:
        filter:
          allOf:
            - $ref: "#/components/schemas/DecisionDefinitionFilterRequest"
    DecisionDefinitionFilterRequest:
      type: object
      properties:
        id:
          type: string
        key:
          type: integer
          format: int64
        decisionId:
          type: string
        name:
          type: string
        version:
          type: integer
          format: int32
        decisionRequirementsId:
          type: string
        decisionRequirementsKey:
          type: integer
          format: int64
        decisionRequirementsName:
          type: string
        decisionRequirementsVersion:
          type: integer
          format: int32
        tenantId:
          type: string
    DecisionDefinitionSearchQueryResponse:
      allOf:
        - $ref: "#/components/schemas/SearchQueryResponse"
      type: object
      properties:
        items:
          type: array
          items:
            $ref: "#/components/schemas/DecisionDefinitionItem"
    DecisionDefinitionItem:
      type: object
      properties:
        id:
          type: string
        key:
          type: integer
          format: int64
        decisionId:
          type: string
        name:
          type: string
        version:
          type: integer
          format: int32
        decisionRequirementsId:
          type: string
        decisionRequirementsKey:
          type: integer
          format: int64
        decisionRequirementsName:
          type: string
        decisionRequirementsVersion:
          type: integer
          format: int32
        tenantId:
          type: string
    TopologyResponse:
      description: The response of a topology request.
      type: object
      properties:
        brokers:
          description: A list of brokers that are part of this cluster.
          type: array
          nullable: true
          items:
            $ref: "#/components/schemas/BrokerInfo"
        clusterSize:
          description: The number of brokers in the cluster.
          type: integer
          format: int32
          nullable: true
        partitionsCount:
          description: The number of partitions are spread across the cluster.
          type: integer
          format: int32
          nullable: true
        replicationFactor:
          description: The configured replication factor for this cluster.
          type: integer
          format: int32
          nullable: true
        gatewayVersion:
          description: The version of the Zeebe Gateway.
          type: string
          nullable: true
    BrokerInfo:
      description: Provides information on a broker node.
      type: object
      properties:
        nodeId:
          description: The unique (within a cluster) node ID for the broker.
          type: integer
          format: int32
        host:
          description: The hostname for reaching the broker.
          type: string
        port:
          description: The port for reaching the broker.
          type: integer
          format: int32
        partitions:
          description: A list of partitions managed or replicated on this broker.
          type: array
          items:
            $ref: "#/components/schemas/Partition"
        version:
          description: The broker version.
          type: string
    Partition:
      description: Provides information on a partition within a broker node.
      type: object
      properties:
        partitionId:
          description: The unique ID of this partition.
          type: integer
          format: int32
        role:
          description: Describes the Raft role of the broker for a given partition.
          type: string
          enum:
            - leader
            - follower
            - inactive
        health:
          description: Describes the current health of the partition.
          type: string
          enum:
            - healthy
            - unhealthy
            - dead
    UserTaskCompletionRequest:
      type: object
      properties:
        variables:
          additionalProperties: true
          description: The variables to complete the user task with.
          type: object
          nullable: true
        action:
          description: >
            A custom action value that will be accessible from user task events resulting
            from this endpoint invocation. If not provided, it will default to "complete".
          type: string
          nullable: true
    UserTaskAssignmentRequest:
      type: object
      properties:
        assignee:
          description: The assignee for the user task. The assignee must not be empty or `null`.
          type: string
          nullable: false
        allowOverride:
          description: >
            By default, the task is reassigned if it was already assigned. Set this to `false`
            to return an error in such cases. The task must then first be unassigned to
            be assigned again. Use this when you have users picking from group task
            queues to prevent race conditions.
          type: boolean
          nullable: true
        action:
          description: >
            A custom action value that will be accessible from user task events resulting
            from this endpoint invocation. If not provided, it will default to "assign".
          type: string
          nullable: true
    UserTaskUpdateRequest:
      type: object
      properties:
        changeset:
          $ref: "#/components/schemas/Changeset"
        action:
          description: >
            A custom action value that will be accessible from user task events resulting
            from this endpoint invocation. If not provided, it will default to "update".
          type: string
          nullable: true
    Changeset:
      description: |
        JSON object with changed task attribute values.

        The following attributes can be adjusted with this endpoint, additional attributes
        will be ignored:

        * `candidateGroups` - reset by providing an empty list
        * `candidateUsers` - reset by providing an empty list
        * `dueDate` - reset by providing an empty String
        * `followUpDate` - reset by providing an empty String

        Providing any of those attributes with a `null` value or omitting it preserves
        the persisted attribute's value.

        The assignee cannot be adjusted with this endpoint, use the Assign task endpoint.
        This ensures correct event emission for assignee changes.
      type: object
      nullable: true
      additionalProperties: true
      properties:
        dueDate:
          type: string
          format: date-time
          description: The due date of the task. Reset by providing an empty String.
          nullable: true
        followUpDate:
          type: string
          format: date-time
          description: The follow-up date of the task. Reset by providing an empty String.
          nullable: true
        candidateUsers:
          type: array
          description: The list of candidate users of the task. Reset by providing an empty list.
          items:
            type: string
          nullable: true
        candidateGroups:
          type: array
          description: The list of candidate groups of the task. Reset by providing an empty list.
          items:
            type: string
          nullable: true
    JobActivationRequest:
      type: object
      properties:
        type:
          description: >
            the job type, as defined in the BPMN process (e.g. <zeebe:taskDefinition
            type="payment-service" />)
          type: string
        worker:
          description: the name of the worker activating the jobs, mostly used for logging purposes
          type: string
          nullable: true
        timeout:
          description: >
            a job returned after this call will not be activated by another call until the
            timeout (in ms) has been reached
          type: integer
          format: int64
        maxJobsToActivate:
          description: the maximum jobs to activate by this request
          type: integer
          format: int32
        fetchVariable:
          description: >
            a list of variables to fetch as the job variables; if empty, all visible variables at
            the time of activation for the scope of the job will be returned
          type: array
          nullable: true
          items:
            type: string
        requestTimeout:
          description: >
            The request will be completed when at least one job is activated or after the
            requestTimeout (in ms). If the requestTimeout = 0, a default timeout is used.
            If the requestTimeout < 0, long polling is disabled and the request is completed
            immediately, even when no job is activated.
          type: integer
          format: int64
          default: 0
          nullable: true
        tenantIds:
          description: a list of IDs of tenants for which to activate jobs
          type: array
          items:
            type: string
          nullable: true
      required:
        - type
        - timeout
        - maxJobsToActivate
    JobActivationResponse:
      description: The list of activated jobs
      type: object
      properties:
        jobs:
          type: array
          items:
            $ref: "#/components/schemas/ActivatedJob"
    ActivatedJob:
      type: object
      properties:
        key:
          description: the key, a unique identifier for the job
          type: integer
          format: int64
        type:
          description: the type of the job (should match what was requested)
          type: string
        processInstanceKey:
          description: the job's process instance key
          type: integer
          format: int64
        bpmnProcessId:
          description: the bpmn process ID of the job's process definition
          type: string
        processDefinitionVersion:
          description: the version of the job's process definition
          type: integer
          format: int32
        processDefinitionKey:
          description: the key of the job's process definition
          type: integer
          format: int64
        elementId:
          description: the associated task element ID
          type: string
        elementInstanceKey:
          description: >
            the unique key identifying the associated task, unique within the scope of the
            process instance
          type: integer
          format: int64
        customHeaders:
          description: a set of custom headers defined during modelling; returned as a serialized JSON document
          type: object
          additionalProperties: true
        worker:
          description: the name of the worker which activated this job
          type: string
        retries:
          description: the amount of retries left to this job (should always be positive)
          type: integer
          format: int32
        deadline:
          description: when the job can be activated again, sent as a UNIX epoch timestamp
          type: integer
          format: int64
        variables:
          description: All variables visible to the task scope, computed at activation time
          type: object
          additionalProperties: true
        tenantId:
          description: the id of the tenant that owns the job
          type: string
    JobFailRequest:
      type: object
      properties:
        retries:
          description: >
            The amount of retries the job should have left
          type: integer
          format: int32
          default: 0
        errorMessage:
          description: >
            An optional message describing why the job failed. This is particularly useful if a job
            runs out of retries and an incident is raised, as this message can help explain why an
            incident was raised.
          type: string
          nullable: true
        retryBackOff:
          description: >
            The backoff timeout (in ms) for the next retry.
          type: integer
          format: int64
          default: 0
        variables:
          additionalProperties: true
          description: >
            JSON object that will instantiate the variables at the local scope of the job's
            associated task.
          type: object
          nullable: true
    JobErrorRequest:
      type: object
      properties:
        errorCode:
          description: >
            The error code that will be matched with an error catch event.
          type: string
        errorMessage:
          description: >
            An error message that provides additional context.
          type: string
          nullable: true
        variables:
          additionalProperties: true
          description: >
            JSON object that will instantiate the variables at the local scope of the error catch event that catches the thrown error.
          type: object
          nullable: true
      required:
        - errorCode
    JobCompletionRequest:
      type: object
      properties:
        variables:
          additionalProperties: true
          description: The variables to complete the job with.
          type: object
          nullable: true
    ProblemDetail:
      description: >
        A Problem detail object as described in [RFC 9457](https://www.rfc-editor.org/rfc/rfc9457).
        There may be additional properties specific to the problem type.
      type: object
      properties:
        type:
          type: string
          format: uri
          description: A URI identifying the problem type.
          default: about:blank
        title:
          type: string
          description: A summary of the problem type.
        status:
          type: integer
          format: int32
          description: The HTTP status code for this problem.
          minimum: 400
          maximum: 600
        detail:
          type: string
          description: An explanation of the problem in more detail.
        instance:
          type: string
          format: uri
          description: A URI identifying the origin of the problem.
    SearchQueryRequest:
      type: object
      properties:
        sort:
          type: array
          items:
            allOf:
              - $ref: "#/components/schemas/SearchQuerySortRequest"
        page:
          allOf:
            - $ref: "#/components/schemas/SearchQueryPageRequest"
          type: object
    SearchQueryPageRequest:
      type: object
      properties:
        from:
          type: integer
          format: int32
        limit:
          type: integer
          format: int32
        searchAfter:
          type: array
          items:
            type: object
        searchBefore:
          type: array
          items:
            type: object
    SearchQuerySortRequest:
      type: object
      properties:
        field:
          type: string
        order:
          type: string
          default: asc
      required:
        - field
    SearchQueryResponse:
      type: object
      properties:
        page:
          allOf:
            - $ref: "#/components/schemas/SearchQueryPageResponse"
          type: object
    SearchQueryPageResponse:
      type: object
      properties:
        totalItems:
          type: integer
          format: int64
        firstSortValues:
          type: array
          items:
            type: object
        lastSortValues:
          type: array
          items:
            type: object
    VariableValueFilterRequest:
      type: object
      properties:
        name:
          type: string
        eq:
          type: object
        gt:
          type: object
        gte:
          type: object
        lt:
          type: object
        lte:
          type: object
<<<<<<< HEAD
    ProcessInstanceSearchQueryResponse:
      allOf:
        - $ref: "#/components/schemas/SearchQueryResponse"
      type: object
      properties:
        items:
          type: array
          items:
            $ref: "#/components/schemas/ProcessInstanceItem"
    ProcessInstanceItem:
      type: object
      properties:
        tenantId:
          type: string
        key:
          type: integer
          format: int64
        processDefinitionKey:
          type: integer
          format: int64
        processVersion:
          type: integer
          format: int32
        bpmnProcessId:
          type: string
        parentKey:
          type: integer
          format: int64
        parentFlowNodeInstanceKey:
          type: integer
          format: int64
        startDate:
          type: string
          format: date-time
        endDate:
          type: string
          format: date-time
    DecisionDefinitionSearchQueryRequest:
      allOf:
        - $ref: "#/components/schemas/SearchQueryRequest"
      type: object
      properties:
        filter:
          allOf:
            - $ref: "#/components/schemas/DecisionDefinitionFilterRequest"
    DecisionDefinitionFilterRequest:
      type: object
      properties:
        decisionKey:
          type: integer
          format: int64
        dmnDecisionId:
          type: string
        dmnDecisionName:
          type: string
        version:
          type: integer
          format: int32
        dmnDecisionRequirementsId:
          type: string
        decisionRequirementsKey:
          type: integer
          format: int64
        decisionRequirementsName:
          type: string
        decisionRequirementsVersion:
          type: integer
          format: int32
        tenantId:
          type: string
    DecisionDefinitionSearchQueryResponse:
      allOf:
        - $ref: "#/components/schemas/SearchQueryResponse"
      type: object
      properties:
        items:
          type: array
          items:
            $ref: "#/components/schemas/DecisionDefinitionItem"
    DecisionDefinitionItem:
      type: object
      properties:
        decisionKey:
          type: integer
          format: int64
        dmnDecisionId:
          type: string
        dmnDecisionName:
          type: string
        version:
          type: integer
          format: int32
        dmnDecisionRequirementsId:
          type: string
        decisionRequirementsKey:
          type: integer
          format: int64
        decisionRequirementsName:
          type: string
        decisionRequirementsVersion:
          type: integer
          format: int32
        tenantId:
          type: string
    CamundaUserResponse:
      type: "object"
      properties:
        id:
          type: "integer"
          format: "int64"
        username:
          type: "string"
        name:
          type: "string"
        email:
          type: "string"
        enabled:
          type: "boolean"
    CamundaUserWithPasswordRequest:
      allOf:
        - $ref: '#/components/schemas/CamundaUserResponse'
        - type: "object"
          properties:
            password:
              type: "string"
    UserSearchResponse:
      type: object
      allOf:
        - $ref: "#/components/schemas/SearchQueryResponse"
      properties:
        items:
          type: array
          items:
            $ref: "#/components/schemas/CamundaUserResponse"
    CamundaGroupRequest:
      type: "object"
      properties:
        id:
          type: "integer"
          format: "int64"
        name:
          type: "string"
    CamundaGroupResponse:
      type: "object"
      properties:
        id:
          type: "integer"
          format: "int64"
        name:
          type: "string"
    GroupSearchResponse:
      type: object
      allOf:
        - $ref: "#/components/schemas/SearchQueryResponse"
      properties:
        items:
          type: array
          items:
            $ref: "#/components/schemas/CamundaGroupResponse"
    AssignUserToGroupRequest:
      type: "object"
      properties:
        userId:
          type: "integer"
          format: "int64"
    RoleRequest:
      type: object
      properties:
        name:
          type: "string"
        description:
          type: "string"
        permissions:
          type: array
          items:
            type: "string"
    RoleResponse:
      type: object
      allOf:
        - $ref: "#/components/schemas/RoleRequest"
    RoleSearchResponse:
      type: object
      allOf:
        - $ref: "#/components/schemas/SearchQueryResponse"
      properties:
        items:
          type: array
          items:
            $ref: "#/components/schemas/RoleResponse"
=======
>>>>>>> abf3ece2
  securitySchemes:
    bearerAuth:
      type: http
      scheme: bearer
      bearerFormat: JWT<|MERGE_RESOLUTION|>--- conflicted
+++ resolved
@@ -760,28 +760,21 @@
     DecisionDefinitionFilterRequest:
       type: object
       properties:
-        id:
-          type: string
-        key:
-          type: integer
-          format: int64
-        decisionId:
-          type: string
-        name:
+        decisionKey:
+          type: integer
+          format: int64
+        dmnDecisionId:
+          type: string
+        dmnDecisionName:
           type: string
         version:
           type: integer
           format: int32
-        decisionRequirementsId:
+        dmnDecisionRequirementsId:
           type: string
         decisionRequirementsKey:
           type: integer
           format: int64
-        decisionRequirementsName:
-          type: string
-        decisionRequirementsVersion:
-          type: integer
-          format: int32
         tenantId:
           type: string
     DecisionDefinitionSearchQueryResponse:
@@ -796,28 +789,21 @@
     DecisionDefinitionItem:
       type: object
       properties:
-        id:
-          type: string
-        key:
-          type: integer
-          format: int64
-        decisionId:
-          type: string
-        name:
+        decisionKey:
+          type: integer
+          format: int64
+        dmnDecisionId:
+          type: string
+        dmnDecisionName:
           type: string
         version:
           type: integer
           format: int32
-        decisionRequirementsId:
+        dmnDecisionRequirementsId:
           type: string
         decisionRequirementsKey:
           type: integer
           format: int64
-        decisionRequirementsName:
-          type: string
-        decisionRequirementsVersion:
-          type: integer
-          format: int32
         tenantId:
           type: string
     TopologyResponse:
@@ -1256,198 +1242,6 @@
           type: object
         lte:
           type: object
-<<<<<<< HEAD
-    ProcessInstanceSearchQueryResponse:
-      allOf:
-        - $ref: "#/components/schemas/SearchQueryResponse"
-      type: object
-      properties:
-        items:
-          type: array
-          items:
-            $ref: "#/components/schemas/ProcessInstanceItem"
-    ProcessInstanceItem:
-      type: object
-      properties:
-        tenantId:
-          type: string
-        key:
-          type: integer
-          format: int64
-        processDefinitionKey:
-          type: integer
-          format: int64
-        processVersion:
-          type: integer
-          format: int32
-        bpmnProcessId:
-          type: string
-        parentKey:
-          type: integer
-          format: int64
-        parentFlowNodeInstanceKey:
-          type: integer
-          format: int64
-        startDate:
-          type: string
-          format: date-time
-        endDate:
-          type: string
-          format: date-time
-    DecisionDefinitionSearchQueryRequest:
-      allOf:
-        - $ref: "#/components/schemas/SearchQueryRequest"
-      type: object
-      properties:
-        filter:
-          allOf:
-            - $ref: "#/components/schemas/DecisionDefinitionFilterRequest"
-    DecisionDefinitionFilterRequest:
-      type: object
-      properties:
-        decisionKey:
-          type: integer
-          format: int64
-        dmnDecisionId:
-          type: string
-        dmnDecisionName:
-          type: string
-        version:
-          type: integer
-          format: int32
-        dmnDecisionRequirementsId:
-          type: string
-        decisionRequirementsKey:
-          type: integer
-          format: int64
-        decisionRequirementsName:
-          type: string
-        decisionRequirementsVersion:
-          type: integer
-          format: int32
-        tenantId:
-          type: string
-    DecisionDefinitionSearchQueryResponse:
-      allOf:
-        - $ref: "#/components/schemas/SearchQueryResponse"
-      type: object
-      properties:
-        items:
-          type: array
-          items:
-            $ref: "#/components/schemas/DecisionDefinitionItem"
-    DecisionDefinitionItem:
-      type: object
-      properties:
-        decisionKey:
-          type: integer
-          format: int64
-        dmnDecisionId:
-          type: string
-        dmnDecisionName:
-          type: string
-        version:
-          type: integer
-          format: int32
-        dmnDecisionRequirementsId:
-          type: string
-        decisionRequirementsKey:
-          type: integer
-          format: int64
-        decisionRequirementsName:
-          type: string
-        decisionRequirementsVersion:
-          type: integer
-          format: int32
-        tenantId:
-          type: string
-    CamundaUserResponse:
-      type: "object"
-      properties:
-        id:
-          type: "integer"
-          format: "int64"
-        username:
-          type: "string"
-        name:
-          type: "string"
-        email:
-          type: "string"
-        enabled:
-          type: "boolean"
-    CamundaUserWithPasswordRequest:
-      allOf:
-        - $ref: '#/components/schemas/CamundaUserResponse'
-        - type: "object"
-          properties:
-            password:
-              type: "string"
-    UserSearchResponse:
-      type: object
-      allOf:
-        - $ref: "#/components/schemas/SearchQueryResponse"
-      properties:
-        items:
-          type: array
-          items:
-            $ref: "#/components/schemas/CamundaUserResponse"
-    CamundaGroupRequest:
-      type: "object"
-      properties:
-        id:
-          type: "integer"
-          format: "int64"
-        name:
-          type: "string"
-    CamundaGroupResponse:
-      type: "object"
-      properties:
-        id:
-          type: "integer"
-          format: "int64"
-        name:
-          type: "string"
-    GroupSearchResponse:
-      type: object
-      allOf:
-        - $ref: "#/components/schemas/SearchQueryResponse"
-      properties:
-        items:
-          type: array
-          items:
-            $ref: "#/components/schemas/CamundaGroupResponse"
-    AssignUserToGroupRequest:
-      type: "object"
-      properties:
-        userId:
-          type: "integer"
-          format: "int64"
-    RoleRequest:
-      type: object
-      properties:
-        name:
-          type: "string"
-        description:
-          type: "string"
-        permissions:
-          type: array
-          items:
-            type: "string"
-    RoleResponse:
-      type: object
-      allOf:
-        - $ref: "#/components/schemas/RoleRequest"
-    RoleSearchResponse:
-      type: object
-      allOf:
-        - $ref: "#/components/schemas/SearchQueryResponse"
-      properties:
-        items:
-          type: array
-          items:
-            $ref: "#/components/schemas/RoleResponse"
-=======
->>>>>>> abf3ece2
   securitySchemes:
     bearerAuth:
       type: http
