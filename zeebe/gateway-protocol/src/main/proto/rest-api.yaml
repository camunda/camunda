--- conflicted
+++ resolved
@@ -4290,13 +4290,10 @@
           description: The error message related to the process.
           allOf:
             - $ref: "#/components/schemas/StringFilterProperty"
-<<<<<<< HEAD
-=======
         batchOperationId:
           description: The batch operation ID.
           allOf:
             - $ref: "#/components/schemas/StringFilterProperty"
->>>>>>> ff8def1e
     ProcessInstanceVariableFilterRequest:
       description: Process instance variable filter.
       type: object
