--- conflicted
+++ resolved
@@ -6,12 +6,8 @@
   <parent>
     <groupId>io.camunda</groupId>
     <artifactId>zeebe-qa</artifactId>
-<<<<<<< HEAD
     <version>8.5.14-SNAPSHOT</version>
-=======
-    <version>8.5.12-SNAPSHOT</version>
     <relativePath>../pom.xml</relativePath>
->>>>>>> 9d8b21c6
   </parent>
 
   <artifactId>zeebe-qa-integration-tests</artifactId>
