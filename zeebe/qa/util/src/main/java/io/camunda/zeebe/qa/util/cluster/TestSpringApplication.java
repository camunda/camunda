--- conflicted
+++ resolved
@@ -10,7 +10,6 @@
 import io.camunda.application.MainSupport;
 import io.camunda.application.Profile;
 import io.camunda.application.initializers.HealthConfigurationInitializer;
-import io.camunda.identity.IdentityModuleConfiguration;
 import io.camunda.zeebe.qa.util.cluster.util.ContextOverrideInitializer;
 import io.camunda.zeebe.qa.util.cluster.util.ContextOverrideInitializer.Bean;
 import io.camunda.zeebe.qa.util.cluster.util.RelaxedCollectorRegistry;
@@ -38,13 +37,8 @@
 
   private ConfigurableApplicationContext springContext;
 
-<<<<<<< HEAD
-  public TestSpringApplication(final Class<?> springApplications) {
-    this(springApplications, new HashMap<>(), new HashMap<>(), new ArrayList<>());
-=======
   public TestSpringApplication(final Class<?>... springApplications) {
     this(new HashMap<>(), new HashMap<>(), new ArrayList<>(), springApplications);
->>>>>>> 0b45e1e5
   }
 
   private TestSpringApplication(
@@ -181,11 +175,7 @@
         .registerShutdownHook(false)
         .initializers(additionalInitializers.toArray(ApplicationContextInitializer[]::new))
         .profiles(additionalProfiles.toArray(String[]::new))
-<<<<<<< HEAD
-        .sources(springApplication, IdentityModuleConfiguration.class);
-=======
         .sources(springApplications);
->>>>>>> 0b45e1e5
   }
 
   @Override
