--- conflicted
+++ resolved
@@ -14,22 +14,19 @@
 import io.camunda.client.CredentialsProvider;
 import io.camunda.client.protocol.rest.PermissionTypeEnum;
 import io.camunda.client.protocol.rest.ResourceTypeEnum;
-<<<<<<< HEAD
-import io.camunda.webapps.schema.descriptors.IndexDescriptor;
-import io.camunda.webapps.schema.descriptors.usermanagement.index.TenantIndex;
-import io.camunda.webapps.schema.descriptors.usermanagement.index.UserIndex;
-=======
 import io.camunda.search.clients.SearchClients;
 import io.camunda.search.query.AuthorizationQuery;
+import io.camunda.search.query.SearchQueryResult;
+import io.camunda.search.query.TenantQuery;
 import io.camunda.search.query.UserQuery;
 import io.camunda.zeebe.protocol.record.value.PermissionType;
->>>>>>> 8e3710ca
 import io.camunda.zeebe.qa.util.cluster.TestGateway;
 import io.camunda.zeebe.util.CloseableSilently;
 import java.time.Duration;
 import java.util.Arrays;
 import java.util.Base64;
 import java.util.List;
+import java.util.function.Supplier;
 import org.awaitility.Awaitility;
 
 public class AuthorizationsUtil implements CloseableSilently {
@@ -96,7 +93,6 @@
     }
   }
 
-<<<<<<< HEAD
   public long createTenant(final String tenantId, final String tenantName, final long... userKeys) {
     final long tenantKey =
         client
@@ -113,10 +109,7 @@
     return tenantKey;
   }
 
-  public ZeebeClient createClient(final String username, final String password) {
-=======
   public CamundaClient createClient(final String username, final String password) {
->>>>>>> 8e3710ca
     return createClient(gateway, username, password);
   }
 
@@ -152,64 +145,17 @@
         .build();
   }
 
-  public void awaitUserExistsInElasticsearch(final String username) {
-<<<<<<< HEAD
-    awaitEntityExistsInElasticsearch(
-        new UserIndex("", true),
-        """
-                  {
-                    "query": {
-                      "match": {
-                        "username": "%s"
-                      }
-                    }
-                  }"""
-            .formatted(username));
+  private void awaitTenantExistsInElasticsearch(final String tenantId) {
+    final var tenantQuery = TenantQuery.of(b -> b.filter(f -> f.tenantId(tenantId)));
+    awaitEntityExistsInElasticsearch(() -> searchClients.searchTenants(tenantQuery));
   }
 
-  public void awaitTenantExistsInElasticsearch(final String tenantId) {
-    awaitEntityExistsInElasticsearch(
-        new TenantIndex("", true),
-        """
-                  {
-                    "query": {
-                      "match": {
-                        "tenantId": "%s"
-                      }
-                    }
-                  }"""
-            .formatted(tenantId));
+  public void awaitUserExistsInElasticsearch(final String username) {
+    final var userQuery = UserQuery.of(b -> b.filter(f -> f.username(username)));
+    awaitEntityExistsInElasticsearch(() -> searchClients.searchUsers(userQuery));
   }
 
-  public void awaitEntityExistsInElasticsearch(
-      final IndexDescriptor indexDescriptor, final String query) {
-    final HttpRequest request;
-    try {
-      request =
-          HttpRequest.newBuilder()
-              .POST(BodyPublishers.ofString(query))
-              .uri(
-                  new URI(
-                      "http://%s/%s/_count/"
-                          .formatted(elasticsearchUrl, indexDescriptor.getFullQualifiedName())))
-              .header("Content-Type", "application/json")
-              .build();
-    } catch (final URISyntaxException e) {
-      throw new RuntimeException(e);
-    }
-=======
-    final var userQuery = UserQuery.of(b -> b.filter(f -> f.username(username)));
-    Awaitility.await()
-        .atMost(Duration.ofSeconds(15))
-        .ignoreExceptions()
-        .until(
-            () -> {
-              final var response = searchClients.searchUsers(userQuery);
-              return response.total() > 0;
-            });
-  }
-
-  public void awaitPermissionExistsInElasticsearch(
+  private void awaitPermissionExistsInElasticsearch(
       final long userKey, final Permissions permissions) {
     final var resourceType = permissions.resourceType().getValue();
     final var permissionType = PermissionType.valueOf(permissions.permissionType().getValue());
@@ -224,23 +170,16 @@
                             .resourceType(resourceType)
                             .permissionType(permissionType)
                             .resourceIds(resourceIds)));
->>>>>>> 8e3710ca
 
+    awaitEntityExistsInElasticsearch(() -> searchClients.searchAuthorizations(permissionQuery));
+  }
+
+  private void awaitEntityExistsInElasticsearch(
+      final Supplier<SearchQueryResult<?>> searchQueryResultSupplier) {
     Awaitility.await()
         .atMost(Duration.ofSeconds(15))
         .ignoreExceptions()
-        .until(
-            () -> {
-<<<<<<< HEAD
-              final var response = HTTP_CLIENT.send(request, BodyHandlers.ofString());
-              final var entityExistsResponse =
-                  OBJECT_MAPPER.readValue(response.body(), EntityExistsResponse.class);
-              return entityExistsResponse.count > 0;
-=======
-              final var response = searchClients.searchAuthorizations(permissionQuery);
-              return response.total() > 0;
->>>>>>> 8e3710ca
-            });
+        .until(() -> searchQueryResultSupplier.get().total() > 0);
   }
 
   public CamundaClient getDefaultClient() {
@@ -255,10 +194,4 @@
 
   public record Permissions(
       ResourceTypeEnum resourceType, PermissionTypeEnum permissionType, List<String> resourceIds) {}
-<<<<<<< HEAD
-
-  @JsonIgnoreProperties(ignoreUnknown = true)
-  private record EntityExistsResponse(int count) {}
-=======
->>>>>>> 8e3710ca
 }