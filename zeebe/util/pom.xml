--- conflicted
+++ resolved
@@ -34,11 +34,6 @@
     <dependency>
       <groupId>io.micrometer</groupId>
       <artifactId>micrometer-commons</artifactId>
-    </dependency>
-
-    <dependency>
-      <groupId>com.github.ben-manes.caffeine</groupId>
-      <artifactId>caffeine</artifactId>
     </dependency>
 
     <dependency>
@@ -149,40 +144,23 @@
     </dependency>
 
     <dependency>
-<<<<<<< HEAD
       <groupId>com.tngtech.archunit</groupId>
       <artifactId>archunit</artifactId>
-=======
-      <groupId>io.micrometer</groupId>
-      <artifactId>micrometer-registry-prometheus</artifactId>
->>>>>>> 7e1c9576
       <scope>test</scope>
     </dependency>
 
     <dependency>
-<<<<<<< HEAD
       <groupId>com.tngtech.archunit</groupId>
       <artifactId>archunit-junit5-api</artifactId>
-=======
-      <groupId>io.prometheus</groupId>
-      <artifactId>prometheus-metrics-model</artifactId>
->>>>>>> 7e1c9576
       <scope>test</scope>
     </dependency>
 
     <dependency>
-<<<<<<< HEAD
       <groupId>com.tngtech.archunit</groupId>
       <artifactId>archunit-junit5-engine</artifactId>
       <scope>test</scope>
     </dependency>
 
-=======
-      <groupId>org.awaitility</groupId>
-      <artifactId>awaitility</artifactId>
-      <scope>test</scope>
-    </dependency>
->>>>>>> 7e1c9576
   </dependencies>
   <build>
     <resources>
