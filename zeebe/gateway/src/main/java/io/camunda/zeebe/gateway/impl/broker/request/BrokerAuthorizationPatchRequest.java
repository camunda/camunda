/*
 * Copyright Camunda Services GmbH and/or licensed to Camunda Services GmbH under
 * one or more contributor license agreements. See the NOTICE file distributed
 * with this work for additional information regarding copyright ownership.
 * Licensed under the Camunda License 1.0. You may not use this file
 * except in compliance with the Camunda License 1.0.
 */
package io.camunda.zeebe.gateway.impl.broker.request;

import io.camunda.zeebe.broker.client.api.dto.BrokerExecuteCommand;
import io.camunda.zeebe.protocol.Protocol;
import io.camunda.zeebe.protocol.impl.record.value.authorization.AuthorizationRecord;
import io.camunda.zeebe.protocol.impl.record.value.authorization.Permission;
import io.camunda.zeebe.protocol.record.ValueType;
import io.camunda.zeebe.protocol.record.intent.AuthorizationIntent;
import io.camunda.zeebe.protocol.record.value.AuthorizationResourceType;
import io.camunda.zeebe.protocol.record.value.PermissionType;
import java.util.Set;
import org.agrona.DirectBuffer;

public class BrokerAuthorizationPatchRequest extends BrokerExecuteCommand<AuthorizationRecord> {
  private final AuthorizationRecord requestDto = new AuthorizationRecord();

<<<<<<< HEAD
  public BrokerAuthorizationPatchRequest() {
    super(ValueType.AUTHORIZATION, AuthorizationIntent.UPDATE_PERMISSION);
=======
  public BrokerAuthorizationPatchRequest(final AuthorizationIntent intent) {
    super(ValueType.AUTHORIZATION, intent);
>>>>>>> 32e9232d
    setPartitionId(Protocol.DEPLOYMENT_PARTITION);
  }

  public BrokerAuthorizationPatchRequest setOwnerKey(final Long ownerKey) {
    requestDto.setOwnerKey(ownerKey);
    return this;
  }

  public BrokerAuthorizationPatchRequest setResourceType(
      final AuthorizationResourceType resourceType) {
    requestDto.setResourceType(resourceType);
    return this;
  }

  public BrokerAuthorizationPatchRequest addPermissions(
      final PermissionType permissionType, final Set<String> resourceIds) {
    requestDto.addPermission(
        new Permission().setPermissionType(permissionType).addResourceIds(resourceIds));
    return this;
  }

  @Override
  public AuthorizationRecord getRequestWriter() {
    return requestDto;
  }

  @Override
  protected AuthorizationRecord toResponseDto(final DirectBuffer buffer) {
    final var response = new AuthorizationRecord();
    response.wrap(buffer);
    return response;
  }
}<|MERGE_RESOLUTION|>--- conflicted
+++ resolved
@@ -21,13 +21,8 @@
 public class BrokerAuthorizationPatchRequest extends BrokerExecuteCommand<AuthorizationRecord> {
   private final AuthorizationRecord requestDto = new AuthorizationRecord();
 
-<<<<<<< HEAD
-  public BrokerAuthorizationPatchRequest() {
-    super(ValueType.AUTHORIZATION, AuthorizationIntent.UPDATE_PERMISSION);
-=======
   public BrokerAuthorizationPatchRequest(final AuthorizationIntent intent) {
     super(ValueType.AUTHORIZATION, intent);
->>>>>>> 32e9232d
     setPartitionId(Protocol.DEPLOYMENT_PARTITION);
   }
 
