--- conflicted
+++ resolved
@@ -9,15 +9,12 @@
 
 import io.camunda.zeebe.engine.processing.bpmn.ProcessElementProperties;
 import io.camunda.zeebe.engine.processing.bpmn.behavior.BpmnBehaviors;
-<<<<<<< HEAD
 import io.camunda.zeebe.engine.processing.bpmn.behavior.BpmnIncidentBehavior;
 import io.camunda.zeebe.engine.processing.bpmn.behavior.BpmnJobBehavior;
 import io.camunda.zeebe.engine.processing.common.EventTriggerBehavior;
 import io.camunda.zeebe.engine.processing.deployment.model.element.ExecutableUserTask;
 import io.camunda.zeebe.engine.processing.deployment.model.element.TaskListener;
-=======
 import io.camunda.zeebe.engine.processing.identity.AuthorizationCheckBehavior;
->>>>>>> 0b122283
 import io.camunda.zeebe.engine.processing.streamprocessor.TypedRecordProcessor;
 import io.camunda.zeebe.engine.processing.streamprocessor.writers.TypedRejectionWriter;
 import io.camunda.zeebe.engine.processing.streamprocessor.writers.TypedResponseWriter;
@@ -55,16 +52,16 @@
 
   private final TypedRejectionWriter rejectionWriter;
   private final TypedResponseWriter responseWriter;
-  private final AuthorizationCheckBehavior authCheckBehavior;
 
   public UserTaskProcessor(
       final ProcessingState state,
       final KeyGenerator keyGenerator,
       final BpmnBehaviors bpmnBehaviors,
-<<<<<<< HEAD
-      final Writers writers) {
+      final Writers writers,
+      final AuthorizationCheckBehavior authCheckBehavior) {
     this.commandProcessors =
-        new UserTaskCommandProcessors(state, keyGenerator, bpmnBehaviors, writers);
+        new UserTaskCommandProcessors(
+            state, keyGenerator, bpmnBehaviors, writers, authCheckBehavior);
     this.processState = state.getProcessState();
     this.userTaskState = state.getUserTaskState();
     this.elementInstanceState = state.getElementInstanceState();
@@ -74,17 +71,9 @@
     this.incidentBehavior = bpmnBehaviors.incidentBehavior();
     this.variableBehavior = bpmnBehaviors.variableBehavior();
     this.eventTriggerBehavior = bpmnBehaviors.eventTriggerBehavior();
-=======
-      final Writers writers,
-      final AuthorizationCheckBehavior authCheckBehavior) {
-    this.authCheckBehavior = authCheckBehavior;
-    commandProcessors =
-        new UserTaskCommandProcessors(
-            state, keyGenerator, bpmnBehaviors, writers, authCheckBehavior);
->>>>>>> 0b122283
-
-    rejectionWriter = writers.rejection();
-    responseWriter = writers.response();
+
+    this.rejectionWriter = writers.rejection();
+    this.responseWriter = writers.response();
   }
 
   @Override
