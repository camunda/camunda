/*
 * Copyright Camunda Services GmbH and/or licensed to Camunda Services GmbH under
 * one or more contributor license agreements. See the NOTICE file distributed
 * with this work for additional information regarding copyright ownership.
 * Licensed under the Camunda License 1.0. You may not use this file
 * except in compliance with the Camunda License 1.0.
 */
package io.camunda.zeebe.engine.processing.deployment.model.transformer;

import static java.util.stream.Collectors.mapping;

import io.camunda.zeebe.el.ExpressionLanguage;
import io.camunda.zeebe.el.impl.StaticExpression;
import io.camunda.zeebe.engine.Loggers;
import io.camunda.zeebe.engine.processing.deployment.model.element.ExecutableProcess;
import io.camunda.zeebe.engine.processing.deployment.model.element.ExecutableUserTask;
import io.camunda.zeebe.engine.processing.deployment.model.element.ExecutableUserTask.TaskListenerEventType;
import io.camunda.zeebe.engine.processing.deployment.model.element.JobWorkerProperties;
import io.camunda.zeebe.engine.processing.deployment.model.element.UserTaskProperties;
import io.camunda.zeebe.engine.processing.deployment.model.transformation.ModelElementTransformer;
import io.camunda.zeebe.engine.processing.deployment.model.transformation.TransformContext;
import io.camunda.zeebe.model.bpmn.instance.FlowNode;
import io.camunda.zeebe.model.bpmn.instance.UserTask;
import io.camunda.zeebe.model.bpmn.instance.zeebe.ZeebeAssignmentDefinition;
import io.camunda.zeebe.model.bpmn.instance.zeebe.ZeebeFormDefinition;
import io.camunda.zeebe.model.bpmn.instance.zeebe.ZeebeHeader;
import io.camunda.zeebe.model.bpmn.instance.zeebe.ZeebePriorityDefinition;
import io.camunda.zeebe.model.bpmn.instance.zeebe.ZeebeTaskHeaders;
import io.camunda.zeebe.model.bpmn.instance.zeebe.ZeebeTaskListener;
import io.camunda.zeebe.model.bpmn.instance.zeebe.ZeebeTaskListenerEventType;
import io.camunda.zeebe.model.bpmn.instance.zeebe.ZeebeTaskListeners;
import io.camunda.zeebe.model.bpmn.instance.zeebe.ZeebeTaskSchedule;
import io.camunda.zeebe.model.bpmn.instance.zeebe.ZeebeUserTask;
import io.camunda.zeebe.protocol.Protocol;
import java.util.Collection;
import java.util.HashMap;
import java.util.List;
import java.util.Map;
import java.util.Optional;
import java.util.stream.Collectors;
import org.apache.commons.lang3.StringUtils;
import org.slf4j.Logger;

public final class UserTaskTransformer implements ModelElementTransformer<UserTask> {

  private static final Logger LOG = Loggers.STREAM_PROCESSING;

  private final ExpressionLanguage expressionLanguage;

  public UserTaskTransformer(final ExpressionLanguage expressionLanguage) {
    this.expressionLanguage = expressionLanguage;
  }

  @Override
  public Class<UserTask> getType() {
    return UserTask.class;
  }

  @Override
  public void transform(final UserTask element, final TransformContext context) {

    final ExecutableProcess process = context.getCurrentProcess();
    final ExecutableUserTask userTask =
        process.getElementById(element.getId(), ExecutableUserTask.class);

    final var userTaskProperties = new UserTaskProperties();
    final var isZeebeUserTask = element.getSingleExtensionElement(ZeebeUserTask.class) != null;

    transformAssignmentDefinition(element, userTaskProperties);
    transformTaskSchedule(element, userTaskProperties);
    transformTaskFormId(element, userTaskProperties);
    transformModelTaskHeaders(element, userTaskProperties);
    transformBindingType(element, userTaskProperties);
<<<<<<< HEAD
    transformTaskListeners(element, userTask);
=======
    transformVersionTag(element, userTaskProperties);
>>>>>>> 426a7232

    if (isZeebeUserTask) {
      transformExternalReference(element, userTaskProperties);
      transformTaskPriority(element, userTaskProperties);
      userTask.setUserTaskProperties(userTaskProperties);
    } else {
      final var jobWorkerProperties = new JobWorkerProperties();
      jobWorkerProperties.wrap(userTaskProperties);

      addZeebeUserTaskFormKeyHeader(element, jobWorkerProperties.getTaskHeaders());
      transformTaskDefinition(jobWorkerProperties);
      userTask.setJobWorkerProperties(jobWorkerProperties);
    }
  }

  private void transformTaskDefinition(final JobWorkerProperties jobWorkerProperties) {
    jobWorkerProperties.setType(new StaticExpression(Protocol.USER_TASK_JOB_TYPE));
    jobWorkerProperties.setRetries(new StaticExpression("1"));
  }

  private void transformAssignmentDefinition(
      final UserTask element, final UserTaskProperties userTaskProperties) {
    final var assignmentDefinition =
        element.getSingleExtensionElement(ZeebeAssignmentDefinition.class);
    if (assignmentDefinition == null) {
      return;
    }
    transformAssignee(userTaskProperties, assignmentDefinition);
    transformCandidateGroups(userTaskProperties, assignmentDefinition);
    transformCandidateUsers(userTaskProperties, assignmentDefinition);
  }

  private void transformModelTaskHeaders(
      final UserTask element, final UserTaskProperties userTaskProperties) {
    final Map<String, String> taskHeaders = new HashMap<>();

    collectModelTaskHeaders(element, taskHeaders);
    userTaskProperties.setTaskHeaders(taskHeaders);
  }

  private void addZeebeUserTaskFormKeyHeader(
      final UserTask element, final Map<String, String> taskHeaders) {
    final ZeebeFormDefinition formDefinition =
        element.getSingleExtensionElement(ZeebeFormDefinition.class);

    if (formDefinition != null && formDefinition.getFormKey() != null) {
      taskHeaders.put(Protocol.USER_TASK_FORM_KEY_HEADER_NAME, formDefinition.getFormKey());
    }
  }

  private void collectModelTaskHeaders(
      final UserTask element, final Map<String, String> taskHeaders) {
    final ZeebeTaskHeaders modelTaskHeaders =
        element.getSingleExtensionElement(ZeebeTaskHeaders.class);

    if (modelTaskHeaders != null) {
      final List<ZeebeHeader> validHeaders =
          modelTaskHeaders.getHeaders().stream().filter(this::isValidHeader).toList();

      if (validHeaders.size() < modelTaskHeaders.getHeaders().size()) {
        LOG.warn(
            "Ignoring invalid headers for task '{}'. Must have non-empty key and value.",
            element.getName());
      }

      validHeaders.forEach(h -> taskHeaders.put(h.getKey(), h.getValue()));
    }
  }

  private boolean isValidHeader(final ZeebeHeader header) {
    return header != null && isValidHeader(header.getKey(), header.getValue());
  }

  private boolean isValidHeader(final String key, final String value) {
    return key != null && !key.isEmpty() && value != null && !value.isEmpty();
  }

  private void transformAssignee(
      final UserTaskProperties userTaskProperties,
      final ZeebeAssignmentDefinition assignmentDefinition) {
    final var assignee = assignmentDefinition.getAssignee();
    if (assignee != null && !assignee.isBlank()) {
      final var assigneeExpression = expressionLanguage.parseExpression(assignee);
      if (assigneeExpression.isStatic()) {
        // static assignee values are always treated as string literals
        userTaskProperties.setAssignee(
            expressionLanguage.parseExpression(
                ExpressionTransformer.asFeelExpressionString(
                    ExpressionTransformer.asStringLiteral(assignee))));
      } else {
        userTaskProperties.setAssignee(assigneeExpression);
      }
    }
  }

  private void transformCandidateGroups(
      final UserTaskProperties userTaskProperties,
      final ZeebeAssignmentDefinition assignmentDefinition) {
    final var candidateGroups = assignmentDefinition.getCandidateGroups();
    if (candidateGroups != null && !candidateGroups.isBlank()) {
      final var candidateGroupsExpression = expressionLanguage.parseExpression(candidateGroups);
      if (candidateGroupsExpression.isStatic()) {
        // static candidateGroups must be in CSV format, but this is already checked by validator
        userTaskProperties.setCandidateGroups(
            ExpressionTransformer.parseListOfCsv(candidateGroups)
                .map(ExpressionTransformer::asListLiteral)
                .map(ExpressionTransformer::asFeelExpressionString)
                .map(expressionLanguage::parseExpression)
                .get());
      } else {
        userTaskProperties.setCandidateGroups(candidateGroupsExpression);
      }
    }
  }

  private void transformCandidateUsers(
      final UserTaskProperties userTaskProperties,
      final ZeebeAssignmentDefinition assignmentDefinition) {
    final var candidateUsers = assignmentDefinition.getCandidateUsers();
    if (candidateUsers != null && !candidateUsers.isBlank()) {
      final var candidateUsersExpression = expressionLanguage.parseExpression(candidateUsers);
      if (candidateUsersExpression.isStatic()) {
        // static candidateUsers must be in CSV format, but this is already checked by validator
        userTaskProperties.setCandidateUsers(
            ExpressionTransformer.parseListOfCsv(candidateUsers)
                .map(ExpressionTransformer::asListLiteral)
                .map(ExpressionTransformer::asFeelExpressionString)
                .map(expressionLanguage::parseExpression)
                .get());
      } else {
        userTaskProperties.setCandidateUsers(candidateUsersExpression);
      }
    }
  }

  private void transformTaskSchedule(
      final UserTask element, final UserTaskProperties userTaskProperties) {

    final var taskSchedule = element.getSingleExtensionElement(ZeebeTaskSchedule.class);
    if (taskSchedule == null) {
      return;
    }

    final var dueDate = taskSchedule.getDueDate();
    if (dueDate != null && !dueDate.isBlank()) {
      userTaskProperties.setDueDate(expressionLanguage.parseExpression(dueDate));
    }

    final var followUpDate = taskSchedule.getFollowUpDate();
    if (followUpDate != null && !followUpDate.isBlank()) {
      userTaskProperties.setFollowUpDate(expressionLanguage.parseExpression(followUpDate));
    }
  }

  private void transformTaskFormId(
      final UserTask element, final UserTaskProperties userTaskProperties) {
    final ZeebeFormDefinition formDefinition =
        element.getSingleExtensionElement(ZeebeFormDefinition.class);

    if (formDefinition != null && formDefinition.getFormId() != null) {
      userTaskProperties.setFormId(expressionLanguage.parseExpression(formDefinition.getFormId()));
    }
  }

  private void transformExternalReference(
      final UserTask element, final UserTaskProperties userTaskProperties) {
    final ZeebeFormDefinition formDefinition =
        element.getSingleExtensionElement(ZeebeFormDefinition.class);

    if (formDefinition != null) {
      final var externalReference = formDefinition.getExternalReference();
      if (externalReference != null && !externalReference.isBlank()) {
        final var externalReferenceExpression =
            expressionLanguage.parseExpression(externalReference);
        if (externalReferenceExpression.isStatic()) {
          // static external reference values are always treated as string literals
          userTaskProperties.setExternalFormReference(
              expressionLanguage.parseExpression(
                  ExpressionTransformer.asFeelExpressionString(
                      ExpressionTransformer.asStringLiteral(externalReference))));
        } else {
          userTaskProperties.setExternalFormReference(externalReferenceExpression);
        }
      }
    }
  }

  private void transformBindingType(
      final UserTask element, final UserTaskProperties userTaskProperties) {
    final ZeebeFormDefinition formDefinition =
        element.getSingleExtensionElement(ZeebeFormDefinition.class);

    if (formDefinition != null) {
      userTaskProperties.setFormBindingType(formDefinition.getBindingType());
    }
  }

  private void transformVersionTag(
      final UserTask element, final UserTaskProperties userTaskProperties) {
    final ZeebeFormDefinition formDefinition =
        element.getSingleExtensionElement(ZeebeFormDefinition.class);

    if (formDefinition != null) {
      userTaskProperties.setFormVersionTag(formDefinition.getVersionTag());
    }
  }

  private void transformTaskPriority(
      final UserTask element, final UserTaskProperties userTaskProperties) {

    final ZeebePriorityDefinition priorityDefinition =
        element.getSingleExtensionElement(ZeebePriorityDefinition.class);
    if (priorityDefinition != null) {
      final var priority = StringUtils.trim(priorityDefinition.getPriority());
      if (priority != null && !priority.isBlank()) {
        final var priorityExpression = expressionLanguage.parseExpression(priority);
        if (priorityExpression.isStatic()) {
          userTaskProperties.setPriority(expressionLanguage.parseExpression(priority));
        } else {
          userTaskProperties.setPriority(priorityExpression);
        }
      }
    }
  }

  private void transformTaskListeners(final FlowNode element, final ExecutableUserTask userTask) {

    Optional.ofNullable(element.getSingleExtensionElement(ZeebeTaskListeners.class))
        .ifPresent(listeners -> transform(userTask, listeners.getTaskListeners()));
  }

  public void transform(
      final ExecutableUserTask userTask, final Collection<ZeebeTaskListener> taskListeners) {

    final Map<TaskListenerEventType, List<String>> eventTypeToListenerTypes =
        taskListeners.stream()
            .collect(
                Collectors.groupingBy(
                    l -> toTaskListenerEventType(l.getEventType()),
                    mapping(ZeebeTaskListener::getType, Collectors.toList())));

    userTask.setTaskListeners(eventTypeToListenerTypes);
  }

  private TaskListenerEventType toTaskListenerEventType(ZeebeTaskListenerEventType zeebeEventType) {
    return switch (zeebeEventType) {
      case create -> TaskListenerEventType.CREATE;
      case assign -> TaskListenerEventType.ASSIGN;
      case update -> TaskListenerEventType.UPDATE;
      case complete -> TaskListenerEventType.COMPLETE;
      default -> throw new IllegalArgumentException("Unknown event type: " + zeebeEventType);
    };
  }
}<|MERGE_RESOLUTION|>--- conflicted
+++ resolved
@@ -71,11 +71,8 @@
     transformTaskFormId(element, userTaskProperties);
     transformModelTaskHeaders(element, userTaskProperties);
     transformBindingType(element, userTaskProperties);
-<<<<<<< HEAD
+    transformVersionTag(element, userTaskProperties);
     transformTaskListeners(element, userTask);
-=======
-    transformVersionTag(element, userTaskProperties);
->>>>>>> 426a7232
 
     if (isZeebeUserTask) {
       transformExternalReference(element, userTaskProperties);
