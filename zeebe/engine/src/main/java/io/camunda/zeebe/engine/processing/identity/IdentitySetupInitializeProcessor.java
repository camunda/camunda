--- conflicted
+++ resolved
@@ -251,12 +251,8 @@
               .setOwnerType(AuthorizationOwnerType.ROLE)
               .setResourceType(resourceType)
               .setResourceId(WILDCARD_PERMISSION)
-<<<<<<< HEAD
-              .setAuthorizationPermissions(resourceType.getSupportedPermissionTypes());
-=======
               .setPermissionTypes(resourceType.getSupportedPermissionTypes());
 
->>>>>>> 438c6cfc
       stateWriter.appendFollowUpEvent(authorizationKey, AuthorizationIntent.CREATED, record);
     }
   }
