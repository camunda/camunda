--- conflicted
+++ resolved
@@ -29,11 +29,7 @@
   private static final String MAPPING_SAME_CLAIM_ALREADY_EXISTS_ERROR_MESSAGE =
       "Expected to create mapping with claimName '%s' and claimValue '%s', but a mapping with this claim already exists.";
   private static final String MAPPING_SAME_ID_ALREADY_EXISTS_ERROR_MESSAGE =
-<<<<<<< HEAD
-      "Expected to create mapping with id '%s' but a mapping with this id already exists.";
-=======
       "Expected to create mapping with id '%s', but a mapping with this id already exists.";
->>>>>>> 3ead0fee
 
   private final MappingState mappingState;
   private final AuthorizationCheckBehavior authCheckBehavior;
@@ -112,12 +108,7 @@
         .ifPresentOrElse(
             existingMapping -> {
               final var errorMessage =
-<<<<<<< HEAD
-                  MAPPING_SAME_CLAIM_ALREADY_EXISTS_ERROR_MESSAGE.formatted(
-                      existingMapping.getClaimName(), existingMapping.getClaimValue());
-=======
                   MAPPING_SAME_ID_ALREADY_EXISTS_ERROR_MESSAGE.formatted(existingMapping.getId());
->>>>>>> 3ead0fee
               rejectionWriter.appendRejection(command, RejectionType.ALREADY_EXISTS, errorMessage);
             },
             () -> stateWriter.appendFollowUpEvent(command.getKey(), MappingIntent.CREATED, record));
