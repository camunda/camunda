--- conflicted
+++ resolved
@@ -468,14 +468,9 @@
   }
 
   private void registerAuthorizationAppliers(final MutableProcessingState state) {
-<<<<<<< HEAD
-    register(
-        AuthorizationIntent.PERMISSION_UPDATED, new AuthorizationPermissionUpdatedApplier(state));
-=======
     register(AuthorizationIntent.PERMISSION_ADDED, new AuthorizationPermissionAddedApplier(state));
     register(
         AuthorizationIntent.PERMISSION_REMOVED, new AuthorizationPermissionRemovedApplier(state));
->>>>>>> 32e9232d
   }
 
   private void registerEscalationAppliers() {
