/*
 * Copyright Camunda Services GmbH and/or licensed to Camunda Services GmbH under
 * one or more contributor license agreements. See the NOTICE file distributed
 * with this work for additional information regarding copyright ownership.
 * Licensed under the Camunda License 1.0. You may not use this file
 * except in compliance with the Camunda License 1.0.
 */
package io.camunda.zeebe.engine.processing.mapping;

import static io.camunda.zeebe.protocol.record.Assertions.assertThat;

import io.camunda.zeebe.engine.util.EngineRule;
import io.camunda.zeebe.protocol.record.RejectionType;
import io.camunda.zeebe.protocol.record.intent.GroupIntent;
import io.camunda.zeebe.protocol.record.intent.RoleIntent;
import io.camunda.zeebe.protocol.record.intent.TenantIntent;
import io.camunda.zeebe.protocol.record.value.EntityType;
import io.camunda.zeebe.test.util.record.RecordingExporter;
import io.camunda.zeebe.test.util.record.RecordingExporterTestWatcher;
import java.util.UUID;
import org.assertj.core.api.Assertions;
import org.junit.Rule;
import org.junit.Test;
import org.junit.rules.TestWatcher;

public class MappingTest {

  @Rule public final EngineRule engine = EngineRule.singlePartition();
  @Rule public final TestWatcher recordingExporterTestWatcher = new RecordingExporterTestWatcher();

  @Test
  public void shouldCreateMapping() {
    final var claimName = UUID.randomUUID().toString();
    final var claimValue = UUID.randomUUID().toString();
    final var id = UUID.randomUUID().toString();
    final var name = UUID.randomUUID().toString();
    final var mappingRecord =
        engine
            .mapping()
            .newMapping(claimName)
            .withClaimValue(claimValue)
            .withId(id)
            .withName(name)
            .create();

    final var createMapping = mappingRecord.getValue();
    Assertions.assertThat(createMapping)
        .isNotNull()
        .hasFieldOrProperty("mappingKey")
        .hasFieldOrPropertyWithValue("claimName", claimName)
        .hasFieldOrPropertyWithValue("claimValue", claimValue)
        .hasFieldOrPropertyWithValue("name", name)
        .hasFieldOrPropertyWithValue("id", id);
  }

  @Test
  public void shouldNotDuplicateWithSameClaim() {
    // given
    final var claimName = UUID.randomUUID().toString();
    final var claimValue = UUID.randomUUID().toString();
    engine.mapping().newMapping(claimName).withClaimValue(claimValue).create();

    // when
    final var duplicatedMappingRecord =
        engine
            .mapping()
            .newMapping(claimName)
            .withClaimValue(claimValue)
            .expectRejection()
            .create();

    assertThat(duplicatedMappingRecord)
        .hasRejectionType(RejectionType.ALREADY_EXISTS)
        .hasRejectionReason(
            String.format(
                "Expected to create mapping with claimName '%s' and claimValue '%s', but a mapping with this claim already exists.",
                claimName, claimValue));
  }

  @Test
  public void shouldNotDuplicateWithSameId() {
    // given
    final var claimName = UUID.randomUUID().toString();
    final var claimValue = UUID.randomUUID().toString();
    final var id = UUID.randomUUID().toString();
    engine.mapping().newMapping(claimName).withClaimValue(claimValue).withId(id).create();

    // when
    final var duplicatedMappingRecord =
        engine
            .mapping()
            .newMapping(UUID.randomUUID().toString())
            .withClaimValue(UUID.randomUUID().toString())
            .withId(id)
            .expectRejection()
            .create();

    assertThat(duplicatedMappingRecord)
        .hasRejectionType(RejectionType.ALREADY_EXISTS)
        .hasRejectionReason(
            String.format(
<<<<<<< HEAD
                "Expected to create mapping with id '%s' but a mapping with this id already exists.",
=======
                "Expected to create mapping with id '%s', but a mapping with this id already exists.",
>>>>>>> 3ead0fee
                id));
  }

  @Test
  public void shouldDeleteMapping() {
    // given
    final var claimName = UUID.randomUUID().toString();
    final var claimValue = UUID.randomUUID().toString();
    final var name = UUID.randomUUID().toString();
    final var mappingKey =
        engine
            .mapping()
            .newMapping(claimName)
            .withClaimValue(claimValue)
            .withName(name)
            .create()
            .getKey();

    // when
    final var deletedMapping = engine.mapping().deleteMapping(mappingKey).delete().getValue();

    // then
    Assertions.assertThat(deletedMapping)
        .isNotNull()
        .hasFieldOrPropertyWithValue("mappingKey", mappingKey);
  }

  @Test
  public void shouldCleanupMembership() {
    final var claimName = UUID.randomUUID().toString();
    final var claimValue = UUID.randomUUID().toString();
    final var mappingRecord =
        engine.mapping().newMapping(claimName).withClaimValue(claimValue).create();
    final var group = engine.group().newGroup("group").create();
    final var role = engine.role().newRole("role").create();
    final var tenant = engine.tenant().newTenant().withTenantId("tenant").create();
    engine
        .group()
        .addEntity(group.getKey())
        .withEntityKey(mappingRecord.getKey())
        .withEntityType(EntityType.MAPPING)
        .add();
    engine
        .role()
        .addEntity(role.getKey())
        .withEntityKey(mappingRecord.getKey())
        .withEntityType(EntityType.MAPPING)
        .add();
    engine
        .tenant()
        .addEntity(tenant.getKey())
        .withEntityKey(mappingRecord.getKey())
        .withEntityType(EntityType.MAPPING)
        .add();

    // when
    engine.mapping().deleteMapping(mappingRecord.getKey()).delete();

    // then
    Assertions.assertThat(
            RecordingExporter.groupRecords(GroupIntent.ENTITY_REMOVED)
                .withGroupKey(group.getKey())
                .withEntityKey(mappingRecord.getKey())
                .exists())
        .isTrue();
    Assertions.assertThat(
            RecordingExporter.roleRecords(RoleIntent.ENTITY_REMOVED)
                .withRoleKey(role.getKey())
                .withEntityKey(mappingRecord.getKey())
                .exists())
        .isTrue();
    Assertions.assertThat(
            RecordingExporter.tenantRecords(TenantIntent.ENTITY_REMOVED)
                .withTenantKey(tenant.getKey())
                .withEntityKey(mappingRecord.getKey())
                .exists())
        .isTrue();
  }

  @Test
  public void shouldRejectIfMappingIsNotPresent() {
    // when
    final var deletedMapping = engine.mapping().deleteMapping(1L).expectRejection().delete();

    // then
    assertThat(deletedMapping)
        .hasRejectionType(RejectionType.NOT_FOUND)
        .hasRejectionReason(
            "Expected to delete mapping with key '1', but a mapping with this key does not exist.");
  }
}<|MERGE_RESOLUTION|>--- conflicted
+++ resolved
@@ -99,11 +99,7 @@
         .hasRejectionType(RejectionType.ALREADY_EXISTS)
         .hasRejectionReason(
             String.format(
-<<<<<<< HEAD
-                "Expected to create mapping with id '%s' but a mapping with this id already exists.",
-=======
                 "Expected to create mapping with id '%s', but a mapping with this id already exists.",
->>>>>>> 3ead0fee
                 id));
   }
 
