--- conflicted
+++ resolved
@@ -81,8 +81,8 @@
                     ? ((CommandDistributionRecordValue) r.getValue()).getPartitionId()
                     : r.getPartitionId())
         .containsSubsequence(
-            tuple(AuthorizationIntent.UPDATE_PERMISSION, RecordType.COMMAND, 1),
-            tuple(AuthorizationIntent.PERMISSION_UPDATED, RecordType.EVENT, 1),
+            tuple(AuthorizationIntent.ADD_PERMISSION, RecordType.COMMAND, 1),
+            tuple(AuthorizationIntent.PERMISSION_ADDED, RecordType.EVENT, 1),
             tuple(CommandDistributionIntent.STARTED, RecordType.EVENT, 1))
         .containsSubsequence(
             tuple(CommandDistributionIntent.DISTRIBUTING, RecordType.EVENT, 2),
@@ -98,10 +98,10 @@
       assertThat(
               RecordingExporter.records()
                   .withPartitionId(partitionId)
-                  .limit(r -> r.getIntent().equals(AuthorizationIntent.PERMISSION_UPDATED))
+                  .limit(r -> r.getIntent().equals(AuthorizationIntent.PERMISSION_ADDED))
                   .collect(Collectors.toList()))
           .extracting(Record::getIntent)
-          .endsWith(AuthorizationIntent.UPDATE_PERMISSION, AuthorizationIntent.PERMISSION_UPDATED);
+          .endsWith(AuthorizationIntent.ADD_PERMISSION, AuthorizationIntent.PERMISSION_ADDED);
     }
   }
 
@@ -170,12 +170,8 @@
         .extracting(r -> r.getValue().getValueType(), r -> r.getValue().getIntent())
         .containsExactly(
             tuple(ValueType.USER, UserIntent.CREATE),
-<<<<<<< HEAD
-            tuple(ValueType.AUTHORIZATION, AuthorizationIntent.UPDATE_PERMISSION));
-=======
             tuple(ValueType.AUTHORIZATION, AuthorizationIntent.ADD_PERMISSION),
             tuple(ValueType.AUTHORIZATION, AuthorizationIntent.ADD_PERMISSION));
->>>>>>> 32e9232d
   }
 
   private void interceptUserCreateForPartition(final int partitionId) {
