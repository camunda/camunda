--- conflicted
+++ resolved
@@ -65,17 +65,12 @@
     mappingDeletedApplier.applyState(mappingRecord.getMappingKey(), mappingRecord);
 
     // then
-<<<<<<< HEAD
     assertThat(mappingState.get(mappingRecord.getId())).isEmpty();
-=======
-    assertThat(mappingState.get(mappingRecord.getMappingKey())).isEmpty();
->>>>>>> a77b4211
   }
 
   @Test
   public void shouldThrowExceptionWhenDeleteNotExistingMapping() {
     // given
-<<<<<<< HEAD
     final String id = "id";
     final var mappingRecord = new MappingRecord().setId(id);
 
@@ -85,16 +80,6 @@
         .isInstanceOf(IllegalStateException.class)
         .hasMessageContaining(
             "Expected to delete mapping with id 'id', but a mapping with this id does not exist.");
-=======
-    final long mappingKey = 1L;
-    final var mappingRecord = new MappingRecord().setMappingKey(mappingKey);
-
-    // when + then
-    assertThatThrownBy(() -> mappingDeletedApplier.applyState(mappingKey, mappingRecord))
-        .isInstanceOf(IllegalStateException.class)
-        .hasMessageContaining(
-            "Expected to delete mapping with key '1', but a mapping with this key does not exist.");
->>>>>>> a77b4211
   }
 
   @Test
@@ -122,23 +107,15 @@
   public void shouldThrowExceptionWhenUpdateNotExistingMappingId() {
     // given
     final var mappingRecord = createMapping();
-<<<<<<< HEAD
-    mappingRecord.setId("new-id");
-=======
     mappingRecord.setId(UUID.randomUUID().toString());
->>>>>>> a77b4211
     // when + then
     assertThatThrownBy(
             () -> mappingUpdatedApplier.applyState(mappingRecord.getMappingKey(), mappingRecord))
         .isInstanceOf(IllegalStateException.class)
         .hasMessageContaining(
-<<<<<<< HEAD
-            "Expected to update mapping with id 'new-id', but a mapping with this id does not exist.");
-=======
             String.format(
                 "Expected to update mapping with id '%s', but a mapping with this id does not exist.",
                 mappingRecord.getId()));
->>>>>>> a77b4211
   }
 
   private MappingRecord createMapping() {
