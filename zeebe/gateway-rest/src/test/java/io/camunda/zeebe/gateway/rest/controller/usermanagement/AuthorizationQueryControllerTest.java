--- conflicted
+++ resolved
@@ -216,11 +216,7 @@
     verify(authorizationServices)
         .search(
             new AuthorizationQuery.Builder()
-<<<<<<< HEAD
-                .filter(f -> f.ownerType(OwnerTypeEnum.USER.getValue()).ownerKey(1L))
-=======
                 .filter(f -> f.ownerType(OwnerTypeEnum.USER.getValue()).ownerKeys(1L))
->>>>>>> 22b3e331
                 .build());
   }
 
@@ -248,11 +244,7 @@
     verify(authorizationServices)
         .search(
             new AuthorizationQuery.Builder()
-<<<<<<< HEAD
-                .filter(f -> f.ownerType(OwnerTypeEnum.USER.getValue()).ownerKey(1L))
-=======
                 .filter(f -> f.ownerType(OwnerTypeEnum.USER.getValue()).ownerKeys(1L))
->>>>>>> 22b3e331
                 .build());
   }
 
@@ -283,11 +275,7 @@
     verify(authorizationServices)
         .search(
             new AuthorizationQuery.Builder()
-<<<<<<< HEAD
-                .filter(f -> f.ownerType(OwnerTypeEnum.USER.getValue()).ownerKey(1L))
-=======
                 .filter(f -> f.ownerType(OwnerTypeEnum.USER.getValue()).ownerKeys(1L))
->>>>>>> 22b3e331
                 .build());
   }
 
@@ -324,11 +312,7 @@
     verify(authorizationServices)
         .search(
             new AuthorizationQuery.Builder()
-<<<<<<< HEAD
-                .filter(f -> f.ownerType(OwnerTypeEnum.USER.getValue()).ownerKey(1L))
-=======
                 .filter(f -> f.ownerType(OwnerTypeEnum.USER.getValue()).ownerKeys(1L))
->>>>>>> 22b3e331
                 .sort(new AuthorizationSort.Builder().ownerType().desc().build())
                 .build());
   }
