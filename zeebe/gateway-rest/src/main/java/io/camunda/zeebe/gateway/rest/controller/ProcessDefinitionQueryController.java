--- conflicted
+++ resolved
@@ -78,20 +78,11 @@
       return ResponseEntity.ok()
           .body(
               SearchQueryResponseMapper.toProcessDefinition(
-<<<<<<< HEAD
                   processDefinitionServices
                       .withAuthentication(RequestMapper.getAuthentication())
                       .getByKey(processDefinitionKey)));
-    } catch (final Exception exc) {
-      // Error case: Return the right side with ProblemDetail
-      final var problemDetail =
-          RestErrorMapper.mapErrorToProblem(exc, RestErrorMapper.DEFAULT_REJECTION_MAPPER);
-      return RestErrorMapper.mapProblemToResponse(problemDetail);
-=======
-                  processDefinitionServices.getByKey(processDefinitionKey)));
     } catch (final Exception e) {
       return mapErrorToResponse(e);
->>>>>>> 49e20097
     }
   }
 
