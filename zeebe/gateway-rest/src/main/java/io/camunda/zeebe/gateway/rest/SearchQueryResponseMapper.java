--- conflicted
+++ resolved
@@ -177,13 +177,6 @@
 
   public static ProcessInstanceItem toProcessInstance(final ProcessInstanceEntity p) {
     return new ProcessInstanceItem()
-<<<<<<< HEAD
-        .key(p.key())
-        .processDefinitionName(p.processName())
-        .processDefinitionVersion(p.processVersion())
-        .bpmnProcessId(p.bpmnProcessId())
-        .parentKey(p.parentProcessInstanceKey())
-=======
         .processInstanceKey(p.key())
         .processDefinitionId(p.bpmnProcessId())
         .processDefinitionName(p.processName())
@@ -192,7 +185,6 @@
         .processDefinitionKey(p.processDefinitionKey())
         .rootProcessInstanceKey(p.rootProcessInstanceKey())
         .parentProcessInstanceKey(p.parentProcessInstanceKey())
->>>>>>> eafdb4fe
         .parentFlowNodeInstanceKey(p.parentFlowNodeInstanceKey())
         .treePath(p.treePath())
         .startDate(p.startDate())
@@ -270,11 +262,7 @@
     return new DecisionDefinitionItem()
         .tenantId(d.tenantId())
         .decisionDefinitionKey(d.key())
-<<<<<<< HEAD
-        .decisionDefinitionName(d.name())
-=======
         .name(d.name())
->>>>>>> eafdb4fe
         .version(d.version())
         .decisionDefinitionId(d.decisionId())
         .decisionRequirementsKey(d.decisionRequirementsKey())
@@ -286,11 +274,7 @@
     return new DecisionRequirementsItem()
         .tenantId(d.tenantId())
         .decisionRequirementsKey(d.key())
-<<<<<<< HEAD
-        .decisionRequirementsName(d.name())
-=======
         .name(d.name())
->>>>>>> eafdb4fe
         .version(d.version())
         .resourceName(d.resourceName())
         .decisionRequirementsId(d.decisionRequirementsId());
@@ -385,14 +369,7 @@
         .decisionDefinitionId(entity.decisionId())
         .decisionDefinitionName(entity.decisionName())
         .decisionDefinitionVersion(entity.decisionVersion())
-<<<<<<< HEAD
-        .decisionDefinitionType(
-            (entity.decisionType() == null)
-                ? null
-                : DecisionInstanceTypeEnum.fromValue(entity.decisionType().name()))
-=======
         .decisionDefinitionType(toDecisionDefinitionTypeEnum(entity.decisionType()))
->>>>>>> eafdb4fe
         .result(entity.result());
   }
 
