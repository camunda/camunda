--- conflicted
+++ resolved
@@ -33,10 +33,6 @@
   private final ResourceServices resourceServices;
   private final MultiTenancyCfg multiTenancyCfg;
 
-<<<<<<< HEAD
-  @Autowired
-=======
->>>>>>> eafdb4fe
   public ResourceController(
       final ResourceServices resourceServices, final MultiTenancyCfg multiTenancyCfg) {
     this.resourceServices = resourceServices;
