--- conflicted
+++ resolved
@@ -463,12 +463,8 @@
 
   public static Authentication getAuthentication() {
     Long authenticatedUserKey = null;
-<<<<<<< HEAD
     final List<Long> authenticatedRoleKeys = new ArrayList<>();
-    final List<String> authorizedTenants = TenantAttributeHolder.tenantIds();
-=======
     final List<String> authorizedTenants = TenantAttributeHolder.getTenantIds();
->>>>>>> ef19f877
 
     final var token =
         Authorization.jwtEncoder()
