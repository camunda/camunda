--- conflicted
+++ resolved
@@ -582,14 +582,9 @@
       ofNullable(filter.getTenantId())
           .map(mapToOperations(String.class))
           .ifPresent(builder::tenantIdOperations);
-<<<<<<< HEAD
-      ofNullable(filter.getVariables())
-          .filter(variables -> !variables.isEmpty())
-          .ifPresent(vars -> builder.variables(toVariableValueFiltersForProcessInstance(vars)));
       ofNullable(filter.getErrorMessage())
           .map(mapToOperations(String.class))
           .ifPresent(builder::errorMessageOperations);
-=======
       if (!CollectionUtils.isEmpty(filter.getVariables())) {
         final Either<List<String>, List<VariableValueFilter>> either =
             toVariableValueFiltersForProcessInstance(filter.getVariables());
@@ -599,7 +594,6 @@
           builder.variables(either.get());
         }
       }
->>>>>>> 58fa651f
     }
     return validationErrors.isEmpty()
         ? Either.right(builder.build())
