--- conflicted
+++ resolved
@@ -88,13 +88,10 @@
             new SequenceFlowTemplate(globalPrefix, isElasticsearch),
             DecisionInstanceTemplate.class,
             new DecisionInstanceTemplate(globalPrefix, isElasticsearch),
-<<<<<<< HEAD
             EventTemplate.class,
-            new EventTemplate(globalPrefix, isElasticsearch));
-=======
+            new EventTemplate(globalPrefix, isElasticsearch),
             TaskTemplate.class,
             new TaskTemplate(globalPrefix, isElasticsearch));
->>>>>>> d25745a5
 
     indexDescriptorsMap =
         Map.of(
