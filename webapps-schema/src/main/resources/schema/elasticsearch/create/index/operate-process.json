--- conflicted
+++ resolved
@@ -32,10 +32,7 @@
         "type": "keyword"
       },
       "flowNodes": {
-<<<<<<< HEAD
         "type": "object",
-=======
->>>>>>> d8cd3606
         "properties": {
           "id": {
             "type": "keyword"
@@ -45,15 +42,12 @@
           }
         }
       },
-<<<<<<< HEAD
-=======
       "isPublic": {
         "type": "boolean"
       },
       "formId": {
         "type": "keyword"
       },
->>>>>>> d8cd3606
       "tenantId": {
         "type": "keyword"
       }
