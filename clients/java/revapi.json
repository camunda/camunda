[
  {
    "extension": "revapi.filter",
    "id": "filter",
    "configuration": {
      "archives": {
        "justification": "Ignore everything not included in the module itself",
        "include": [
          "io\\.camunda:zeebe-client-java:.*"
        ]
      },
      "elements": {
        "exclude": [
          {
            "justification": "The implementation package is not meant to be used directly, and as such does not need to maintain any backwards compatibility guarantees.",
            "matcher": "java-package",
            "match": "/io\\.camunda\\.zeebe\\.client\\.impl(\\..*)?/"
          }
        ]
      }
    }
  },
  {
    "extension": "revapi.differences",
    "id": "differences",
    "configuration": {
      "differences": [
        {
          "justification": "Ignore new methods on all types, as these are not meant to be implemented but simply consumed; as such, new methods are perfectly fine to add",
          "code": "java.method.addedToInterface"
        },
        {
          "ignore": true,
          "code": "java.annotation.removed",
          "annotationType": "io.camunda.zeebe.client.api.ExperimentalApi",
          "justification": "The ExperimentalApi annotation is used to mark methods as 'in-development'. It is okay to remove it after a feature is implemented"
        },
        {
          "ignore": true,
          "code": "java.annotation.attributeValueChanged",
          "annotationType": "io.camunda.zeebe.client.api.ExperimentalApi",
          "justification": "The ExperimentalApi annotation is used to mark methods as 'in-development'. It is okay to change value field"
        },
        {
          "ignore": true,
          "code": "java.method.removed",
          "old": "method io.camunda.zeebe.client.protocol.rest.UserTaskUpdateRequest io.camunda.zeebe.client.protocol.rest.UserTaskUpdateRequest::changeset(io.camunda.zeebe.client.protocol.rest.UserTaskUpdateRequestChangeset)",
          "justification": "The classes/methods are only internal and are not user-facing, and as such does not need to maintain any backwards compatibility guarantees."

        },
        {
          "ignore": true,
          "code": "java.method.returnTypeChanged",
          "old": "method io.camunda.zeebe.client.protocol.rest.UserTaskUpdateRequestChangeset io.camunda.zeebe.client.protocol.rest.UserTaskUpdateRequest::getChangeset()",
          "new": "method io.camunda.zeebe.client.protocol.rest.Changeset io.camunda.zeebe.client.protocol.rest.UserTaskUpdateRequest::getChangeset()",
          "justification": "The classes/methods are only internal and are not user-facing, and as such does not need to maintain any backwards compatibility guarantees."
        },
        {
          "ignore": true,
          "code": "java.method.removed",
          "old": "method void io.camunda.zeebe.client.protocol.rest.UserTaskUpdateRequest::setChangeset(io.camunda.zeebe.client.protocol.rest.UserTaskUpdateRequestChangeset)",
          "justification": "The classes/methods are only internal and are not user-facing, and as such does not need to maintain any backwards compatibility guarantees."
        },
        {
          "ignore": true,
          "code": "java.class.removed",
          "old": "class io.camunda.zeebe.client.protocol.rest.UserTaskUpdateRequestChangeset",
          "justification": "The classes/methods are only internal and are not user-facing, and as such does not need to maintain any backwards compatibility guarantees."
        },
        {
          "ignore": true,
<<<<<<< HEAD
          "code": "java.field.removedWithConstant",
          "old": "field io.camunda.zeebe.client.protocol.rest.DocumentLinkRequest.JSON_PROPERTY_EXPIRES_AT",
          "justification": "Backport changes from 8.7"
        },
        {
          "ignore": true,
          "code": "java.method.removed",
          "old": "method io.camunda.zeebe.client.protocol.rest.DocumentLinkRequest io.camunda.zeebe.client.protocol.rest.DocumentLinkRequest::expiresAt(java.lang.String)",
          "justification": "Backport changes from 8.7"
        },
        {
          "ignore": true,
          "code": "java.method.removed",
          "old": "method java.lang.String io.camunda.zeebe.client.protocol.rest.DocumentLinkRequest::getExpiresAt()",
          "justification": "Backport changes from 8.7"
        },
        {
          "ignore": true,
          "code": "java.method.removed",
          "old": "method void io.camunda.zeebe.client.protocol.rest.DocumentLinkRequest::setExpiresAt(java.lang.String)",
          "justification": "Backport changes from 8.7"
        },
        {
          "ignore": true,
          "code": "java.annotation.attributeValueChanged",
          "old": "class io.camunda.zeebe.client.protocol.rest.DocumentLinkRequest",
          "new": "class io.camunda.zeebe.client.protocol.rest.DocumentLinkRequest",
          "justification": "Backport changes from 8.7"
        },
        {
          "ignore": true,
          "code": "java.method.removed",
          "old": "method void java.util.HashMap<K, V>::clear() @ io.camunda.zeebe.client.protocol.rest.DocumentMetadata",
          "justification": "Backport changes from 8.7"
        },
        {
          "ignore": true,
          "code": "java.method.removed",
          "old": "method V java.util.HashMap<K, V>::compute(K, java.util.function.BiFunction<? super K, ? super V, ? extends V>) @ io.camunda.zeebe.client.protocol.rest.DocumentMetadata",
          "justification": "Backport changes from 8.7"
        },
        {
          "ignore": true,
          "code": "java.method.removed",
          "old": "method V java.util.HashMap<K, V>::computeIfAbsent(K, java.util.function.Function<? super K, ? extends V>) @ io.camunda.zeebe.client.protocol.rest.DocumentMetadata",
          "justification": "Backport changes from 8.7"
        },
        {
          "ignore": true,
          "code": "java.method.removed",
          "old": "method V java.util.HashMap<K, V>::computeIfPresent(K, java.util.function.BiFunction<? super K, ? super V, ? extends V>) @ io.camunda.zeebe.client.protocol.rest.DocumentMetadata",
          "justification": "Backport changes from 8.7"
        },
        {
          "ignore": true,
          "code": "java.method.removed",
          "old": "method boolean java.util.HashMap<K, V>::containsKey(java.lang.Object) @ io.camunda.zeebe.client.protocol.rest.DocumentMetadata",
          "justification": "Backport changes from 8.7"
        },
        {
          "ignore": true,
          "code": "java.method.removed",
          "old": "method boolean java.util.HashMap<K, V>::containsValue(java.lang.Object) @ io.camunda.zeebe.client.protocol.rest.DocumentMetadata",
          "justification": "Backport changes from 8.7"
        },
        {
          "ignore": true,
          "code": "java.method.removed",
          "old": "method <K, V> java.util.Map<K, V> java.util.Map<K, V>::copyOf(java.util.Map<? extends K, ? extends V>) @ io.camunda.zeebe.client.protocol.rest.DocumentMetadata",
          "justification": "Backport changes from 8.7"
        },
        {
          "ignore": true,
          "code": "java.method.removed",
          "old": "method <K, V> java.util.Map.Entry<K, V> java.util.Map<K, V>::entry(K, V) @ io.camunda.zeebe.client.protocol.rest.DocumentMetadata",
          "justification": "Backport changes from 8.7"
        },
        {
          "ignore": true,
          "code": "java.method.removed",
          "old": "method java.util.Set<java.util.Map.Entry<K, V>> java.util.HashMap<K, V>::entrySet() @ io.camunda.zeebe.client.protocol.rest.DocumentMetadata",
          "justification": "Backport changes from 8.7"
        },
        {
          "ignore": true,
          "code": "java.method.removed",
          "old": "method void java.util.HashMap<K, V>::forEach(java.util.function.BiConsumer<? super K, ? super V>) @ io.camunda.zeebe.client.protocol.rest.DocumentMetadata",
          "justification": "Backport changes from 8.7"
        },
        {
          "ignore": true,
          "code": "java.method.removed",
          "old": "method V java.util.HashMap<K, V>::get(java.lang.Object) @ io.camunda.zeebe.client.protocol.rest.DocumentMetadata",
          "justification": "Backport changes from 8.7"
        },
        {
          "ignore": true,
          "code": "java.method.removed",
          "old": "method V java.util.HashMap<K, V>::getOrDefault(java.lang.Object, V) @ io.camunda.zeebe.client.protocol.rest.DocumentMetadata",
          "justification": "Backport changes from 8.7"
        },
        {
          "ignore": true,
          "code": "java.method.removed",
          "old": "method boolean java.util.HashMap<K, V>::isEmpty() @ io.camunda.zeebe.client.protocol.rest.DocumentMetadata",
          "justification": "Backport changes from 8.7"
        },
        {
          "ignore": true,
          "code": "java.method.removed",
          "old": "method java.util.Set<K> java.util.HashMap<K, V>::keySet() @ io.camunda.zeebe.client.protocol.rest.DocumentMetadata",
          "justification": "Backport changes from 8.7"
        },
        {
          "ignore": true,
          "code": "java.method.removed",
          "old": "method V java.util.HashMap<K, V>::merge(K, V, java.util.function.BiFunction<? super V, ? super V, ? extends V>) @ io.camunda.zeebe.client.protocol.rest.DocumentMetadata",
          "justification": "Backport changes from 8.7"
        },
        {
          "ignore": true,
          "code": "java.method.removed",
          "old": "method <K, V> java.util.HashMap<K, V> java.util.HashMap<K, V>::newHashMap(int) @ io.camunda.zeebe.client.protocol.rest.DocumentMetadata",
          "justification": "Backport changes from 8.7"
        },
        {
          "ignore": true,
          "code": "java.method.removed",
          "old": "method <K, V> java.util.Map<K, V> java.util.Map<K, V>::of() @ io.camunda.zeebe.client.protocol.rest.DocumentMetadata",
          "justification": "Backport changes from 8.7"
        },
        {
          "ignore": true,
          "code": "java.method.removed",
          "old": "method <K, V> java.util.Map<K, V> java.util.Map<K, V>::of(K, V) @ io.camunda.zeebe.client.protocol.rest.DocumentMetadata",
          "justification": "Backport changes from 8.7"
        },
        {
          "ignore": true,
          "code": "java.method.removed",
          "old": "method <K, V> java.util.Map<K, V> java.util.Map<K, V>::of(K, V, K, V) @ io.camunda.zeebe.client.protocol.rest.DocumentMetadata",
          "justification": "Backport changes from 8.7"
        },
        {
          "ignore": true,
          "code": "java.method.removed",
          "old": "method <K, V> java.util.Map<K, V> java.util.Map<K, V>::of(K, V, K, V, K, V) @ io.camunda.zeebe.client.protocol.rest.DocumentMetadata",
          "justification": "Backport changes from 8.7"
        },
        {
          "ignore": true,
          "code": "java.method.removed",
          "old": "method <K, V> java.util.Map<K, V> java.util.Map<K, V>::of(K, V, K, V, K, V, K, V) @ io.camunda.zeebe.client.protocol.rest.DocumentMetadata",
          "justification": "Backport changes from 8.7"
        },
        {
          "ignore": true,
          "code": "java.method.removed",
          "old": "method <K, V> java.util.Map<K, V> java.util.Map<K, V>::of(K, V, K, V, K, V, K, V, K, V) @ io.camunda.zeebe.client.protocol.rest.DocumentMetadata",
          "justification": "Backport changes from 8.7"
        },
        {
          "ignore": true,
          "code": "java.method.removed",
          "old": "method <K, V> java.util.Map<K, V> java.util.Map<K, V>::of(K, V, K, V, K, V, K, V, K, V, K, V) @ io.camunda.zeebe.client.protocol.rest.DocumentMetadata",
          "justification": "Backport changes from 8.7"
        },
        {
          "ignore": true,
          "code": "java.method.removed",
          "old": "method <K, V> java.util.Map<K, V> java.util.Map<K, V>::of(K, V, K, V, K, V, K, V, K, V, K, V, K, V) @ io.camunda.zeebe.client.protocol.rest.DocumentMetadata",
          "justification": "Backport changes from 8.7"
        },
        {
          "ignore": true,
          "code": "java.method.removed",
          "old": "method <K, V> java.util.Map<K, V> java.util.Map<K, V>::of(K, V, K, V, K, V, K, V, K, V, K, V, K, V, K, V) @ io.camunda.zeebe.client.protocol.rest.DocumentMetadata",
          "justification": "Backport changes from 8.7"
        },
        {
          "ignore": true,
          "code": "java.method.removed",
          "old": "method <K, V> java.util.Map<K, V> java.util.Map<K, V>::of(K, V, K, V, K, V, K, V, K, V, K, V, K, V, K, V, K, V) @ io.camunda.zeebe.client.protocol.rest.DocumentMetadata",
          "justification": "Backport changes from 8.7"
        },
        {
          "ignore": true,
          "code": "java.method.removed",
          "old": "method <K, V> java.util.Map<K, V> java.util.Map<K, V>::of(K, V, K, V, K, V, K, V, K, V, K, V, K, V, K, V, K, V, K, V) @ io.camunda.zeebe.client.protocol.rest.DocumentMetadata",
          "justification": "Backport changes from 8.7"
        },
        {
          "ignore": true,
          "code": "java.method.removed",
          "old": "method java.util.Map.Entry<? extends K, ? extends V>[] java.util.Map<K, V>::ofEntries(java.util.Map.Entry<? extends K, ? extends V>[]) @ io.camunda.zeebe.client.protocol.rest.DocumentMetadata",
          "justification": "Backport changes from 8.7"
        },
        {
          "ignore": true,
          "code": "java.method.removed",
          "old": "method V java.util.HashMap<K, V>::put(K, V) @ io.camunda.zeebe.client.protocol.rest.DocumentMetadata",
          "justification": "Backport changes from 8.7"
        },
        {
          "ignore": true,
          "code": "java.method.removed",
          "old": "method void java.util.HashMap<K, V>::putAll(java.util.Map<? extends K, ? extends V>) @ io.camunda.zeebe.client.protocol.rest.DocumentMetadata",
          "justification": "Backport changes from 8.7"
        },
        {
          "ignore": true,
          "code": "java.method.removed",
          "old": "method V java.util.HashMap<K, V>::putIfAbsent(K, V) @ io.camunda.zeebe.client.protocol.rest.DocumentMetadata",
          "justification": "Backport changes from 8.7"
        },
        {
          "ignore": true,
          "code": "java.method.removed",
          "old": "method V java.util.HashMap<K, V>::remove(java.lang.Object) @ io.camunda.zeebe.client.protocol.rest.DocumentMetadata",
          "justification": "Backport changes from 8.7"
        },
        {
          "ignore": true,
          "code": "java.method.removed",
          "old": "method boolean java.util.HashMap<K, V>::remove(java.lang.Object, java.lang.Object) @ io.camunda.zeebe.client.protocol.rest.DocumentMetadata",
          "justification": "Backport changes from 8.7"
        },
        {
          "ignore": true,
          "code": "java.method.removed",
          "old": "method V java.util.HashMap<K, V>::replace(K, V) @ io.camunda.zeebe.client.protocol.rest.DocumentMetadata",
          "justification": "Backport changes from 8.7"
        },
        {
          "ignore": true,
          "code": "java.method.removed",
          "old": "method boolean java.util.HashMap<K, V>::replace(K, V, V) @ io.camunda.zeebe.client.protocol.rest.DocumentMetadata",
          "justification": "Backport changes from 8.7"
        },
        {
          "ignore": true,
          "code": "java.method.removed",
          "old": "method void java.util.HashMap<K, V>::replaceAll(java.util.function.BiFunction<? super K, ? super V, ? extends V>) @ io.camunda.zeebe.client.protocol.rest.DocumentMetadata",
          "justification": "Backport changes from 8.7"
        },
        {
          "ignore": true,
          "code": "java.method.removed",
          "old": "method int java.util.HashMap<K, V>::size() @ io.camunda.zeebe.client.protocol.rest.DocumentMetadata",
          "justification": "Backport changes from 8.7"
        },
        {
          "ignore": true,
          "code": "java.method.removed",
          "old": "method java.util.Collection<V> java.util.HashMap<K, V>::values() @ io.camunda.zeebe.client.protocol.rest.DocumentMetadata",
          "justification": "Backport changes from 8.7"
        },
        {
          "ignore": true,
          "code": "java.class.noLongerInheritsFromClass",
          "old": "class io.camunda.zeebe.client.protocol.rest.DocumentMetadata",
          "new": "class io.camunda.zeebe.client.protocol.rest.DocumentMetadata",
          "justification": "Backport changes from 8.7"
        },
        {
          "ignore": true,
          "code": "java.class.noLongerInheritsFromClass",
          "old": "class io.camunda.zeebe.client.protocol.rest.DocumentMetadata",
          "new": "class io.camunda.zeebe.client.protocol.rest.DocumentMetadata",
          "justification": "Backport changes from 8.7"
        },
        {
          "ignore": true,
          "code": "java.class.noLongerImplementsInterface",
          "old": "class io.camunda.zeebe.client.protocol.rest.DocumentMetadata",
          "new": "class io.camunda.zeebe.client.protocol.rest.DocumentMetadata",
          "justification": "Backport changes from 8.7"
        },
        {
          "ignore": true,
          "code": "java.class.noLongerImplementsInterface",
          "old": "class io.camunda.zeebe.client.protocol.rest.DocumentMetadata",
          "new": "class io.camunda.zeebe.client.protocol.rest.DocumentMetadata",
          "justification": "Backport changes from 8.7"
        },
        {
          "ignore": true,
          "code": "java.class.noLongerImplementsInterface",
          "old": "class io.camunda.zeebe.client.protocol.rest.DocumentMetadata",
          "new": "class io.camunda.zeebe.client.protocol.rest.DocumentMetadata",
          "justification": "Backport changes from 8.7"
        },
        {
          "ignore": true,
          "code": "java.class.noLongerImplementsInterface",
          "old": "class io.camunda.zeebe.client.protocol.rest.DocumentMetadata",
          "new": "class io.camunda.zeebe.client.protocol.rest.DocumentMetadata",
          "justification": "Backport changes from 8.7"
        },
        {
          "ignore": true,
          "code": "java.annotation.attributeValueChanged",
          "old": "class io.camunda.zeebe.client.protocol.rest.DocumentMetadata",
          "new": "class io.camunda.zeebe.client.protocol.rest.DocumentMetadata",
          "justification": "Backport changes from 8.7"
        },
        {
          "ignore": true,
          "code": "java.class.removed",
          "old": "enum io.camunda.zeebe.client.protocol.rest.DocumentReference.DocumentTypeEnum",
          "justification": "Backport changes from 8.7"
        },
        {
          "ignore": true,
          "code": "java.field.removedWithConstant",
          "old": "field io.camunda.zeebe.client.protocol.rest.DocumentReference.JSON_PROPERTY_DOCUMENT_TYPE",
          "justification": "Backport changes from 8.7"
        },
        {
          "ignore": true,
          "code": "java.method.removed",
          "old": "method io.camunda.zeebe.client.protocol.rest.DocumentReference io.camunda.zeebe.client.protocol.rest.DocumentReference::documentType(io.camunda.zeebe.client.protocol.rest.DocumentReference.DocumentTypeEnum)",
          "justification": "Backport changes from 8.7"
        },
        {
          "ignore": true,
          "code": "java.method.removed",
          "old": "method io.camunda.zeebe.client.protocol.rest.DocumentReference.DocumentTypeEnum io.camunda.zeebe.client.protocol.rest.DocumentReference::getDocumentType()",
          "justification": "Backport changes from 8.7"
        },
        {
          "ignore": true,
          "code": "java.method.removed",
          "old": "method void io.camunda.zeebe.client.protocol.rest.DocumentReference::setDocumentType(io.camunda.zeebe.client.protocol.rest.DocumentReference.DocumentTypeEnum)",
          "justification": "Backport changes from 8.7"
        },
        {
          "ignore": true,
          "code": "java.annotation.attributeValueChanged",
          "old": "class io.camunda.zeebe.client.protocol.rest.DocumentReference",
          "new": "class io.camunda.zeebe.client.protocol.rest.DocumentReference",
          "justification": "Backport changes from 8.7"
        },
        {
          "ignore": true,
          "code": "java.method.removed",
          "old": "method <K, V> java.util.Map<K, V> java.util.Map<K, V>::ofEntries(java.util.Map.Entry<? extends K, ? extends V>[]) @ io.camunda.zeebe.client.protocol.rest.DocumentMetadata",
          "justification": "Backport changes from 8.7"
=======
          "code": "java.annotation.attributeValueChanged",
          "old": "class io.camunda.zeebe.client.protocol.rest.DeploymentMetadata",
          "new": "class io.camunda.zeebe.client.protocol.rest.DeploymentMetadata",
          "justification": "Added resource to deployment metadata"
>>>>>>> de94c21e
        }
      ]
    }
  }
]<|MERGE_RESOLUTION|>--- conflicted
+++ resolved
@@ -69,7 +69,6 @@
         },
         {
           "ignore": true,
-<<<<<<< HEAD
           "code": "java.field.removedWithConstant",
           "old": "field io.camunda.zeebe.client.protocol.rest.DocumentLinkRequest.JSON_PROPERTY_EXPIRES_AT",
           "justification": "Backport changes from 8.7"
@@ -418,12 +417,13 @@
           "code": "java.method.removed",
           "old": "method <K, V> java.util.Map<K, V> java.util.Map<K, V>::ofEntries(java.util.Map.Entry<? extends K, ? extends V>[]) @ io.camunda.zeebe.client.protocol.rest.DocumentMetadata",
           "justification": "Backport changes from 8.7"
-=======
+        },
+        {
+          "ignore": true,
           "code": "java.annotation.attributeValueChanged",
           "old": "class io.camunda.zeebe.client.protocol.rest.DeploymentMetadata",
           "new": "class io.camunda.zeebe.client.protocol.rest.DeploymentMetadata",
           "justification": "Added resource to deployment metadata"
->>>>>>> de94c21e
         }
       ]
     }
