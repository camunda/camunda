--- conflicted
+++ resolved
@@ -478,14 +478,11 @@
     return new ProcessInstanceQueryImpl(httpClient, jsonMapper);
   }
 
-<<<<<<< HEAD
   @Override
   public UserTaskQuery newUserTaskQuery() {
     return new UserTaskQueryImpl(httpClient, jsonMapper);
   }
-
-=======
->>>>>>> 7fa5f65d
+  
   private JobClient newJobClient() {
     return new JobClientImpl(
         asyncStub, httpClient, config, jsonMapper, credentialsProvider::shouldRetryRequest);
