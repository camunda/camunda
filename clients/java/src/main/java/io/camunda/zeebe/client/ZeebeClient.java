--- conflicted
+++ resolved
@@ -46,11 +46,8 @@
 import io.camunda.zeebe.client.api.fetch.DecisionRequirementsGetRequest;
 import io.camunda.zeebe.client.api.fetch.DecisionRequirementsGetXmlRequest;
 import io.camunda.zeebe.client.api.fetch.ProcessInstanceGetRequest;
-<<<<<<< HEAD
 import io.camunda.zeebe.client.api.fetch.UserTaskGetFormRequest;
-=======
 import io.camunda.zeebe.client.api.fetch.UserTaskGetRequest;
->>>>>>> 5bf9281b
 import io.camunda.zeebe.client.api.response.ActivatedJob;
 import io.camunda.zeebe.client.api.search.query.DecisionDefinitionQuery;
 import io.camunda.zeebe.client.api.search.query.DecisionInstanceQuery;
@@ -1018,21 +1015,14 @@
   DecisionRequirementsGetRequest newDecisionRequirementsGetRequest(long decisionRequirementsKey);
 
   /**
-<<<<<<< HEAD
-   * Gets a user task form by key.
-=======
    * Gets a User Task by key.
->>>>>>> 5bf9281b
    *
    * <pre>
    *   long userTaskKey = ...;
    *
    *   zeebeClient
-<<<<<<< HEAD
-   *   .newUserTaskGetFormRequest(userTaskKey)
-=======
    *   .newUserTaskGetRequest(userTaskKey)
->>>>>>> 5bf9281b
+
    *   .send();
    *   </pre>
    *
@@ -1043,15 +1033,32 @@
    * and its description are subject to change.</strong>
    *
    * @param userTaskKey the key of the user task
-<<<<<<< HEAD
+   * @return a builder for the request to get a user task
+   */
+  @ExperimentalApi("https://github.com/camunda/camunda/issues/20596")
+  UserTaskGetFormRequest newUserTaskGetFormRequest(long userTaskKey);
+
+  /**
+   * Gets a user task form by key.
+   *
+   *
+   * <pre>
+   *   long userTaskKey = ...;
+   *
+   *   zeebeClient
+   *   .newUserTaskGetFormRequest(userTaskKey)
+   *   .send();
+   *   </pre>
+   *
+   * <p><strong>Experimental: This method is under development, and as such using it may have no
+   * effect on the client builder when called. The respective API on compatible clusters is not
+   * enabled by default. Thus, this method doesn't work out of the box with all clusters. Until this
+   * warning is removed, anything described below may not yet have taken effect, and the interface
+   * and its description are subject to change.</strong>
+   *
+   * @param userTaskKey the key of the user task
    * @return a builder for the request to get a user task form
    */
   @ExperimentalApi("https://github.com/camunda/camunda/issues/20596")
-  UserTaskGetFormRequest newUserTaskGetFormRequest(long userTaskKey);
-=======
-   * @return a builder for the request to get a user task
-   */
-  @ExperimentalApi("https://github.com/camunda/camunda/issues/20596")
   UserTaskGetRequest newUserTaskGetRequest(long userTaskKey);
->>>>>>> 5bf9281b
 }