--- conflicted
+++ resolved
@@ -16,12 +16,9 @@
 package io.camunda.client.impl.search.response;
 
 import io.camunda.client.api.search.response.FlowNodeInstance;
-<<<<<<< HEAD
 import io.camunda.client.api.search.response.FlowNodeInstanceState;
 import io.camunda.client.api.search.response.FlowNodeInstanceType;
-=======
 import io.camunda.client.impl.util.ParseUtil;
->>>>>>> 8e3710ca
 import io.camunda.client.protocol.rest.FlowNodeInstanceItem;
 import java.util.Objects;
 
@@ -51,13 +48,8 @@
     startDate = item.getStartDate();
     endDate = item.getEndDate();
     incident = item.getHasIncident();
-<<<<<<< HEAD
-    incidentKey = item.getIncidentKey();
+    incidentKey = ParseUtil.parseLongOrNull(item.getIncidentKey());
     state = FlowNodeInstanceState.fromProtocolState(item.getState());
-=======
-    incidentKey = ParseUtil.parseLongOrNull(item.getIncidentKey());
-    state = item.getState();
->>>>>>> 8e3710ca
     tenantId = item.getTenantId();
     type = FlowNodeInstanceType.fromProtocolType(item.getType());
   }
