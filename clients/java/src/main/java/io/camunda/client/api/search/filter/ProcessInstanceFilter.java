/*
 * Copyright © 2017 camunda services GmbH (info@camunda.com)
 *
 * Licensed under the Apache License, Version 2.0 (the "License");
 * you may not use this file except in compliance with the License.
 * You may obtain a copy of the License at
 *
 *     http://www.apache.org/licenses/LICENSE-2.0
 *
 * Unless required by applicable law or agreed to in writing, software
 * distributed under the License is distributed on an "AS IS" BASIS,
 * WITHOUT WARRANTIES OR CONDITIONS OF ANY KIND, either express or implied.
 * See the License for the specific language governing permissions and
 * limitations under the License.
 */
package io.camunda.client.api.search.filter;

import io.camunda.client.api.search.filter.builder.BasicLongProperty;
import io.camunda.client.api.search.filter.builder.DateTimeProperty;
import io.camunda.client.api.search.filter.builder.IntegerProperty;
import io.camunda.client.api.search.filter.builder.ProcessInstanceStateProperty;
import io.camunda.client.api.search.filter.builder.StringProperty;
import io.camunda.client.api.search.query.TypedSearchQueryRequest.SearchRequestFilter;
import io.camunda.client.api.search.response.ProcessInstanceState;
import io.camunda.client.protocol.rest.ProcessInstanceVariableFilterRequest;
import java.time.OffsetDateTime;
import java.util.List;
import java.util.Map;
import java.util.function.Consumer;

public interface ProcessInstanceFilter extends SearchRequestFilter {

  /** Filter by processInstanceKey */
  ProcessInstanceFilter processInstanceKey(final Long processInstanceKey);

  /** Filter by processInstanceKey using {@link BasicLongProperty} consumer */
  ProcessInstanceFilter processInstanceKey(final Consumer<BasicLongProperty> fn);

  /** Filter by processDefinitionId */
  ProcessInstanceFilter processDefinitionId(final String processDefinitionId);

  /** Filter by processDefinitionId using {@link StringProperty} */
  ProcessInstanceFilter processDefinitionId(final Consumer<StringProperty> fn);

  /** Filter by processDefinitionName */
  ProcessInstanceFilter processDefinitionName(final String processDefinitionName);

  /** Filter by processDefinitionName using {@link StringProperty} consumer */
  ProcessInstanceFilter processDefinitionName(final Consumer<StringProperty> fn);

  /** Filter by processDefinitionVersion */
  ProcessInstanceFilter processDefinitionVersion(final Integer processDefinitionVersion);

  /** Filter by processDefinitionVersion using {@link IntegerProperty} consumer */
  ProcessInstanceFilter processDefinitionVersion(final Consumer<IntegerProperty> fn);

  /** Filter by processDefinitionVersionTag */
  ProcessInstanceFilter processDefinitionVersionTag(final String processDefinitionVersionTag);

  /** Filter by processDefinitionVersionTag using {@link StringProperty} consumer */
  ProcessInstanceFilter processDefinitionVersionTag(final Consumer<StringProperty> fn);

  /** Filter by processDefinitionKey */
  ProcessInstanceFilter processDefinitionKey(final Long processDefinitionKey);

  /** Filter by processDefinitionKey using {@link BasicLongProperty} consumer */
  ProcessInstanceFilter processDefinitionKey(final Consumer<BasicLongProperty> fn);

  /** Filter by parentProcessInstanceKey */
  ProcessInstanceFilter parentProcessInstanceKey(final Long parentProcessInstanceKey);

  /** Filter by parentProcessInstanceKey using {@link BasicLongProperty} consumer */
  ProcessInstanceFilter parentProcessInstanceKey(final Consumer<BasicLongProperty> fn);

  /** Filter by parentFlowNodeInstanceKey */
  ProcessInstanceFilter parentFlowNodeInstanceKey(final Long parentFlowNodeInstanceKey);

  /** Filter by parentFlowNodeInstanceKey using {@link BasicLongProperty} consumer */
  ProcessInstanceFilter parentFlowNodeInstanceKey(final Consumer<BasicLongProperty> fn);

  /** Filter by startDate */
  ProcessInstanceFilter startDate(final OffsetDateTime startDate);

  /** Filter by startDate using {@link DateTimeProperty} consumer */
  ProcessInstanceFilter startDate(final Consumer<DateTimeProperty> fn);

  /** Filter by endDate */
  ProcessInstanceFilter endDate(final OffsetDateTime endDate);

  /** Filter by endDate using {@link DateTimeProperty} consumer */
  ProcessInstanceFilter endDate(final Consumer<DateTimeProperty> fn);

  /** Filter by state */
  ProcessInstanceFilter state(final ProcessInstanceState state);

  /** Filter by state using {@link ProcessInstanceStateProperty} consumer */
  ProcessInstanceFilter state(final Consumer<ProcessInstanceStateProperty> fn);

  /** Filter by hasIncident */
  ProcessInstanceFilter hasIncident(final Boolean hasIncident);

  /** Filter by tenantId */
  ProcessInstanceFilter tenantId(final String tenantId);

  /** Filter by tenantId using {@link StringProperty} consumer */
  ProcessInstanceFilter tenantId(final Consumer<StringProperty> fn);

  /** Filter by variables */
  ProcessInstanceFilter variables(
      final List<ProcessInstanceVariableFilterRequest> variableValueFilters);

  /** Filter by variables map */
  ProcessInstanceFilter variables(final Map<String, Object> variableValueFilters);

<<<<<<< HEAD
  /** Filter by error message */
  ProcessInstanceFilter errorMessage(final String errorMessage);

  /** Filter by error message using {@link StringProperty} consumer */
  ProcessInstanceFilter errorMessage(final Consumer<StringProperty> fn);
=======
  /** Filter by batchOperationId */
  ProcessInstanceFilter batchOperationId(final String batchOperationId);

  /** Filter by batchOperationId using {@link StringProperty} */
  ProcessInstanceFilter batchOperationId(final Consumer<StringProperty> fn);
>>>>>>> 58fa651f
}<|MERGE_RESOLUTION|>--- conflicted
+++ resolved
@@ -112,17 +112,15 @@
   /** Filter by variables map */
   ProcessInstanceFilter variables(final Map<String, Object> variableValueFilters);
 
-<<<<<<< HEAD
   /** Filter by error message */
   ProcessInstanceFilter errorMessage(final String errorMessage);
 
   /** Filter by error message using {@link StringProperty} consumer */
   ProcessInstanceFilter errorMessage(final Consumer<StringProperty> fn);
-=======
+
   /** Filter by batchOperationId */
   ProcessInstanceFilter batchOperationId(final String batchOperationId);
 
   /** Filter by batchOperationId using {@link StringProperty} */
   ProcessInstanceFilter batchOperationId(final Consumer<StringProperty> fn);
->>>>>>> 58fa651f
 }