/*
 * Copyright © 2017 camunda services GmbH (info@camunda.com)
 *
 * Licensed under the Apache License, Version 2.0 (the "License");
 * you may not use this file except in compliance with the License.
 * You may obtain a copy of the License at
 *
 *     http://www.apache.org/licenses/LICENSE-2.0
 *
 * Unless required by applicable law or agreed to in writing, software
 * distributed under the License is distributed on an "AS IS" BASIS,
 * WITHOUT WARRANTIES OR CONDITIONS OF ANY KIND, either express or implied.
 * See the License for the specific language governing permissions and
 * limitations under the License.
 */
package io.camunda.client.process;

import static io.camunda.client.api.search.response.ProcessInstanceState.ACTIVE;
import static org.assertj.core.api.Assertions.assertThat;

import com.github.tomakehurst.wiremock.http.RequestMethod;
import com.github.tomakehurst.wiremock.verification.LoggedRequest;
import io.camunda.client.api.search.response.ProcessInstanceState;
import io.camunda.client.impl.search.SearchQuerySortRequest;
import io.camunda.client.impl.search.SearchQuerySortRequestMapper;
import io.camunda.client.impl.search.filter.builder.StringPropertyImpl;
import io.camunda.client.protocol.rest.*;
import io.camunda.client.util.ClientRestTest;
import io.camunda.client.util.RestGatewayService;
import java.time.OffsetDateTime;
import java.util.*;
import org.junit.jupiter.api.Test;

public class QueryProcessInstanceTest extends ClientRestTest {

  @Test
  public void shouldGetProcessInstanceByKey() {
    // when
    client.newProcessInstanceGetRequest(123L).send().join();

    // then
    final LoggedRequest request = RestGatewayService.getLastRequest();
    assertThat(request.getMethod()).isEqualTo(RequestMethod.GET);
    assertThat(request.getUrl()).isEqualTo("/v2/process-instances/123");
    assertThat(request.getBodyAsString()).isEmpty();
  }

  @Test
  public void shouldSearchProcessInstanceWithEmptyQuery() {
    // when
    client.newProcessInstanceQuery().send().join();

    // then
    final ProcessInstanceSearchQuery request =
        gatewayService.getLastRequest(ProcessInstanceSearchQuery.class);
    assertThat(request.getFilter()).isNull();
  }

  @Test
  public void shouldSearchProcessInstanceWithFullFilters() {
    // when
    final OffsetDateTime startDate = OffsetDateTime.now().minusDays(1);
    final OffsetDateTime endDate = OffsetDateTime.now();
    final Map<String, Object> variablesMap = new LinkedHashMap<>();
    variablesMap.put("n1", "v1");
    variablesMap.put("n2", "v2");
    final List<ProcessInstanceVariableFilterRequest> variables =
        Arrays.asList(
            new ProcessInstanceVariableFilterRequest()
                .name("n1")
                .value(new StringPropertyImpl().eq("v1").build()),
            new ProcessInstanceVariableFilterRequest()
                .name("n2")
                .value(new StringPropertyImpl().eq("v2").build()));
    client
        .newProcessInstanceQuery()
        .filter(
            f ->
                f.processInstanceKey(123L)
                    .processDefinitionId("bpmnProcessId")
                    .processDefinitionName("Demo process")
                    .processDefinitionVersion(7)
                    .processDefinitionVersionTag("v7")
                    .processDefinitionKey(15L)
                    .parentProcessInstanceKey(25L)
                    .parentFlowNodeInstanceKey(30L)
                    .startDate(startDate)
                    .endDate(endDate)
                    .state(ACTIVE)
                    .hasIncident(true)
                    .tenantId("tenant")
<<<<<<< HEAD
                    .variables(variables)
                    .errorMessage("Error message"))
=======
                    .variables(variablesMap))
>>>>>>> 58fa651f
        .send()
        .join();
    // then
    final ProcessInstanceSearchQuery request =
        gatewayService.getLastRequest(ProcessInstanceSearchQuery.class);
    final ProcessInstanceFilter filter = request.getFilter();
    assertThat(filter).isNotNull();
    assertThat(filter.getProcessInstanceKey().get$Eq()).isEqualTo("123");
    assertThat(filter.getProcessDefinitionId().get$Eq()).isEqualTo("bpmnProcessId");
    assertThat(filter.getProcessDefinitionName().get$Eq()).isEqualTo("Demo process");
    assertThat(filter.getProcessDefinitionVersion().get$Eq()).isEqualTo(7);
    assertThat(filter.getProcessDefinitionVersionTag().get$Eq()).isEqualTo("v7");
    assertThat(filter.getProcessDefinitionKey().get$Eq()).isEqualTo("15");
    assertThat(filter.getParentProcessInstanceKey().get$Eq()).isEqualTo("25");
    assertThat(filter.getParentFlowNodeInstanceKey().get$Eq()).isEqualTo("30");
    assertThat(filter.getStartDate().get$Eq()).isEqualTo(startDate.toString());
    assertThat(filter.getEndDate().get$Eq()).isEqualTo(endDate.toString());
    assertThat(filter.getState().get$Eq()).isEqualTo(ProcessInstanceStateEnum.ACTIVE);
    assertThat(filter.getHasIncident()).isEqualTo(true);
    assertThat(filter.getTenantId().get$Eq()).isEqualTo("tenant");
    assertThat(filter.getVariables()).isEqualTo(variables);
    assertThat(filter.getErrorMessage().get$Eq()).isEqualTo("Error message");
  }

  @Test
  void shouldSearchProcessInstanceByProcessInstanceKeyLongFilter() {
    // when
    client
        .newProcessInstanceQuery()
        .filter(f -> f.processInstanceKey(b -> b.in(1L, 10L)))
        .send()
        .join();

    // then
    final ProcessInstanceSearchQuery request =
        gatewayService.getLastRequest(ProcessInstanceSearchQuery.class);
    final ProcessInstanceFilter filter = request.getFilter();
    assertThat(filter).isNotNull();
    final BasicStringFilterProperty processInstanceKey = filter.getProcessInstanceKey();
    assertThat(processInstanceKey).isNotNull();
    assertThat(processInstanceKey.get$In()).isEqualTo(Arrays.asList("1", "10"));
  }

  @Test
  void shouldSearchProcessInstanceByProcessDefinitionIdStringFilter() {
    // when
    client
        .newProcessInstanceQuery()
        .filter(f -> f.processDefinitionId(b -> b.like("string")))
        .send()
        .join();

    // then
    final ProcessInstanceSearchQuery request =
        gatewayService.getLastRequest(ProcessInstanceSearchQuery.class);
    final ProcessInstanceFilter filter = request.getFilter();
    assertThat(filter).isNotNull();
    final StringFilterProperty processInstanceKey = filter.getProcessDefinitionId();
    assertThat(processInstanceKey).isNotNull();
    assertThat(processInstanceKey.get$Like()).isEqualTo("string");
  }

  @Test
  void shouldSearchProcessInstanceByStartDateDateTimeFilter() {
    // when
    final OffsetDateTime now = OffsetDateTime.now();
    client.newProcessInstanceQuery().filter(f -> f.startDate(b -> b.gt(now))).send().join();

    // then
    final ProcessInstanceSearchQuery request =
        gatewayService.getLastRequest(ProcessInstanceSearchQuery.class);
    final ProcessInstanceFilter filter = request.getFilter();
    assertThat(filter).isNotNull();
    final DateTimeFilterProperty startDate = filter.getStartDate();
    assertThat(startDate).isNotNull();
    assertThat(startDate.get$Gt()).isEqualTo(now.toString());
  }

  @Test
  void shouldSearchProcessInstanceByVariablesFilter() {
    // given
    final Map<String, Object> variablesMap = new LinkedHashMap<>();
    variablesMap.put("n1", "v1");
    variablesMap.put("n2", "v2");
    final List<ProcessInstanceVariableFilterRequest> variables =
        Arrays.asList(
            new ProcessInstanceVariableFilterRequest()
                .name("n1")
                .value(new StringPropertyImpl().eq("v1").build()),
            new ProcessInstanceVariableFilterRequest()
                .name("n2")
                .value(new StringPropertyImpl().eq("v2").build()));

    // when
    client.newProcessInstanceQuery().filter(f -> f.variables(variablesMap)).send().join();

    // then
    final ProcessInstanceSearchQuery request =
        gatewayService.getLastRequest(ProcessInstanceSearchQuery.class);
    final ProcessInstanceFilter filter = request.getFilter();
    assertThat(filter).isNotNull();
    assertThat(filter.getVariables()).isEqualTo(variables);
  }

  @Test
  void shouldSearchProcessInstanceWithFullSorting() {
    // when
    client
        .newProcessInstanceQuery()
        .sort(
            s ->
                s.processInstanceKey()
                    .asc()
                    .processDefinitionId()
                    .desc()
                    .processDefinitionName()
                    .asc()
                    .processDefinitionVersion()
                    .asc()
                    .processDefinitionVersionTag()
                    .desc()
                    .processDefinitionKey()
                    .desc()
                    .parentProcessInstanceKey()
                    .asc()
                    .parentFlowNodeInstanceKey()
                    .asc()
                    .startDate()
                    .asc()
                    .endDate()
                    .asc()
                    .state()
                    .asc()
                    .hasIncident()
                    .desc()
                    .tenantId()
                    .asc())
        .send()
        .join();

    // then
    final ProcessInstanceSearchQuery request =
        gatewayService.getLastRequest(ProcessInstanceSearchQuery.class);
    final List<SearchQuerySortRequest> sorts =
        SearchQuerySortRequestMapper.fromProcessInstanceSearchQuerySortRequest(
            Objects.requireNonNull(request.getSort()));
    assertThat(sorts).hasSize(13);
    assertSort(sorts.get(0), "processInstanceKey", SortOrderEnum.ASC);
    assertSort(sorts.get(1), "processDefinitionId", SortOrderEnum.DESC);
    assertSort(sorts.get(2), "processDefinitionName", SortOrderEnum.ASC);
    assertSort(sorts.get(3), "processDefinitionVersion", SortOrderEnum.ASC);
    assertSort(sorts.get(4), "processDefinitionVersionTag", SortOrderEnum.DESC);
    assertSort(sorts.get(5), "processDefinitionKey", SortOrderEnum.DESC);
    assertSort(sorts.get(6), "parentProcessInstanceKey", SortOrderEnum.ASC);
    assertSort(sorts.get(7), "parentFlowNodeInstanceKey", SortOrderEnum.ASC);
    assertSort(sorts.get(8), "startDate", SortOrderEnum.ASC);
    assertSort(sorts.get(9), "endDate", SortOrderEnum.ASC);
    assertSort(sorts.get(10), "state", SortOrderEnum.ASC);
    assertSort(sorts.get(11), "hasIncident", SortOrderEnum.DESC);
    assertSort(sorts.get(12), "tenantId", SortOrderEnum.ASC);
  }

  @Test
  void shouldSearchWithFullPagination() {
    // when
    client
        .newProcessInstanceQuery()
        .page(
            p ->
                p.from(23)
                    .limit(5)
                    .searchBefore(Collections.singletonList("b"))
                    .searchAfter(Collections.singletonList("a")))
        .send()
        .join();

    // then
    final ProcessInstanceSearchQuery request =
        gatewayService.getLastRequest(ProcessInstanceSearchQuery.class);
    final SearchQueryPageRequest pageRequest = request.getPage();
    assertThat(pageRequest).isNotNull();
    assertThat(pageRequest.getFrom()).isEqualTo(23);
    assertThat(pageRequest.getLimit()).isEqualTo(5);
    assertThat(pageRequest.getSearchBefore()).isEqualTo(Collections.singletonList("b"));
    assertThat(pageRequest.getSearchAfter()).isEqualTo(Collections.singletonList("a"));
  }

  @Test
  public void shouldConvertProcessInstanceState() {

    for (final ProcessInstanceState value : ProcessInstanceState.values()) {
      final ProcessInstanceStateEnum protocolValue = ProcessInstanceState.toProtocolState(value);
      assertThat(protocolValue).isNotNull();
      if (value == ProcessInstanceState.UNKNOWN_ENUM_VALUE) {
        assertThat(protocolValue).isEqualTo(ProcessInstanceStateEnum.UNKNOWN_DEFAULT_OPEN_API);
      } else {
        assertThat(protocolValue.name()).isEqualTo(value.name());
      }
    }

    for (final ProcessInstanceStateEnum protocolValue : ProcessInstanceStateEnum.values()) {
      final ProcessInstanceState value = ProcessInstanceState.fromProtocolState(protocolValue);
      assertThat(value).isNotNull();
      if (protocolValue == ProcessInstanceStateEnum.UNKNOWN_DEFAULT_OPEN_API) {
        assertThat(value).isEqualTo(ProcessInstanceState.UNKNOWN_ENUM_VALUE);
      } else {
        assertThat(value.name()).isEqualTo(protocolValue.name());
      }
    }
  }

  private void assertSort(
      final SearchQuerySortRequest sort, final String name, final SortOrderEnum order) {
    assertThat(sort.getField()).isEqualTo(name);
    assertThat(sort.getOrder()).isEqualTo(order);
  }
}<|MERGE_RESOLUTION|>--- conflicted
+++ resolved
@@ -89,12 +89,8 @@
                     .state(ACTIVE)
                     .hasIncident(true)
                     .tenantId("tenant")
-<<<<<<< HEAD
-                    .variables(variables)
                     .errorMessage("Error message"))
-=======
                     .variables(variablesMap))
->>>>>>> 58fa651f
         .send()
         .join();
     // then
