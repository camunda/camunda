--- conflicted
+++ resolved
@@ -217,7 +217,6 @@
     final ProcessInstanceSearchQueryRequest request =
         gatewayService.getLastRequest(ProcessInstanceSearchQueryRequest.class);
     final List<SearchQuerySortRequest> sorts = request.getSort();
-<<<<<<< HEAD
     assertThat(sorts).hasSize(14);
     assertSort(sorts.get(0), "key", SortOrderEnum.ASC);
     assertSort(sorts.get(1), "bpmnProcessId", SortOrderEnum.DESC);
@@ -227,28 +226,11 @@
     assertSort(sorts.get(5), "processDefinitionKey", SortOrderEnum.DESC);
     assertSort(sorts.get(6), "parentProcessInstanceKey", SortOrderEnum.ASC);
     assertSort(sorts.get(7), "parentFlowNodeInstanceKey", SortOrderEnum.ASC);
-    assertSort(sorts.get(8), "treePath", SortOrderEnum.DESC);
-    assertSort(sorts.get(9), "startDate", SortOrderEnum.ASC);
-    assertSort(sorts.get(10), "endDate", SortOrderEnum.ASC);
-    assertSort(sorts.get(11), "state", SortOrderEnum.ASC);
-    assertSort(sorts.get(12), "incident", SortOrderEnum.DESC);
-    assertSort(sorts.get(13), "tenantId", SortOrderEnum.ASC);
-=======
-    assertThat(sorts).hasSize(13);
-    assertSort(sorts.get(0), "key", "asc");
-    assertSort(sorts.get(1), "bpmnProcessId", "desc");
-    assertSort(sorts.get(2), "processName", "asc");
-    assertSort(sorts.get(3), "processVersion", "asc");
-    assertSort(sorts.get(4), "processVersionTag", "desc");
-    assertSort(sorts.get(5), "processDefinitionKey", "desc");
-    assertSort(sorts.get(6), "parentProcessInstanceKey", "asc");
-    assertSort(sorts.get(7), "parentFlowNodeInstanceKey", "asc");
-    assertSort(sorts.get(8), "startDate", "asc");
-    assertSort(sorts.get(9), "endDate", "asc");
-    assertSort(sorts.get(10), "state", "asc");
-    assertSort(sorts.get(11), "incident", "desc");
-    assertSort(sorts.get(12), "tenantId", "asc");
->>>>>>> c924a625
+    assertSort(sorts.get(8), "startDate", SortOrderEnum.ASC);
+    assertSort(sorts.get(9), "endDate", SortOrderEnum.ASC);
+    assertSort(sorts.get(10), "state", SortOrderEnum.ASC);
+    assertSort(sorts.get(11), "incident", SortOrderEnum.DESC);
+    assertSort(sorts.get(12), "tenantId", SortOrderEnum.ASC);
   }
 
   @Test
