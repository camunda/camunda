/*
 * Copyright Camunda Services GmbH and/or licensed to Camunda Services GmbH under
 * one or more contributor license agreements. See the NOTICE file distributed
 * with this work for additional information regarding copyright ownership.
 * Licensed under the Camunda License 1.0. You may not use this file
 * except in compliance with the Camunda License 1.0.
 */

import {useCallback, useEffect, useState} from 'react';
import {useLocation, useParams} from 'react-router-dom';
import classnames from 'classnames';
import {Launch} from '@carbon/icons-react';
import {Link} from '@carbon/react';

import {
  ReportRenderer,
  DashboardRenderer,
  Icon,
  Loading,
  ErrorPage,
  EntityName,
  LastModifiedInfo,
  ReportDetails,
  InstanceCount,
  DiagramScrollLock,
  PageTitle,
} from 'components';
import {useErrorHandling} from 'hooks';
import {t} from 'translation';
import {track} from 'tracking';

import {evaluateEntity, createLoadReportCallback} from './service';

import './Sharing.scss';

export function Sharing() {
  const [evaluationResult, setEvaluationResult] = useState(null);
  const [loading, setLoading] = useState(true);
  const [error, setError] = useState(null);
  const {mightFail} = useErrorHandling();
  const {type, id} = useParams();
  const {search} = useLocation();

  const performEvaluation = useCallback(
    function (params) {
      mightFail(
        evaluateEntity(id, type, params),
        (evaluationResult) => setEvaluationResult(evaluationResult),
        (error) => {
          setEvaluationResult(error.reportDefinition);
          setError(error);
        },
        () => setLoading(false)
      );
    },
    [mightFail, id, type]
  );

  function getSharingView() {
    if (type === 'report') {
      return (
        <ReportRenderer
          error={error}
          report={evaluationResult}
          context="shared"
          loadReport={performEvaluation}
        />
      );
    } else {
      const params = new URLSearchParams(search);
      const filter = params.get('filter');

      return (
        <DashboardRenderer
          loadTile={createLoadReportCallback(id)}
          tiles={evaluationResult.tiles}
          filter={filter && JSON.parse(filter)}
          addons={[<DiagramScrollLock />]}
          disableNameLink
        />
      );
    }
  }

  function hasValidType(type) {
    return type === 'report' || type === 'dashboard';
  }

  function getEntityUrl() {
    const currentUrl = window.location.href;
    const baseUrl = currentUrl.substring(0, currentUrl.indexOf('#')).replace('external/', '');

    return `${baseUrl}#/${type}/${evaluationResult.id}/`;
  }

  useEffect(() => {
    performEvaluation();
    trackSharedEntity(type, id);
  }, [performEvaluation, id, type]);

<<<<<<< HEAD
    if (loading) {
      return <Loading />;
    }
=======
  if (loading) {
    return <LoadingIndicator />;
  }
>>>>>>> 81baa6d8

  if (!evaluationResult || !hasValidType(type)) {
    return <ErrorPage noLink />;
  }

<<<<<<< HEAD
    const isEmbedded = params.get('mode') === 'embed';
    const isReport = type === 'report';
    const header = params.get('header');
    const showTitle = header !== 'linkOnly';

    const SharingView = this.getSharingView();
    return (
      <div className={classnames('Sharing', {compact: isEmbedded, report: isReport})}>
        <PageTitle
          pageName={isReport ? t('report.label') : t('dashboard.label')}
          resourceName={evaluationResult.name}
        />
        {header !== 'hidden' && (
          <div className="header">
            <div className="title-container">
              {showTitle && (
                <EntityName
                  details={
                    isReport ? (
                      <ReportDetails report={evaluationResult} />
                    ) : (
                      <LastModifiedInfo entity={evaluationResult} />
                    )
                  }
                  name={evaluationResult.name}
                />
              )}
              {header !== 'titleOnly' && (
                <a
                  href={this.getEntityUrl()}
                  target="_blank"
                  rel="noopener noreferrer"
                  className={classnames('Button title-button', {
                    main: !isEmbedded,
                    small: isEmbedded,
                  })}
                >
                  <Icon type="share" renderedIn="span" />
                  <span>{isEmbedded ? t('common.open') : t('common.sharing.openInOptimize')}</span>
                </a>
              )}
            </div>
            {type === 'report' && showTitle && <InstanceCount report={evaluationResult} />}
=======
  const params = new URLSearchParams(search);
  const isEmbedded = params.get('mode') === 'embed';
  const isReport = type === 'report';
  const header = params.get('header');
  const showTitle = header !== 'linkOnly';
  const SharingView = getSharingView();

  return (
    <div className={classnames('Sharing', {compact: isEmbedded, report: isReport})}>
      <PageTitle
        pageName={isReport ? t('report.label') : t('dashboard.label')}
        resourceName={evaluationResult.name}
      />
      {header !== 'hidden' && (
        <div className="header">
          <div className="title-container">
            {showTitle && (
              <EntityName
                details={
                  isReport ? (
                    <ReportDetails report={evaluationResult} />
                  ) : (
                    <LastModifiedInfo entity={evaluationResult} />
                  )
                }
              >
                {evaluationResult.name}
              </EntityName>
            )}
            {header !== 'titleOnly' && (
              <Link
                href={getEntityUrl()}
                target="_blank"
                rel="noopener noreferrer"
                className="title-button"
              >
                {isEmbedded ? t('common.open') : t('common.sharing.openInOptimize')}
                <Launch />
              </Link>
            )}
>>>>>>> 81baa6d8
          </div>
          {type === 'report' && showTitle && <InstanceCount report={evaluationResult} />}
        </div>
      )}
      <div className="content">
        {SharingView}
        {isEmbedded && (
          <a className="iconLink" href={getEntityUrl()} target="_blank" rel="noopener noreferrer">
            <Icon type="optimize" size="20" />
          </a>
        )}
        {isEmbedded && isReport && <DiagramScrollLock />}
      </div>
    </div>
  );
}

export default Sharing;

function trackSharedEntity(entityType, entityId) {
  track(createEventName(entityType), {entityId});
}

function createEventName(entityType) {
  return 'viewShared' + entityType.charAt(0).toUpperCase() + entityType.slice(1);
}<|MERGE_RESOLUTION|>--- conflicted
+++ resolved
@@ -98,65 +98,14 @@
     trackSharedEntity(type, id);
   }, [performEvaluation, id, type]);
 
-<<<<<<< HEAD
-    if (loading) {
-      return <Loading />;
-    }
-=======
   if (loading) {
-    return <LoadingIndicator />;
+    return <Loading />;
   }
->>>>>>> 81baa6d8
 
   if (!evaluationResult || !hasValidType(type)) {
     return <ErrorPage noLink />;
   }
 
-<<<<<<< HEAD
-    const isEmbedded = params.get('mode') === 'embed';
-    const isReport = type === 'report';
-    const header = params.get('header');
-    const showTitle = header !== 'linkOnly';
-
-    const SharingView = this.getSharingView();
-    return (
-      <div className={classnames('Sharing', {compact: isEmbedded, report: isReport})}>
-        <PageTitle
-          pageName={isReport ? t('report.label') : t('dashboard.label')}
-          resourceName={evaluationResult.name}
-        />
-        {header !== 'hidden' && (
-          <div className="header">
-            <div className="title-container">
-              {showTitle && (
-                <EntityName
-                  details={
-                    isReport ? (
-                      <ReportDetails report={evaluationResult} />
-                    ) : (
-                      <LastModifiedInfo entity={evaluationResult} />
-                    )
-                  }
-                  name={evaluationResult.name}
-                />
-              )}
-              {header !== 'titleOnly' && (
-                <a
-                  href={this.getEntityUrl()}
-                  target="_blank"
-                  rel="noopener noreferrer"
-                  className={classnames('Button title-button', {
-                    main: !isEmbedded,
-                    small: isEmbedded,
-                  })}
-                >
-                  <Icon type="share" renderedIn="span" />
-                  <span>{isEmbedded ? t('common.open') : t('common.sharing.openInOptimize')}</span>
-                </a>
-              )}
-            </div>
-            {type === 'report' && showTitle && <InstanceCount report={evaluationResult} />}
-=======
   const params = new URLSearchParams(search);
   const isEmbedded = params.get('mode') === 'embed';
   const isReport = type === 'report';
@@ -182,9 +131,8 @@
                     <LastModifiedInfo entity={evaluationResult} />
                   )
                 }
-              >
-                {evaluationResult.name}
-              </EntityName>
+                name={evaluationResult.name}
+              />
             )}
             {header !== 'titleOnly' && (
               <Link
@@ -197,7 +145,6 @@
                 <Launch />
               </Link>
             )}
->>>>>>> 81baa6d8
           </div>
           {type === 'report' && showTitle && <InstanceCount report={evaluationResult} />}
         </div>
