<?xml version="1.0" encoding="UTF-8"?>
<project xmlns="http://maven.apache.org/POM/4.0.0" xmlns:xsi="http://www.w3.org/2001/XMLSchema-instance" xsi:schemaLocation="http://maven.apache.org/POM/4.0.0 http://maven.apache.org/xsd/maven-4.0.0.xsd">
  <modelVersion>4.0.0</modelVersion>

  <groupId>io.camunda.optimize</groupId>
  <artifactId>optimize-parent</artifactId>
  <version>8.6.0-SNAPSHOT</version>
  <packaging>pom</packaging>
  <name>Optimize Parent</name>

  <properties>
    <project.build.sourceEncoding>UTF-8</project.build.sourceEncoding>
    <project.reporting.outputEncoding>UTF-8</project.reporting.outputEncoding>
    <project.previousVersion>3.13.0</project.previousVersion>

    <camunda.engine.version>7.19.0</camunda.engine.version>
    <camunda.maven.artifacts.version>7.21.0</camunda.maven.artifacts.version>

    <!-- We use this version to compile but run IT against containers with zeebe.docker.version -->
    <zeebe.version>8.6.0-alpha4</zeebe.version>
    <identity.version>8.6.0-alpha4</identity.version>
    <!-- We use this for the Zeebe test container version only -->
    <zeebe.docker.version>${zeebe.version}</zeebe.docker.version>

    <!-- maven plugins -->
    <surefire-plugin.version>3.4.0</surefire-plugin.version>

    <!-- database config -->
    <elasticsearch.version>7.17.23</elasticsearch.version>
    <opensearch.version>2.10.1</opensearch.version>
    <awssdk.version>2.27.7</awssdk.version>
    <!-- The default es 8 version we are going to be testing with-->
    <elasticsearch8.test.version>8.9.0</elasticsearch8.test.version>
    <!-- The default opensearch version we are going to be testing with-->
    <opensearch.test.version>2.8.0</opensearch.test.version>
    <!--The least supported elasticsearch version we should test against-->
    <elasticsearch.test.version>8.9.0</elasticsearch.test.version>
    <!--the ElasticSearch version of the previous Optimize version -->
    <previous.optimize.elasticsearch.version>8.9.0</previous.optimize.elasticsearch.version>
    <!-- https://www.elastic.co/guide/en/elasticsearch/client/java-api/6.5/_using_another_logger.html -->
    <elasticsearch.log4j.version>2.23.1</elasticsearch.log4j.version>

    <jackson.version>2.17.2</jackson.version>
    <jsonpath.version>2.9.0</jsonpath.version>
    <apache.http5-client.version>5.3.1</apache.http5-client.version>
    <apache.http5-core.version>5.2.5</apache.http5-core.version>
    <guava.version>33.3.0-jre</guava.version>
    <spring.boot.version>3.3.2</spring.boot.version>
    <spring.version>6.1.12</spring.version>
    <httpclient.version>4.5.14</httpclient.version>
    <quartz.version>2.3.2</quartz.version>
    <jakarta.rs-api.version>4.0.0</jakarta.rs-api.version>
    <netty.version>4.1.112.Final</netty.version>
<<<<<<< HEAD
    <logback.version>1.5.6</logback.version>
    <slf4j.version>2.0.15</slf4j.version>
=======
    <lombok.version>1.18.34</lombok.version>
    <logback.version>1.5.7</logback.version>
    <slf4j.version>2.0.16</slf4j.version>
>>>>>>> a342795a
    <commons.io.version>2.16.1</commons.io.version>

    <version.node>v20.9.0</version.node>
    <version.yarn>v1.22.19</version.yarn>

    <!-- testing config -->
    <h2.version>2.3.230</h2.version>
    <postgres.version>42.7.3</postgres.version>
    <mockito.version>5.12.0</mockito.version>
    <mockito-inline.version>5.2.0</mockito-inline.version>
    <junit.jupiter.version>5.11.0</junit.jupiter.version>
    <junit.platform.version>1.11.0</junit.platform.version>
    <mockserver.version>5.15.0</mockserver.version>
    <assertj.version>3.26.3</assertj.version>
    <google-java-format.plugin.version>1.23.0</google-java-format.plugin.version>
    <!-- This is the default profile used for the DB selection in tests -->
    <database.type>elasticsearch</database.type>

    <skipTests>false</skipTests>
    <skip.unit.tests>${skipTests}</skip.unit.tests>
    <skip.docker>false</skip.docker>
    <docker.compose.file>docker-compose.yml</docker.compose.file>

    <maven.compiler.target>21</maven.compiler.target>
    <maven.compiler.source>21</maven.compiler.source>
    <spring-boot.version>3.3.2</spring-boot.version>
  </properties>

  <modules>
    <!-- client should be built before distro -->
    <module>client</module>
    <module>util</module>
    <module>backend</module>
    <module>../optimize-distro</module>
    <module>upgrade</module>
  </modules>

  <dependencyManagement>
    <dependencies>
      <dependency>
        <groupId>org.springframework.boot</groupId>
        <artifactId>spring-boot-dependencies</artifactId>
        <version>${spring-boot.version}</version>
        <type>pom</type>
        <scope>import</scope>
      </dependency>
      <dependency>
        <groupId>org.springframework</groupId>
        <artifactId>spring-framework-bom</artifactId>
        <version>${spring.version}</version>
        <type>pom</type>
        <scope>import</scope>
      </dependency>
      <dependency>
        <groupId>com.fasterxml.jackson</groupId>
        <artifactId>jackson-bom</artifactId>
        <version>${jackson.version}</version>
        <scope>import</scope>
        <type>pom</type>
      </dependency>
    </dependencies>
  </dependencyManagement>

  <profiles>

    <!-- engine profiles-->
    <profile>
      <id>engine-latest</id>
      <activation>
        <activeByDefault>true</activeByDefault>
      </activation>
      <properties>
      </properties>
    </profile>
    <profile>
      <id>engine-snapshot</id>
      <properties>
        <!--
        Note: the below is intended for CI usage only, as part of
        engine_compatibility job.
        -->
        <camunda.engine.version>${env.CAMBPM_SNAPSHOT_VERSION}</camunda.engine.version>
      </properties>
    </profile>
    <profile>
      <id>engine-7.20</id>
      <properties>
        <camunda.engine.version>7.20.0</camunda.engine.version>
      </properties>
    </profile>
    <profile>
      <id>engine-7.19</id>
      <properties>
        <camunda.engine.version>7.19.0</camunda.engine.version>
      </properties>
    </profile>

    <!-- release profile-->
    <profile>
      <id>release</id>
      <properties>
        <skip.docker>true</skip.docker>
        <maven.javadoc.skip>true</maven.javadoc.skip>
      </properties>
      <build>
        <plugins>
          <plugin>
            <groupId>org.apache.maven.plugins</groupId>
            <artifactId>maven-release-plugin</artifactId>
            <version>3.1.1</version>
            <configuration>
              <releaseProfiles>engine-latest</releaseProfiles>
              <localCheckout>true</localCheckout>
            </configuration>
          </plugin>
          <plugin>
            <groupId>org.apache.maven.plugins</groupId>
            <artifactId>maven-source-plugin</artifactId>
            <version>3.3.1</version>
            <executions>
              <execution>
                <id>attach-sources</id>
                <phase>package</phase>
                <goals>
                  <goal>jar-no-fork</goal>
                </goals>
              </execution>
              <execution>
                <id>attach-test-sources</id>
                <phase>package</phase>
                <goals>
                  <goal>test-jar-no-fork</goal>
                </goals>
              </execution>
            </executions>
          </plugin>
          <plugin>
            <groupId>org.sonatype.plugins</groupId>
            <artifactId>nexus-staging-maven-plugin</artifactId>
          </plugin>
        </plugins>
      </build>
    </profile>

    <!-- testing profiles-->
    <profile>
      <id>it</id>
      <properties>
        <skip.unit.tests>true</skip.unit.tests>
      </properties>
    </profile>
    <profile>
      <id>ccsm-it</id>
      <properties>
        <skip.unit.tests>true</skip.unit.tests>
      </properties>
    </profile>

    <!-- database profiles-->
    <profile>
      <id>elasticsearch</id>
      <activation>
        <activeByDefault>true</activeByDefault>
      </activation>
      <properties>
        <database.type>elasticsearch</database.type>
      </properties>
    </profile>
    <!-- database profiles-->
    <profile>
      <id>opensearch</id>
      <properties>
        <database.type>opensearch</database.type>
      </properties>
    </profile>

    <!-- profile to auto format -->
    <profile>
      <id>autoFormat</id>
      <activation>
        <activeByDefault>true</activeByDefault>
      </activation>
      <build>
        <plugins>
          <plugin>
            <groupId>com.diffplug.spotless</groupId>
            <artifactId>spotless-maven-plugin</artifactId>
            <executions>
              <execution>
                <id>spotless-format</id>
                <goals>
                  <goal>apply</goal>
                </goals>
                <phase>process-sources</phase>
              </execution>
            </executions>
          </plugin>
        </plugins>
      </build>
    </profile>

    <!-- profile to perform strict validation checks -->
    <profile>
      <id>checkFormat</id>
      <build>
        <plugins>
          <plugin>
            <groupId>com.diffplug.spotless</groupId>
            <artifactId>spotless-maven-plugin</artifactId>
            <executions>
              <execution>
                <id>spotless-check</id>
                <goals>
                  <goal>check</goal>
                </goals>
                <phase>validate</phase>
              </execution>
            </executions>
          </plugin>
        </plugins>
      </build>
    </profile>

  </profiles>

  <dependencies>
    <!-- Common test dependencies-->
    <dependency>
      <groupId>org.junit.jupiter</groupId>
      <artifactId>junit-jupiter-api</artifactId>
      <version>${junit.jupiter.version}</version>
      <scope>test</scope>
    </dependency>
    <dependency>
      <groupId>org.junit.platform</groupId>
      <artifactId>junit-platform-launcher</artifactId>
      <version>${junit.platform.version}</version>
      <scope>test</scope>
    </dependency>
    <dependency>
      <groupId>org.junit.jupiter</groupId>
      <artifactId>junit-jupiter-engine</artifactId>
      <version>${junit.jupiter.version}</version>
      <scope>test</scope>
    </dependency>
    <dependency>
      <groupId>org.junit.jupiter</groupId>
      <artifactId>junit-jupiter-params</artifactId>
      <version>${junit.jupiter.version}</version>
      <scope>test</scope>
    </dependency>
    <dependency>
      <groupId>org.assertj</groupId>
      <artifactId>assertj-core</artifactId>
      <version>${assertj.version}</version>
      <scope>test</scope>
    </dependency>
    <dependency>
      <groupId>org.mockito</groupId>
      <artifactId>mockito-inline</artifactId>
      <version>${mockito-inline.version}</version>
      <scope>test</scope>
    </dependency>
    <dependency>
      <groupId>org.mockito</groupId>
      <artifactId>mockito-junit-jupiter</artifactId>
      <version>${mockito.version}</version>
      <scope>test</scope>
    </dependency>
    <dependency>
      <groupId>org.mock-server</groupId>
      <artifactId>mockserver-junit-jupiter</artifactId>
      <version>${mockserver.version}</version>
      <scope>test</scope>
      <exclusions>
        <exclusion>
          <groupId>commons-logging</groupId>
          <artifactId>commons-logging</artifactId>
        </exclusion>
      </exclusions>
    </dependency>
    <dependency>
      <groupId>io.github.netmikey.logunit</groupId>
      <artifactId>logunit-core</artifactId>
      <version>2.0.0</version>
      <scope>test</scope>
    </dependency>
    <dependency>
      <groupId>io.github.netmikey.logunit</groupId>
      <artifactId>logunit-logback</artifactId>
      <version>2.0.0</version>
      <exclusions>
        <exclusion>
          <groupId>ch.qos.logback</groupId>
          <artifactId>logback-classic</artifactId>
        </exclusion>
      </exclusions>
      <scope>test</scope>
    </dependency>
    <dependency>
      <groupId>org.apache.httpcomponents</groupId>
      <artifactId>httpmime</artifactId>
      <version>${httpclient.version}</version>
      <scope>test</scope>
      <exclusions>
        <exclusion>
          <artifactId>commons-codec</artifactId>
          <groupId>commons-codec</groupId>
        </exclusion>
        <exclusion>
          <groupId>commons-logging</groupId>
          <artifactId>commons-logging</artifactId>
        </exclusion>
      </exclusions>
    </dependency>
    <dependency>
      <groupId>org.awaitility</groupId>
      <artifactId>awaitility</artifactId>
      <version>4.2.2</version>
      <scope>test</scope>
    </dependency>
    <dependency>
      <groupId>io.netty</groupId>
      <artifactId>netty-codec-http</artifactId>
      <version>${netty.version}</version>
    </dependency>
    <dependency>
      <groupId>io.netty</groupId>
      <artifactId>netty-codec-http2</artifactId>
      <version>${netty.version}</version>
    </dependency>
    <dependency>
      <groupId>io.netty</groupId>
      <artifactId>netty-handler</artifactId>
      <version>${netty.version}</version>
    </dependency>
    <dependency>
      <groupId>io.netty</groupId>
      <artifactId>netty-handler-proxy</artifactId>
      <version>${netty.version}</version>
    </dependency>
  </dependencies>

  <build>
    <pluginManagement>
      <plugins>
        <plugin>
          <groupId>org.apache.maven.plugins</groupId>
          <artifactId>maven-dependency-plugin</artifactId>
          <version>3.7.1</version>
        </plugin>
        <plugin>
          <groupId>org.codehaus.mojo</groupId>
          <artifactId>templating-maven-plugin</artifactId>
          <version>3.0.0</version>
        </plugin>
        <plugin>
          <groupId>org.codehaus.mojo</groupId>
          <artifactId>build-helper-maven-plugin</artifactId>
          <version>3.6.0</version>
        </plugin>
        <plugin>
          <groupId>org.apache.maven.plugins</groupId>
          <artifactId>maven-jar-plugin</artifactId>
          <version>3.4.2</version>
        </plugin>
        <plugin>
          <groupId>org.apache.maven.plugins</groupId>
          <artifactId>maven-surefire-plugin</artifactId>
          <version>${surefire-plugin.version}</version>
          <configuration>
            <skipTests>${skip.unit.tests}</skipTests>
            <redirectTestOutputToFile>true</redirectTestOutputToFile>
            <useModulePath>false</useModulePath>
            <argLine>--add-opens java.base/java.util=ALL-UNNAMED</argLine>
            <systemPropertyVariables>
              <database.type>${database.type}</database.type>
            </systemPropertyVariables>
          </configuration>
          <dependencies>
            <dependency>
              <groupId>org.junit.jupiter</groupId>
              <artifactId>junit-jupiter-engine</artifactId>
              <version>${junit.jupiter.version}</version>
            </dependency>
          </dependencies>
        </plugin>
        <plugin>
          <groupId>org.apache.maven.plugins</groupId>
          <artifactId>maven-failsafe-plugin</artifactId>
          <version>${surefire-plugin.version}</version>
          <configuration>
            <redirectTestOutputToFile>true</redirectTestOutputToFile>
            <useModulePath>false</useModulePath>
          </configuration>
        </plugin>
        <plugin>
          <groupId>org.apache.maven.plugins</groupId>
          <artifactId>maven-war-plugin</artifactId>
          <version>3.4.0</version>
        </plugin>
        <plugin>
          <groupId>org.apache.maven.plugins</groupId>
          <artifactId>maven-assembly-plugin</artifactId>
          <version>3.7.1</version>
        </plugin>
        <plugin>
          <groupId>org.apache.maven.plugins</groupId>
          <artifactId>maven-shade-plugin</artifactId>
          <version>3.6.0</version>
          <configuration>
            <createDependencyReducedPom>false</createDependencyReducedPom>
          </configuration>
        </plugin>
        <plugin>
          <groupId>org.codehaus.mojo</groupId>
          <artifactId>exec-maven-plugin</artifactId>
          <version>3.4.1</version>
        </plugin>
        <plugin>
          <groupId>org.apache.maven.plugins</groupId>
          <artifactId>maven-antrun-plugin</artifactId>
          <version>3.1.0</version>
        </plugin>
        <plugin>
          <groupId>org.codehaus.cargo</groupId>
          <artifactId>cargo-maven3-plugin</artifactId>
          <version>1.10.14</version>
        </plugin>
        <plugin>
          <groupId>org.sonatype.plugins</groupId>
          <artifactId>nexus-staging-maven-plugin</artifactId>
          <version>1.7.0</version>
          <extensions>true</extensions>
          <configuration>
            <serverId>camunda-nexus</serverId>
            <nexusUrl>https://artifacts.camunda.com/artifactory/</nexusUrl>
            <skipStaging>true</skipStaging>
          </configuration>
        </plugin>
        <plugin>
          <groupId>org.apache.maven.plugins</groupId>
          <artifactId>maven-deploy-plugin</artifactId>
          <version>3.1.3</version>
        </plugin>
        <plugin>
          <groupId>com.github.eirslett</groupId>
          <artifactId>frontend-maven-plugin</artifactId>
          <version>1.15.0</version>
        </plugin>
        <plugin>
          <groupId>com.mycila</groupId>
          <artifactId>license-maven-plugin</artifactId>
          <version>4.5</version>
        </plugin>
        <!-- Google code format plugin -->
        <plugin>
          <groupId>com.diffplug.spotless</groupId>
          <artifactId>spotless-maven-plugin</artifactId>
          <version>2.43.0</version>
          <configuration>
            <java>
              <includes>
                <include>**/*.java</include>
              </includes>
              <googleJavaFormat>
                <version>${google-java-format.plugin.version}</version>
                <style>GOOGLE</style>
              </googleJavaFormat>
            </java>
          </configuration>
          <dependencies>
            <dependency>
              <groupId>com.google.googlejavaformat</groupId>
              <artifactId>google-java-format</artifactId>
              <version>${google-java-format.plugin.version}</version>
            </dependency>
          </dependencies>
        </plugin>
      </plugins>
    </pluginManagement>

    <plugins>
      <plugin>
        <groupId>com.amashchenko.maven.plugin</groupId>
        <artifactId>gitflow-maven-plugin</artifactId>
        <version>1.21.0</version>
        <configuration>
          <gitFlowConfig>
            <productionBranch>optimize-latest</productionBranch>
            <developmentBranch>main</developmentBranch>
            <supportBranchPrefix>stable/</supportBranchPrefix>
            <releaseBranchPrefix>release/optimize-</releaseBranchPrefix>
          </gitFlowConfig>
          <commitDevelopmentVersionAtStart>true</commitDevelopmentVersionAtStart>
          <useSnapshotInRelease>true</useSnapshotInRelease>
          <useSnapshotInSupport>true</useSnapshotInSupport>
          <skipTestProject>true</skipTestProject>
          <skipTag>true</skipTag>
        </configuration>
      </plugin>
      <plugin>
        <groupId>org.sonatype.plugins</groupId>
        <artifactId>nexus-staging-maven-plugin</artifactId>
      </plugin>
      <plugin>
        <groupId>org.commonjava.maven.plugins</groupId>
        <artifactId>directory-maven-plugin</artifactId>
        <version>1.0</version>
        <executions>
          <execution>
            <id>directories</id>
            <goals>
              <goal>directory-of</goal>
            </goals>
            <phase>initialize</phase>
            <configuration>
              <property>parent.basedir</property>
              <project>
                <groupId>io.camunda.optimize</groupId>
                <artifactId>optimize-parent</artifactId>
              </project>
            </configuration>
          </execution>
        </executions>
      </plugin>
      <plugin>
        <groupId>com.mycila</groupId>
        <artifactId>license-maven-plugin</artifactId>
        <configuration>
          <header>${maven.multiModuleProjectDirectory}/parent/COPYING-HEADER.txt</header>
          <includes>
            <include>**/*.java</include>
          </includes>
          <mapping>
            <java>SLASHSTAR_STYLE</java>
          </mapping>
        </configuration>
        <executions>
          <execution>
            <id>check-java-copyright</id>
            <phase>prepare-package</phase>
            <goals>
              <goal>check</goal>
            </goals>
          </execution>
        </executions>
      </plugin>
      <plugin>
        <groupId>org.apache.maven.plugins</groupId>
        <artifactId>maven-compiler-plugin</artifactId>
        <version>3.13.0</version>
        <configuration>
          <release>17</release>
        </configuration>
      </plugin>
    </plugins>

  </build>

  <distributionManagement>
    <snapshotRepository>
      <id>camunda-nexus</id>
      <url>https://artifacts.camunda.com/artifactory/camunda-optimize-snapshots/</url>
    </snapshotRepository>
    <repository>
      <id>camunda-nexus</id>
      <url>https://artifacts.camunda.com/artifactory/camunda-optimize/</url>
    </repository>
  </distributionManagement>

  <scm>
    <url>https://github.com/camunda/camunda</url>
    <connection>
      scm:git:https://${env.GITHUB_TOKEN_USR}:${env.GITHUB_TOKEN_PSW}@github.com/camunda/camunda.git
    </connection>
    <developerConnection>
      scm:git:https://${env.GITHUB_TOKEN_USR}:${env.GITHUB_TOKEN_PSW}@github.com/camunda/camunda.git
    </developerConnection>
    <tag>HEAD</tag>
  </scm>

  <issueManagement>
    <system>Jira</system>
    <url>https://app.camunda.com/jira/browse/OPT/</url>
  </issueManagement>

  <organization>
    <name>Camunda Services GmbH</name>
    <url>http://www.camunda.com</url>
  </organization>

  <!-- Fix for bug with downloading snapshots from Camunda Nexus using groups with RELEASE and SNAPSHOTS -->
  <repositories>
    <repository>
      <id>camunda-nexus</id>
      <name>Camunda Nexus</name>
      <url>https://artifacts.camunda.com/artifactory/internal/</url>
      <releases>
        <enabled>true</enabled>
      </releases>
      <snapshots>
        <enabled>true</enabled>
      </snapshots>
    </repository>

    <repository>
      <id>central</id>
      <name>Maven Central</name>
      <url>https://repo1.maven.org/maven2/</url>
    </repository>

    <!-- add the elasticsearch repo -->
    <repository>
      <id>elasticsearch-releases</id>
      <url>https://artifacts.elastic.co/maven</url>
      <releases>
        <enabled>true</enabled>
      </releases>
      <snapshots>
        <enabled>true</enabled>
      </snapshots>
      <layout>default</layout>
    </repository>
  </repositories>

</project><|MERGE_RESOLUTION|>--- conflicted
+++ resolved
@@ -51,14 +51,9 @@
     <quartz.version>2.3.2</quartz.version>
     <jakarta.rs-api.version>4.0.0</jakarta.rs-api.version>
     <netty.version>4.1.112.Final</netty.version>
-<<<<<<< HEAD
-    <logback.version>1.5.6</logback.version>
-    <slf4j.version>2.0.15</slf4j.version>
-=======
-    <lombok.version>1.18.34</lombok.version>
     <logback.version>1.5.7</logback.version>
     <slf4j.version>2.0.16</slf4j.version>
->>>>>>> a342795a
+
     <commons.io.version>2.16.1</commons.io.version>
 
     <version.node>v20.9.0</version.node>
