--- conflicted
+++ resolved
@@ -710,24 +710,6 @@
     deleteIndex(indexAlias);
   }
 
-<<<<<<< HEAD
-  @Override
-  public void deleteIndexByRawIndexNames(final String... indexNames) {
-    final String indexNamesString = Arrays.toString(indexNames);
-    log.debug("Deleting indices [{}].", indexNamesString);
-    dbClientSnapshotFailsafe("DeleteIndex: " + indexNamesString)
-        .get(
-            () ->
-                esWithTransportOptions()
-                    .indices()
-                    .delete(DeleteIndexRequest.of(b -> b.index(List.of(indexNames)))));
-    log.debug("Successfully deleted index [{}].", indexNamesString);
-  }
-
-  @Override
-  public void deleteAllIndexes() {
-    deleteIndexByRawIndexNames("_all");
-=======
   private FailsafeExecutor<Object> esClientSnapshotFailsafe(final String operation) {
     return Failsafe.with(createSnapshotRetryPolicy(operation, snapshotInProgressRetryDelaySeconds));
   }
@@ -754,7 +736,22 @@
                   e.getLastFailure().getMessage());
               log.info("Will retry the operation in {} seconds...", delay);
             });
->>>>>>> 5adcfb68
+  @Override
+  public void deleteIndexByRawIndexNames(final String... indexNames) {
+    final String indexNamesString = Arrays.toString(indexNames);
+    log.debug("Deleting indices [{}].", indexNamesString);
+    dbClientSnapshotFailsafe("DeleteIndex: " + indexNamesString)
+        .get(
+            () ->
+                esWithTransportOptions()
+                    .indices()
+                    .delete(DeleteIndexRequest.of(b -> b.index(List.of(indexNames)))));
+    log.debug("Successfully deleted index [{}].", indexNamesString);
+  }
+
+  @Override
+  public void deleteAllIndexes() {
+    deleteIndexByRawIndexNames("_all");
   }
 
   public final CountResponse count(final CountRequest countRequest) throws IOException {
