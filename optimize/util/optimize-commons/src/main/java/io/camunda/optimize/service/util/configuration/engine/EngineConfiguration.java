--- conflicted
+++ resolved
@@ -19,14 +19,10 @@
   private DefaultTenant defaultTenant = new DefaultTenant();
   private String rest;
   private EngineWebappsConfiguration webapps;
-<<<<<<< HEAD
+
   private boolean importEnabled = false;
   private boolean eventImportEnabled = false;
   private List<String> excludedTenants = new ArrayList<>();
-=======
-  @Builder.Default private boolean importEnabled = false;
-  @Builder.Default private List<String> excludedTenants = new ArrayList<>();
->>>>>>> a342795a
 
   private EngineAuthenticationConfiguration authentication;
 
@@ -49,7 +45,8 @@
     this.authentication = authentication;
   }
 
-  protected EngineConfiguration() {}
+  protected EngineConfiguration() {
+  }
 
   @JsonIgnore
   public Optional<String> getDefaultTenantId() {
@@ -263,7 +260,8 @@
     private boolean excludedTenants$set;
     private EngineAuthenticationConfiguration authentication;
 
-    EngineConfigurationBuilder() {}
+    EngineConfigurationBuilder() {
+    }
 
     public EngineConfigurationBuilder name(final String name) {
       this.name = name;
