--- conflicted
+++ resolved
@@ -921,8 +921,8 @@
   }
 
   /**
-   * This method is mostly for internal usage. All API invocations should rely on {@link
-   * #getEngineRestApiEndpointOfCustomEngine(String)}
+   * This method is mostly for internal usage. All API invocations should rely on
+   * {@link #getEngineRestApiEndpointOfCustomEngine(String)}
    *
    * @param engineAlias - an alias of configured engine
    * @return <b>raw</b> REST endpoint, without engine suffix
@@ -1243,53 +1243,6 @@
     return userTaskIdentityCacheConfiguration;
   }
 
-<<<<<<< HEAD
-  public void setUserTaskIdentityCacheConfiguration(
-      final UserTaskIdentityCacheConfiguration userTaskIdentityCacheConfiguration) {
-    this.userTaskIdentityCacheConfiguration = userTaskIdentityCacheConfiguration;
-  }
-
-  @JsonIgnore
-  public IndexRolloverConfiguration getEventIndexRolloverConfiguration() {
-    return getEventBasedProcessConfiguration().getEventIndexRollover();
-  }
-
-  public EventBasedProcessConfiguration getEventBasedProcessConfiguration() {
-    if (eventBasedProcessConfiguration == null) {
-      eventBasedProcessConfiguration =
-          configJsonContext.read(
-              EVENT_BASED_PROCESS_CONFIGURATION, EventBasedProcessConfiguration.class);
-    }
-    return eventBasedProcessConfiguration;
-  }
-
-  public void setEventBasedProcessConfiguration(
-      final EventBasedProcessConfiguration eventBasedProcessConfiguration) {
-    this.eventBasedProcessConfiguration = eventBasedProcessConfiguration;
-  }
-
-  @JsonIgnore
-  public EventImportConfiguration getEventImportConfiguration() {
-    return getEventBasedProcessConfiguration().getEventImport();
-  }
-
-  @JsonIgnore
-  public EventIngestionConfiguration getEventIngestionConfiguration() {
-    return getEventBasedProcessConfiguration().getEventIngestion();
-  }
-
-  @JsonIgnore
-  public List<String> getEventBasedProcessAccessUserIds() {
-    return getEventBasedProcessConfiguration().getAuthorizedUserIds();
-  }
-
-  @JsonIgnore
-  public List<String> getEventBasedProcessAccessGroupIds() {
-    return getEventBasedProcessConfiguration().getAuthorizedGroupIds();
-  }
-
-=======
->>>>>>> a342795a
   public OptimizeApiConfiguration getOptimizeApiConfiguration() {
     if (optimizeApiConfiguration == null) {
       optimizeApiConfiguration =
