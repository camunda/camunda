/*
 * Copyright Camunda Services GmbH and/or licensed to Camunda Services GmbH under
 * one or more contributor license agreements. See the NOTICE file distributed
 * with this work for additional information regarding copyright ownership.
 * Licensed under the Camunda License 1.0. You may not use this file
 * except in compliance with the Camunda License 1.0.
 */
package io.camunda.optimize.dto.optimize.query.entity;

public class EntityNameResponseDto {

  private String collectionName;
  private String dashboardName;
  private String reportName;
<<<<<<< HEAD
  private String eventBasedProcessName;

  public EntityNameResponseDto(
      final String collectionName,
      final String dashboardName,
      final String reportName,
      final String eventBasedProcessName) {
    this.collectionName = collectionName;
    this.dashboardName = dashboardName;
    this.reportName = reportName;
    this.eventBasedProcessName = eventBasedProcessName;
  }

  public EntityNameResponseDto() {}

  public String getCollectionName() {
    return collectionName;
  }

  public void setCollectionName(final String collectionName) {
    this.collectionName = collectionName;
  }

  public String getDashboardName() {
    return dashboardName;
  }

  public void setDashboardName(final String dashboardName) {
    this.dashboardName = dashboardName;
  }

  public String getReportName() {
    return reportName;
  }

  public void setReportName(final String reportName) {
    this.reportName = reportName;
  }

  public String getEventBasedProcessName() {
    return eventBasedProcessName;
  }

  public void setEventBasedProcessName(final String eventBasedProcessName) {
    this.eventBasedProcessName = eventBasedProcessName;
  }

  protected boolean canEqual(final Object other) {
    return other instanceof EntityNameResponseDto;
  }

  @Override
  public int hashCode() {
    final int PRIME = 59;
    int result = 1;
    final Object $collectionName = getCollectionName();
    result = result * PRIME + ($collectionName == null ? 43 : $collectionName.hashCode());
    final Object $dashboardName = getDashboardName();
    result = result * PRIME + ($dashboardName == null ? 43 : $dashboardName.hashCode());
    final Object $reportName = getReportName();
    result = result * PRIME + ($reportName == null ? 43 : $reportName.hashCode());
    final Object $eventBasedProcessName = getEventBasedProcessName();
    result =
        result * PRIME + ($eventBasedProcessName == null ? 43 : $eventBasedProcessName.hashCode());
    return result;
  }

  @Override
  public boolean equals(final Object o) {
    if (o == this) {
      return true;
    }
    if (!(o instanceof EntityNameResponseDto)) {
      return false;
    }
    final EntityNameResponseDto other = (EntityNameResponseDto) o;
    if (!other.canEqual((Object) this)) {
      return false;
    }
    final Object this$collectionName = getCollectionName();
    final Object other$collectionName = other.getCollectionName();
    if (this$collectionName == null
        ? other$collectionName != null
        : !this$collectionName.equals(other$collectionName)) {
      return false;
    }
    final Object this$dashboardName = getDashboardName();
    final Object other$dashboardName = other.getDashboardName();
    if (this$dashboardName == null
        ? other$dashboardName != null
        : !this$dashboardName.equals(other$dashboardName)) {
      return false;
    }
    final Object this$reportName = getReportName();
    final Object other$reportName = other.getReportName();
    if (this$reportName == null
        ? other$reportName != null
        : !this$reportName.equals(other$reportName)) {
      return false;
    }
    final Object this$eventBasedProcessName = getEventBasedProcessName();
    final Object other$eventBasedProcessName = other.getEventBasedProcessName();
    if (this$eventBasedProcessName == null
        ? other$eventBasedProcessName != null
        : !this$eventBasedProcessName.equals(other$eventBasedProcessName)) {
      return false;
    }
    return true;
  }

  @Override
  public String toString() {
    return "EntityNameResponseDto(collectionName="
        + getCollectionName()
        + ", dashboardName="
        + getDashboardName()
        + ", reportName="
        + getReportName()
        + ", eventBasedProcessName="
        + getEventBasedProcessName()
        + ")";
  }
=======
>>>>>>> a342795a
}<|MERGE_RESOLUTION|>--- conflicted
+++ resolved
@@ -12,8 +12,6 @@
   private String collectionName;
   private String dashboardName;
   private String reportName;
-<<<<<<< HEAD
-  private String eventBasedProcessName;
 
   public EntityNameResponseDto(
       final String collectionName,
@@ -23,10 +21,10 @@
     this.collectionName = collectionName;
     this.dashboardName = dashboardName;
     this.reportName = reportName;
-    this.eventBasedProcessName = eventBasedProcessName;
   }
 
-  public EntityNameResponseDto() {}
+  public EntityNameResponseDto() {
+  }
 
   public String getCollectionName() {
     return collectionName;
@@ -52,14 +50,6 @@
     this.reportName = reportName;
   }
 
-  public String getEventBasedProcessName() {
-    return eventBasedProcessName;
-  }
-
-  public void setEventBasedProcessName(final String eventBasedProcessName) {
-    this.eventBasedProcessName = eventBasedProcessName;
-  }
-
   protected boolean canEqual(final Object other) {
     return other instanceof EntityNameResponseDto;
   }
@@ -74,9 +64,6 @@
     result = result * PRIME + ($dashboardName == null ? 43 : $dashboardName.hashCode());
     final Object $reportName = getReportName();
     result = result * PRIME + ($reportName == null ? 43 : $reportName.hashCode());
-    final Object $eventBasedProcessName = getEventBasedProcessName();
-    result =
-        result * PRIME + ($eventBasedProcessName == null ? 43 : $eventBasedProcessName.hashCode());
     return result;
   }
 
@@ -113,13 +100,6 @@
         : !this$reportName.equals(other$reportName)) {
       return false;
     }
-    final Object this$eventBasedProcessName = getEventBasedProcessName();
-    final Object other$eventBasedProcessName = other.getEventBasedProcessName();
-    if (this$eventBasedProcessName == null
-        ? other$eventBasedProcessName != null
-        : !this$eventBasedProcessName.equals(other$eventBasedProcessName)) {
-      return false;
-    }
     return true;
   }
 
@@ -131,10 +111,6 @@
         + getDashboardName()
         + ", reportName="
         + getReportName()
-        + ", eventBasedProcessName="
-        + getEventBasedProcessName()
         + ")";
   }
-=======
->>>>>>> a342795a
 }