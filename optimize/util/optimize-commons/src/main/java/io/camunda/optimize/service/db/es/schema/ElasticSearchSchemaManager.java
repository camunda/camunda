--- conflicted
+++ resolved
@@ -72,17 +72,11 @@
 @Conditional(ElasticSearchCondition.class)
 public class ElasticSearchSchemaManager
     extends DatabaseSchemaManager<OptimizeElasticsearchClient, XContentBuilder> {
-<<<<<<< HEAD
 
   public static final int INDEX_EXIST_BATCH_SIZE = 10;
   private static final String INDEX_READ_ONLY_SETTING = "index.blocks.read_only_allow_delete";
   private static final Logger log =
       org.slf4j.LoggerFactory.getLogger(ElasticSearchSchemaManager.class);
-
-=======
-  public static final int INDEX_EXIST_BATCH_SIZE = 10;
-  private static final String INDEX_READ_ONLY_SETTING = "index.blocks.read_only_allow_delete";
->>>>>>> a342795a
   protected final ElasticSearchMetadataService metadataService;
 
   @Autowired
@@ -277,7 +271,7 @@
             Iterables.partition(indexNames, INDEX_EXIST_BATCH_SIZE).spliterator(), true)
         .allMatch(
             indices -> {
-              final GetIndexRequest request = new GetIndexRequest(indices.toArray(new String[] {}));
+              final GetIndexRequest request = new GetIndexRequest(indices.toArray(new String[]{}));
               try {
                 return esClient.exists(request);
               } catch (final IOException e) {
