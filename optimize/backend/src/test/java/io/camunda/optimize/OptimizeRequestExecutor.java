--- conflicted
+++ resolved
@@ -592,15 +592,15 @@
   }
 
   public <T extends SingleReportDataDto>
-      OptimizeRequestExecutor buildEvaluateSingleUnsavedReportRequestWithPagination(
-          final T entity, final PaginationRequestDto paginationDto) {
+  OptimizeRequestExecutor buildEvaluateSingleUnsavedReportRequestWithPagination(
+      final T entity, final PaginationRequestDto paginationDto) {
     buildEvaluateSingleUnsavedReportRequest(entity);
     Optional.ofNullable(paginationDto).ifPresent(this::addPaginationParams);
     return this;
   }
 
   public <T extends SingleReportDataDto>
-      OptimizeRequestExecutor buildEvaluateSingleUnsavedReportRequest(final T entity) {
+  OptimizeRequestExecutor buildEvaluateSingleUnsavedReportRequest(final T entity) {
     path = "report/evaluate";
     if (entity instanceof ProcessReportDataDto) {
       final ProcessReportDataDto dataDto = (ProcessReportDataDto) entity;
@@ -624,7 +624,7 @@
   }
 
   public <T extends SingleReportDefinitionDto>
-      OptimizeRequestExecutor buildEvaluateSingleUnsavedReportRequest(final T definitionDto) {
+  OptimizeRequestExecutor buildEvaluateSingleUnsavedReportRequest(final T definitionDto) {
     path = "report/evaluate";
     if (definitionDto instanceof SingleProcessReportDefinitionRequestDto) {
       body = getBody(definitionDto);
@@ -758,24 +758,10 @@
     return buildGetCollectionEntitiesRequest(id, null);
   }
 
-<<<<<<< HEAD
-  public OptimizeRequestExecutor bulkDeleteEventProcessMappingsRequest(
-      final List<String> eventProcessIds) {
-    path = "eventBasedProcess/delete";
-    body = getBody(eventProcessIds);
-    method = POST;
-    return this;
-  }
-
-  public OptimizeRequestExecutor buildGetCollectionEntitiesRequest(
-      final String id, final EntitySorter sorter) {
+  public OptimizeRequestExecutor buildGetCollectionEntitiesRequest(final String id,
+      final EntitySorter sorter) {
     path = "collection/" + id + "/entities";
     method = GET;
-=======
-  public OptimizeRequestExecutor buildGetCollectionEntitiesRequest(String id, EntitySorter sorter) {
-    this.path = "collection/" + id + "/entities";
-    this.method = GET;
->>>>>>> a342795a
     Optional.ofNullable(sorter).ifPresent(sortParams -> addSortParams(sorter.getSortRequestDto()));
     return this;
   }
@@ -804,14 +790,7 @@
         EntityNameRequestDto.Fields.collectionId.name(), requestDto.getCollectionId());
     addSingleQueryParam(
         EntityNameRequestDto.Fields.dashboardId.name(), requestDto.getDashboardId());
-<<<<<<< HEAD
     addSingleQueryParam(EntityNameRequestDto.Fields.reportId.name(), requestDto.getReportId());
-    addSingleQueryParam(
-        EntityNameRequestDto.Fields.eventBasedProcessId.name(),
-        requestDto.getEventBasedProcessId());
-=======
-    this.addSingleQueryParam(EntityNameRequestDto.Fields.reportId.name(), requestDto.getReportId());
->>>>>>> a342795a
     return this;
   }
 
@@ -1365,16 +1344,6 @@
 
   public OptimizeRequestExecutor buildGetDefinitionKeysByType(
       final String type, final String filterByCollectionScope) {
-<<<<<<< HEAD
-    return buildGetDefinitionKeysByType(type, filterByCollectionScope, null);
-  }
-
-  public OptimizeRequestExecutor buildGetDefinitionKeysByType(
-      final String type,
-      final String filterByCollectionScope,
-      final Boolean camundaEventImportedOnly) {
-=======
->>>>>>> a342795a
     path = "/definition/" + type + "/keys";
     method = GET;
     addSingleQueryParam("filterByCollectionScope", filterByCollectionScope);
@@ -1572,89 +1541,6 @@
     return this;
   }
 
-<<<<<<< HEAD
-  public OptimizeRequestExecutor buildGetIsEventProcessEnabledRequest() {
-    path = "eventBasedProcess/isEnabled";
-    method = GET;
-    return this;
-  }
-
-  public OptimizeRequestExecutor buildCreateEventProcessMappingRequest(
-      final EventProcessMappingCreateRequestDto eventProcessMappingCreateRequestDto) {
-    path = "eventBasedProcess/";
-    body = getBody(eventProcessMappingCreateRequestDto);
-    method = POST;
-    return this;
-  }
-
-  public OptimizeRequestExecutor buildGetEventProcessMappingRequest(final String eventProcessId) {
-    path = "eventBasedProcess/" + eventProcessId;
-    method = GET;
-    return this;
-  }
-
-  public OptimizeRequestExecutor buildGetAllEventProcessMappingsRequests() {
-    path = "eventBasedProcess";
-    method = GET;
-    return this;
-  }
-
-  public OptimizeRequestExecutor buildUpdateEventProcessMappingRequest(
-      final String eventProcessId, final EventProcessMappingDto eventProcessMappingDto) {
-    path = "eventBasedProcess/" + eventProcessId;
-    body = getBody(eventProcessMappingDto);
-    method = PUT;
-    return this;
-  }
-
-  public OptimizeRequestExecutor buildUpdateEventProcessRolesRequest(
-      final String eventProcessId,
-      final List<EventProcessRoleRequestDto<IdentityDto>> roleRestDtos) {
-    path = "eventBasedProcess/" + eventProcessId + "/role";
-    method = PUT;
-    body = getBody(roleRestDtos);
-    return this;
-  }
-
-  public OptimizeRequestExecutor buildPublishEventProcessMappingRequest(
-      final String eventProcessId) {
-    path = "eventBasedProcess/" + eventProcessId + "/_publish";
-    method = POST;
-    return this;
-  }
-
-  public OptimizeRequestExecutor buildCancelPublishEventProcessMappingRequest(
-      final String eventProcessId) {
-    path = "eventBasedProcess/" + eventProcessId + "/_cancelPublish";
-    method = POST;
-    return this;
-  }
-
-  public OptimizeRequestExecutor buildCheckBulkDeleteConflictsForEventProcessMappingRequest(
-      final List<String> eventBasedProcessConflictIds) {
-    path = "eventBasedProcess/delete-conflicts";
-    method = POST;
-    body = getBody(eventBasedProcessConflictIds);
-    return this;
-  }
-
-  public OptimizeRequestExecutor buildGetEventProcessMappingRolesRequest(
-      final String eventProcessId) {
-    path = "eventBasedProcess/" + eventProcessId + "/role";
-    method = GET;
-    return this;
-  }
-
-  public OptimizeRequestExecutor buildCleanupEventProcessMappingRequest(
-      final EventMappingCleanupRequestDto cleanupRequestDto) {
-    path = "eventBasedProcess/_mappingCleanup";
-    body = getBody(cleanupRequestDto);
-    method = POST;
-    return this;
-  }
-
-=======
->>>>>>> a342795a
   public OptimizeRequestExecutor buildGetScopeForCollectionRequest(final String collectionId) {
     path = "collection/" + collectionId + "/scope";
     method = GET;
@@ -1765,89 +1651,6 @@
   public OptimizeRequestExecutor buildCopyCollectionRequest(final String collectionId) {
     path = "/collection/" + collectionId + "/copy";
     method = POST;
-<<<<<<< HEAD
-    return this;
-  }
-
-  public OptimizeRequestExecutor buildIngestEventBatch(
-      final List<CloudEventRequestDto> eventDtos, final String secret) {
-    return buildIngestEventBatchWithMediaType(
-        eventDtos, secret, CONTENT_TYPE_CLOUD_EVENTS_V1_JSON_BATCH);
-  }
-
-  public OptimizeRequestExecutor buildIngestEventBatchWithMediaType(
-      final List<CloudEventRequestDto> eventDtos, final String secret, final String mediaType) {
-    path = INGESTION_PATH + EVENT_BATCH_SUB_PATH;
-    method = POST;
-    Optional.ofNullable(secret)
-        .ifPresent(
-            s -> addSingleHeader(HttpHeaders.AUTHORIZATION, AUTH_COOKIE_TOKEN_VALUE_PREFIX + s));
-    this.mediaType = mediaType;
-    body = getBody(eventDtos);
-    return this;
-  }
-
-  public OptimizeRequestExecutor buildIngestEventWithBody(
-      final String bodyJson, final String secret) {
-    path = INGESTION_PATH + EVENT_BATCH_SUB_PATH;
-    method = POST;
-    addSingleHeader(HttpHeaders.AUTHORIZATION, AUTH_COOKIE_TOKEN_VALUE_PREFIX + secret);
-    mediaType = CONTENT_TYPE_CLOUD_EVENTS_V1_JSON_BATCH;
-    body = Entity.json(bodyJson);
-    return this;
-  }
-
-  public OptimizeRequestExecutor buildPostEventCountRequest(
-      final EventCountRequestDto eventCountRequestDto) {
-    return buildPostEventCountRequest(null, null, eventCountRequestDto);
-  }
-
-  public OptimizeRequestExecutor buildPostEventCountRequest(
-      final EventCountSorter eventCountSorter,
-      final String searchTerm,
-      final EventCountRequestDto eventCountRequestDto) {
-    path = "event/count";
-    method = POST;
-    Optional.ofNullable(searchTerm).ifPresent(term -> addSingleQueryParam("searchTerm", term));
-    Optional.ofNullable(eventCountSorter)
-        .ifPresent(
-            sorter -> {
-              sorter.getSortBy().ifPresent(sortBy -> addSingleQueryParam("sortBy", sortBy));
-              sorter
-                  .getSortOrder()
-                  .ifPresent(sortOrder -> addSingleQueryParam("sortOrder", sortOrder));
-            });
-    body = Optional.ofNullable(eventCountRequestDto).map(this::getBody).orElse(null);
-    return this;
-  }
-
-  public OptimizeRequestExecutor getEventGroupsRequest(final EventGroupRequestDto groupRequestDto) {
-    path = "event/groups";
-    method = GET;
-    Optional.ofNullable(groupRequestDto.getSearchTerm())
-        .ifPresent(term -> addSingleQueryParam("searchTerm", term));
-    addSingleQueryParam("limit", groupRequestDto.getLimit());
-    return this;
-  }
-
-  public OptimizeRequestExecutor buildGetEventListRequest(
-      final EventSearchRequestDto eventSearchRequestDto) {
-    path = "event/";
-    method = GET;
-    Optional.ofNullable(eventSearchRequestDto.getSearchTerm())
-        .ifPresent(term -> addSingleQueryParam("searchTerm", term));
-    Optional.ofNullable(eventSearchRequestDto.getPaginationRequestDto())
-        .ifPresent(this::addPaginationParams);
-    Optional.ofNullable(eventSearchRequestDto.getSortRequestDto()).ifPresent(this::addSortParams);
-    return this;
-  }
-
-  public OptimizeRequestExecutor buildDeleteEventsRequest(final List<String> eventIdsToDelete) {
-    path = "event/delete";
-    method = POST;
-    body = Optional.ofNullable(eventIdsToDelete).map(this::getBody).orElse(null);
-=======
->>>>>>> a342795a
     return this;
   }
 
