/*
 * Copyright Camunda Services GmbH and/or licensed to Camunda Services GmbH under
 * one or more contributor license agreements. See the NOTICE file distributed
 * with this work for additional information regarding copyright ownership.
 * Licensed under the Camunda License 1.0. You may not use this file
 * except in compliance with the Camunda License 1.0.
 */
package io.camunda.optimize.service.db.repository.es;

import static io.camunda.optimize.service.db.DatabaseConstants.LIST_FETCH_LIMIT;
import static io.camunda.optimize.service.db.DatabaseConstants.POSITION_BASED_IMPORT_INDEX_NAME;
import static io.camunda.optimize.service.db.DatabaseConstants.TIMESTAMP_BASED_IMPORT_INDEX_NAME;
import static io.camunda.optimize.service.db.schema.index.index.TimestampBasedImportIndex.DB_TYPE_INDEX_REFERS_TO;
import static org.elasticsearch.index.query.QueryBuilders.termsQuery;

import com.fasterxml.jackson.core.JsonProcessingException;
import com.fasterxml.jackson.databind.ObjectMapper;
import io.camunda.optimize.dto.optimize.datasource.DataSourceDto;
import io.camunda.optimize.dto.optimize.index.ImportIndexDto;
import io.camunda.optimize.dto.optimize.index.PositionBasedImportIndexDto;
import io.camunda.optimize.dto.optimize.index.TimestampBasedImportIndexDto;
import io.camunda.optimize.service.db.es.OptimizeElasticsearchClient;
import io.camunda.optimize.service.db.es.reader.ElasticsearchReaderUtil;
import io.camunda.optimize.service.db.repository.ImportRepository;
import io.camunda.optimize.service.exceptions.OptimizeRuntimeException;
import io.camunda.optimize.service.util.DatabaseHelper;
import io.camunda.optimize.service.util.configuration.ConfigurationService;
import io.camunda.optimize.service.util.configuration.condition.ElasticSearchCondition;
import java.io.IOException;
import java.time.format.DateTimeFormatter;
import java.util.List;
import java.util.Optional;
import org.elasticsearch.action.bulk.BulkRequest;
import org.elasticsearch.action.get.GetRequest;
import org.elasticsearch.action.get.GetResponse;
import org.elasticsearch.action.index.IndexRequest;
import org.elasticsearch.action.search.SearchRequest;
import org.elasticsearch.action.search.SearchResponse;
import org.elasticsearch.search.builder.SearchSourceBuilder;
import org.elasticsearch.xcontent.XContentType;
import org.slf4j.Logger;
import org.springframework.context.annotation.Conditional;
import org.springframework.stereotype.Component;

@Component
@Conditional(ElasticSearchCondition.class)
public class ImportRepositoryES implements ImportRepository {

  private static final Logger log = org.slf4j.LoggerFactory.getLogger(ImportRepositoryES.class);
  private final OptimizeElasticsearchClient esClient;
  private final ObjectMapper objectMapper;
  private final ConfigurationService configurationService;
  private final DateTimeFormatter dateTimeFormatter;

  public ImportRepositoryES(
      final OptimizeElasticsearchClient esClient,
      final ObjectMapper objectMapper,
      final ConfigurationService configurationService,
      final DateTimeFormatter dateTimeFormatter) {
    this.esClient = esClient;
    this.objectMapper = objectMapper;
    this.configurationService = configurationService;
    this.dateTimeFormatter = dateTimeFormatter;
  }

  @Override
  public List<TimestampBasedImportIndexDto> getAllTimestampBasedImportIndicesForTypes(
      final List<String> indexTypes) {
    log.debug("Fetching timestamp based import indices of types '{}'", indexTypes);

    final SearchRequest searchRequest =
        new SearchRequest(TIMESTAMP_BASED_IMPORT_INDEX_NAME)
            .source(
                new SearchSourceBuilder()
                    .query(termsQuery(DB_TYPE_INDEX_REFERS_TO, indexTypes))
                    .size(LIST_FETCH_LIMIT));

    final SearchResponse searchResponse;
    try {
      searchResponse = esClient.search(searchRequest);
    } catch (final IOException e) {
      log.error("Was not able to get timestamp based import indices!", e);
      throw new OptimizeRuntimeException("Was not able to get timestamp based import indices!", e);
    }
    return ElasticsearchReaderUtil.mapHits(
        searchResponse.getHits(), TimestampBasedImportIndexDto.class, objectMapper);
  }

  @Override
  public <T extends ImportIndexDto<D>, D extends DataSourceDto> Optional<T> getImportIndex(
      final String indexName,
      final String indexType,
      final Class<T> importDTOClass,
      final String typeIndexComesFrom,
      final D dataSourceDto) {
    log.debug("Fetching {} import index of type '{}'", indexType, typeIndexComesFrom);

    GetResponse getResponse = null;
    final GetRequest getRequest =
        new GetRequest(indexName)
            .id(DatabaseHelper.constructKey(typeIndexComesFrom, dataSourceDto));
    try {
      getResponse = esClient.get(getRequest);
    } catch (final IOException e) {
      log.error("Could not fetch {} import index", indexType, e);
    }

    if (getResponse != null && getResponse.isExists()) {
      final String content = getResponse.getSourceAsString();
      try {
        return Optional.of(objectMapper.readValue(content, importDTOClass));
      } catch (final IOException e) {
        log.debug("Error while reading {} import index from elasticsearch!", indexType, e);
        return Optional.empty();
      }
    } else {
      log.debug(
          "Was not able to retrieve {} import index for type [{}] and engine [{}] from elasticsearch.",
          indexType,
          typeIndexComesFrom,
          dataSourceDto);
      return Optional.empty();
    }
  }

  @Override
  public void importPositionBasedIndices(
      final String importItemName, final List<PositionBasedImportIndexDto> importIndexDtos) {
    esClient.doImportBulkRequestWithList(
        importItemName,
        importIndexDtos,
        this::addPositionBasedImportIndexRequest,
        configurationService.getSkipDataAfterNestedDocLimitReached());
  }

  @Override
  public void importIndices(
<<<<<<< HEAD
      final String importItemName, final List<EngineImportIndexDto> engineImportIndexDtos) {
=======
      String importItemName, List<TimestampBasedImportIndexDto> timestampBasedImportIndexDtos) {
>>>>>>> a342795a
    esClient.doImportBulkRequestWithList(
        importItemName,
        timestampBasedImportIndexDtos,
        (bulkRequest, optimizeDto) -> bulkRequest.add(createTimestampBasedRequest(optimizeDto)),
        configurationService.getSkipDataAfterNestedDocLimitReached());
  }

  private void addPositionBasedImportIndexRequest(
      final BulkRequest bulkRequest, final PositionBasedImportIndexDto optimizeDto) {
    log.debug(
        "Writing position based import index of type [{}] with position [{}] to elasticsearch",
        optimizeDto.getEsTypeIndexRefersTo(),
        optimizeDto.getPositionOfLastEntity());
    try {
      bulkRequest.add(
          new IndexRequest(POSITION_BASED_IMPORT_INDEX_NAME)
              .id(
                  DatabaseHelper.constructKey(
                      optimizeDto.getEsTypeIndexRefersTo(), optimizeDto.getDataSource()))
              .source(objectMapper.writeValueAsString(optimizeDto), XContentType.JSON));
    } catch (final JsonProcessingException e) {
      log.error(
          "Was not able to write position based import index of type [{}] to Elasticsearch. Reason: {}",
          optimizeDto.getEsTypeIndexRefersTo(),
          e);
    }
  }

<<<<<<< HEAD
  private void addImportIndexRequest(final BulkRequest bulkRequest, final OptimizeDto optimizeDto) {
    if (optimizeDto instanceof final TimestampBasedImportIndexDto timestampBasedIndexDto) {
      bulkRequest.add(createTimestampBasedRequest(timestampBasedIndexDto));
    } else if (optimizeDto instanceof final AllEntitiesBasedImportIndexDto entitiesBasedIndexDto) {
      bulkRequest.add(createAllEntitiesBasedRequest(entitiesBasedIndexDto));
    }
  }

  private IndexRequest createTimestampBasedRequest(final TimestampBasedImportIndexDto importIndex) {
    final String currentTimeStamp =
        dateTimeFormatter.format(importIndex.getTimestampOfLastEntity());
=======
  private IndexRequest createTimestampBasedRequest(TimestampBasedImportIndexDto importIndex) {
    String currentTimeStamp = dateTimeFormatter.format(importIndex.getTimestampOfLastEntity());
>>>>>>> a342795a
    log.debug(
        "Writing timestamp based import index [{}] of type [{}] with execution timestamp [{}] to elasticsearch",
        currentTimeStamp,
        importIndex.getEsTypeIndexRefersTo(),
        importIndex.getLastImportExecutionTimestamp());
    try {
      return new IndexRequest(TIMESTAMP_BASED_IMPORT_INDEX_NAME)
          .id(getId(importIndex))
          .source(objectMapper.writeValueAsString(importIndex), XContentType.JSON);
    } catch (final JsonProcessingException e) {
      log.error(
          "Was not able to write timestamp based import index of type [{}] to Elasticsearch. Reason: {}",
          importIndex.getEsTypeIndexRefersTo(),
          e);
      return new IndexRequest();
    }
  }

<<<<<<< HEAD
  private String getId(final EngineImportIndexDto importIndex) {
    return DatabaseHelper.constructKey(
        importIndex.getEsTypeIndexRefersTo(), importIndex.getEngine());
  }

  private IndexRequest createAllEntitiesBasedRequest(
      final AllEntitiesBasedImportIndexDto importIndex) {
    log.debug(
        "Writing all entities based import index type [{}] to elasticsearch. "
            + "Starting from [{}]",
        importIndex.getEsTypeIndexRefersTo(),
        importIndex.getImportIndex());
    try {
      final XContentBuilder sourceToAdjust =
          XContentFactory.jsonBuilder()
              .startObject()
              .field(ImportIndexIndex.ENGINE, importIndex.getEngine())
              .field(ImportIndexIndex.IMPORT_INDEX, importIndex.getImportIndex())
              .endObject();
      return new IndexRequest(IMPORT_INDEX_INDEX_NAME)
          .id(getId(importIndex))
          .source(sourceToAdjust);
    } catch (final IOException e) {
      log.error(
          "Was not able to write all entities based import index of type [{}] to Elasticsearch. Reason: {}",
          importIndex.getEsTypeIndexRefersTo(),
          e);
      return new IndexRequest();
    }
=======
  private String getId(TimestampBasedImportIndexDto importIndex) {
    return DatabaseHelper.constructKey(
        importIndex.getEsTypeIndexRefersTo(), importIndex.getDataSourceName());
>>>>>>> a342795a
  }
}<|MERGE_RESOLUTION|>--- conflicted
+++ resolved
@@ -135,11 +135,8 @@
 
   @Override
   public void importIndices(
-<<<<<<< HEAD
-      final String importItemName, final List<EngineImportIndexDto> engineImportIndexDtos) {
-=======
-      String importItemName, List<TimestampBasedImportIndexDto> timestampBasedImportIndexDtos) {
->>>>>>> a342795a
+      final String importItemName,
+      final List<TimestampBasedImportIndexDto> timestampBasedImportIndexDtos) {
     esClient.doImportBulkRequestWithList(
         importItemName,
         timestampBasedImportIndexDtos,
@@ -168,22 +165,9 @@
     }
   }
 
-<<<<<<< HEAD
-  private void addImportIndexRequest(final BulkRequest bulkRequest, final OptimizeDto optimizeDto) {
-    if (optimizeDto instanceof final TimestampBasedImportIndexDto timestampBasedIndexDto) {
-      bulkRequest.add(createTimestampBasedRequest(timestampBasedIndexDto));
-    } else if (optimizeDto instanceof final AllEntitiesBasedImportIndexDto entitiesBasedIndexDto) {
-      bulkRequest.add(createAllEntitiesBasedRequest(entitiesBasedIndexDto));
-    }
-  }
-
   private IndexRequest createTimestampBasedRequest(final TimestampBasedImportIndexDto importIndex) {
-    final String currentTimeStamp =
-        dateTimeFormatter.format(importIndex.getTimestampOfLastEntity());
-=======
-  private IndexRequest createTimestampBasedRequest(TimestampBasedImportIndexDto importIndex) {
-    String currentTimeStamp = dateTimeFormatter.format(importIndex.getTimestampOfLastEntity());
->>>>>>> a342795a
+    final String currentTimeStamp = dateTimeFormatter.format(
+        importIndex.getTimestampOfLastEntity());
     log.debug(
         "Writing timestamp based import index [{}] of type [{}] with execution timestamp [{}] to elasticsearch",
         currentTimeStamp,
@@ -202,40 +186,8 @@
     }
   }
 
-<<<<<<< HEAD
-  private String getId(final EngineImportIndexDto importIndex) {
-    return DatabaseHelper.constructKey(
-        importIndex.getEsTypeIndexRefersTo(), importIndex.getEngine());
-  }
-
-  private IndexRequest createAllEntitiesBasedRequest(
-      final AllEntitiesBasedImportIndexDto importIndex) {
-    log.debug(
-        "Writing all entities based import index type [{}] to elasticsearch. "
-            + "Starting from [{}]",
-        importIndex.getEsTypeIndexRefersTo(),
-        importIndex.getImportIndex());
-    try {
-      final XContentBuilder sourceToAdjust =
-          XContentFactory.jsonBuilder()
-              .startObject()
-              .field(ImportIndexIndex.ENGINE, importIndex.getEngine())
-              .field(ImportIndexIndex.IMPORT_INDEX, importIndex.getImportIndex())
-              .endObject();
-      return new IndexRequest(IMPORT_INDEX_INDEX_NAME)
-          .id(getId(importIndex))
-          .source(sourceToAdjust);
-    } catch (final IOException e) {
-      log.error(
-          "Was not able to write all entities based import index of type [{}] to Elasticsearch. Reason: {}",
-          importIndex.getEsTypeIndexRefersTo(),
-          e);
-      return new IndexRequest();
-    }
-=======
-  private String getId(TimestampBasedImportIndexDto importIndex) {
+  private String getId(final TimestampBasedImportIndexDto importIndex) {
     return DatabaseHelper.constructKey(
         importIndex.getEsTypeIndexRefersTo(), importIndex.getDataSourceName());
->>>>>>> a342795a
   }
 }