--- conflicted
+++ resolved
@@ -83,22 +83,7 @@
     this.objectMapper = objectMapper;
     this.dateTimeFormatter = dateTimeFormatter;
   }
-
-  @Override
-  public void bulkImportProcessInstances(
-      final String importItemName, final List<ProcessInstanceDto> processInstanceDtos) {
-    doImportBulkRequestWithList(
-        importItemName,
-        processInstanceDtos,
-        (request, dto) ->
-            addImportProcessInstanceRequest(
-                getProcessInstanceIndexAliasName(dto.getProcessDefinitionKey()),
-                request,
-                dto,
-                createUpdateStateScript(dto.getState()),
-                objectMapper));
-  }
-
+  
   @Override
   public void deleteByIds(
       final String index, final String itemName, final List<String> processInstanceIds) {
@@ -117,80 +102,6 @@
   }
 
   @Override
-<<<<<<< HEAD
-  public void bulkImportEvents(
-      final String index,
-      final String importItemName,
-      final List<EventProcessInstanceDto> processInstanceDtos,
-      final List<EventProcessGatewayDto> gatewayLookup) {
-    final List<Map> gatewayLookupMaps =
-        gatewayLookup.stream()
-            .map(gateway -> objectMapper.convertValue(gateway, new TypeReference<Map>() {}))
-            .toList();
-    final BiConsumer<BulkRequest, EventProcessInstanceDto> addDtoToRequestConsumer =
-        (request, dto) -> {
-          final Map<String, Object> params =
-              Map.of(
-                  "processInstance", dto,
-                  "gatewayLookup", gatewayLookupMaps,
-                  "dateFormatPattern", OPTIMIZE_DATE_FORMAT);
-
-          final Script script =
-              createDefaultScriptWithSpecificDtoParams(
-                  ProcessInstanceScriptFactory.createEventInlineUpdateScript(),
-                  params,
-                  objectMapper);
-
-          addImportProcessInstanceRequest(index, request, dto, script, objectMapper);
-        };
-
-    doImportBulkRequestWithList(importItemName, processInstanceDtos, addDtoToRequestConsumer);
-  }
-
-  @Override
-  public void deleteEndedBefore(
-      final String index, final OffsetDateTime endDate, final String deletedItemIdentifier) {
-    final BoolQueryBuilder filterQuery =
-        boolQuery().filter(rangeQuery(END_DATE).lt(dateTimeFormatter.format(endDate)));
-    ElasticsearchWriterUtil.tryDeleteByQueryRequest(
-        esClient, filterQuery, deletedItemIdentifier, false, index);
-  }
-
-  @Override
-  public void deleteVariablesOfInstancesThatEndedBefore(
-      final String index, final OffsetDateTime endDate, final String updateItem) {
-    final BoolQueryBuilder filterQuery =
-        boolQuery()
-            .filter(rangeQuery(END_DATE).lt(dateTimeFormatter.format(endDate)))
-            .filter(
-                nestedQuery(VARIABLES, existsQuery(VARIABLES + "." + VARIABLE_ID), ScoreMode.None));
-    final Script script = new Script(ProcessInstanceScriptFactory.createVariableClearScript());
-    ElasticsearchWriterUtil.tryUpdateByQueryRequest(
-        esClient, updateItem, script, filterQuery, index);
-  }
-
-  @Override
-  public void deleteEventsWithIdsInFromAllInstances(
-      final String index, final List<String> eventIdsToDelete, final String updateItem) {
-    final Map<String, Object> params = Map.of("eventIdsToDelete", eventIdsToDelete);
-    final Script script =
-        new Script(
-            ScriptType.INLINE,
-            Script.DEFAULT_SCRIPT_LANG,
-            ProcessInstanceScriptFactory.createDeleteEventsWithIdsInScript(),
-            params);
-    final NestedQueryBuilder query =
-        nestedQuery(
-            FLOW_NODE_INSTANCES,
-            termsQuery(
-                FLOW_NODE_INSTANCES + "." + FLOW_NODE_INSTANCE_ID, eventIdsToDelete.toArray()),
-            ScoreMode.None);
-    ElasticsearchWriterUtil.tryUpdateByQueryRequest(esClient, updateItem, script, query, index);
-  }
-
-  @Override
-=======
->>>>>>> a342795a
   public boolean processDefinitionHasStartedInstances(final String processDefinitionKey) {
     final SearchSourceBuilder searchSourceBuilder =
         new SearchSourceBuilder()
