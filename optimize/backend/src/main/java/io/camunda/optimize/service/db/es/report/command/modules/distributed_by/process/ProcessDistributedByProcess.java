--- conflicted
+++ resolved
@@ -276,7 +276,7 @@
             bucketForKey ->
                 (definition.getTenantIds().contains(bucketForKey.getTenant()))
                     || (bucketForKey.getTenant().equals(MISSING_TENANT_KEY)
-                        && definition.getTenantIds().contains(null)))
+                    && definition.getTenantIds().contains(null)))
         .collect(Collectors.toList());
   }
 
@@ -352,11 +352,6 @@
     return context.getReportData().getView().getEntity() == ProcessViewEntity.PROCESS_INSTANCE;
   }
 
-<<<<<<< HEAD
-=======
-  @AllArgsConstructor
-  @Getter
->>>>>>> a342795a
   private static class ProcessBucket {
 
     private final String procDefKey;
