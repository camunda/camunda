/*
 * Copyright Camunda Services GmbH and/or licensed to Camunda Services GmbH under
 * one or more contributor license agreements. See the NOTICE file distributed
 * with this work for additional information regarding copyright ownership.
 * Licensed under the Camunda License 1.0. You may not use this file
 * except in compliance with the Camunda License 1.0.
 */
package io.camunda.optimize.service.security;

import io.camunda.optimize.dto.optimize.RoleType;
import io.camunda.optimize.dto.optimize.query.collection.CollectionEntity;
import io.camunda.optimize.dto.optimize.query.entity.EntityResponseDto;
import io.camunda.optimize.dto.optimize.query.entity.EntityType;
import io.camunda.optimize.dto.optimize.query.report.ReportDefinitionDto;
import io.camunda.optimize.dto.optimize.rest.AuthorizationType;
import io.camunda.optimize.service.db.reader.EntitiesReader;
import io.camunda.optimize.service.identity.AbstractIdentityService;
import java.util.List;
import java.util.stream.Collectors;
import org.apache.commons.lang3.tuple.Pair;
import org.springframework.stereotype.Component;

@Component
public class AuthorizedEntitiesService {

  private final EntitiesReader entitiesReader;
  private final AbstractIdentityService identityService;
  private final ReportAuthorizationService reportAuthorizationService;

  public AuthorizedEntitiesService(
      final EntitiesReader entitiesReader,
      final AbstractIdentityService identityService,
      final ReportAuthorizationService reportAuthorizationService) {
    this.entitiesReader = entitiesReader;
    this.identityService = identityService;
    this.reportAuthorizationService = reportAuthorizationService;
  }

  public List<EntityResponseDto> getAuthorizedPrivateEntities(final String userId) {

    final List<CollectionEntity> collectionEntities;
    collectionEntities = entitiesReader.getAllPrivateEntitiesForOwnerId(userId);

    final RoleType roleForUser =
<<<<<<< HEAD
        identityService.getUserAuthorizations(userId).contains(AuthorizationType.ENTITY_EDITOR)
=======
        identityService.getEnabledAuthorizations().contains(AuthorizationType.ENTITY_EDITOR)
>>>>>>> a342795a
            ? RoleType.EDITOR
            : RoleType.VIEWER;
    return collectionEntities.stream()
        .map(
            collectionEntity ->
                Pair.of(collectionEntity, collectionEntity.toEntityDto(roleForUser)))
        .filter(
            collectionEntityAndEntityDto -> {
              final EntityResponseDto entityDto = collectionEntityAndEntityDto.getValue();
              if (entityDto.getEntityType().equals(EntityType.REPORT)) {
                return reportAuthorizationService.isAuthorizedToAccessReportDefinition(
                    userId, (ReportDefinitionDto) collectionEntityAndEntityDto.getKey());
              } else {
                return true;
              }
            })
        .map(Pair::getValue)
        .collect(Collectors.toList());
  }

  public List<EntityResponseDto> getAuthorizedCollectionEntities(
      final String userId, final String collectionId) {
    return entitiesReader.getAllEntitiesForCollection(collectionId).stream()
        // defaults to EDITOR, any authorization specific values in a collection have to be applied
        // in responsible service layer
        .map(
            collectionEntity ->
                Pair.of(collectionEntity, collectionEntity.toEntityDto(RoleType.EDITOR)))
        .filter(
            collectionEntityAndEntityDto -> {
              final EntityResponseDto entityDto = collectionEntityAndEntityDto.getValue();
              if (entityDto.getEntityType().equals(EntityType.REPORT)) {
                return reportAuthorizationService.isAuthorizedToAccessReportDefinition(
                    userId, (ReportDefinitionDto) collectionEntityAndEntityDto.getKey());
              } else {
                return true;
              }
            })
        .map(Pair::getValue)
        .collect(Collectors.toList());
  }
}<|MERGE_RESOLUTION|>--- conflicted
+++ resolved
@@ -42,11 +42,7 @@
     collectionEntities = entitiesReader.getAllPrivateEntitiesForOwnerId(userId);
 
     final RoleType roleForUser =
-<<<<<<< HEAD
-        identityService.getUserAuthorizations(userId).contains(AuthorizationType.ENTITY_EDITOR)
-=======
         identityService.getEnabledAuthorizations().contains(AuthorizationType.ENTITY_EDITOR)
->>>>>>> a342795a
             ? RoleType.EDITOR
             : RoleType.VIEWER;
     return collectionEntities.stream()
