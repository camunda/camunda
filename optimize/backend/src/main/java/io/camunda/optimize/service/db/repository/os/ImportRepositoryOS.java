/*
 * Copyright Camunda Services GmbH and/or licensed to Camunda Services GmbH under
 * one or more contributor license agreements. See the NOTICE file distributed
 * with this work for additional information regarding copyright ownership.
 * Licensed under the Camunda License 1.0. You may not use this file
 * except in compliance with the Camunda License 1.0.
 */
package io.camunda.optimize.service.db.repository.os;

import static io.camunda.optimize.service.db.DatabaseConstants.LIST_FETCH_LIMIT;
import static io.camunda.optimize.service.db.DatabaseConstants.POSITION_BASED_IMPORT_INDEX_NAME;
import static io.camunda.optimize.service.db.DatabaseConstants.TIMESTAMP_BASED_IMPORT_INDEX_NAME;
import static io.camunda.optimize.service.db.os.externalcode.client.dsl.QueryDSL.stringTerms;
import static io.camunda.optimize.service.db.schema.index.index.TimestampBasedImportIndex.DB_TYPE_INDEX_REFERS_TO;
import static java.lang.String.format;

import io.camunda.optimize.dto.optimize.OptimizeDto;
import io.camunda.optimize.dto.optimize.datasource.DataSourceDto;
import io.camunda.optimize.dto.optimize.index.ImportIndexDto;
import io.camunda.optimize.dto.optimize.index.PositionBasedImportIndexDto;
import io.camunda.optimize.dto.optimize.index.TimestampBasedImportIndexDto;
import io.camunda.optimize.service.db.os.OptimizeOpenSearchClient;
import io.camunda.optimize.service.db.repository.ImportRepository;
import io.camunda.optimize.service.db.schema.OptimizeIndexNameService;
import io.camunda.optimize.service.exceptions.OptimizeRuntimeException;
import io.camunda.optimize.service.util.DatabaseHelper;
import io.camunda.optimize.service.util.configuration.ConfigurationService;
import io.camunda.optimize.service.util.configuration.condition.OpenSearchCondition;
import java.time.format.DateTimeFormatter;
import java.util.List;
import java.util.Optional;
import org.opensearch.client.opensearch.core.GetResponse;
import org.opensearch.client.opensearch.core.SearchRequest;
import org.opensearch.client.opensearch.core.bulk.BulkOperation;
import org.opensearch.client.opensearch.core.bulk.IndexOperation;
import org.slf4j.Logger;
import org.springframework.context.annotation.Conditional;
import org.springframework.stereotype.Component;

@Component
@Conditional(OpenSearchCondition.class)
public class ImportRepositoryOS implements ImportRepository {

  private static final Logger log = org.slf4j.LoggerFactory.getLogger(ImportRepositoryOS.class);
  private final OptimizeOpenSearchClient osClient;
  private final ConfigurationService configurationService;
  private final OptimizeIndexNameService indexNameService;
  private final DateTimeFormatter dateTimeFormatter;

  public ImportRepositoryOS(
      final OptimizeOpenSearchClient osClient,
      final ConfigurationService configurationService,
      final OptimizeIndexNameService indexNameService,
      final DateTimeFormatter dateTimeFormatter) {
    this.osClient = osClient;
    this.configurationService = configurationService;
    this.indexNameService = indexNameService;
    this.dateTimeFormatter = dateTimeFormatter;
  }

  @Override
  public List<TimestampBasedImportIndexDto> getAllTimestampBasedImportIndicesForTypes(
      final List<String> indexTypes) {
    log.debug("Fetching timestamp based import indices of types '{}'", indexTypes);

    final SearchRequest.Builder requestBuilder =
        new SearchRequest.Builder()
            .index(
                indexNameService.getOptimizeIndexAliasForIndex(TIMESTAMP_BASED_IMPORT_INDEX_NAME))
            .query(stringTerms(DB_TYPE_INDEX_REFERS_TO, indexTypes))
            .size(LIST_FETCH_LIMIT);

    return osClient.searchValues(requestBuilder, TimestampBasedImportIndexDto.class);
  }

  @Override
  public <T extends ImportIndexDto<D>, D extends DataSourceDto> Optional<T> getImportIndex(
      final String indexName,
      final String indexType,
      final Class<T> importDTOClass,
      final String typeIndexComesFrom,
      final D dataSourceDto) {
    log.debug("Fetching {} import index of type '{}'", indexType, typeIndexComesFrom);
    final GetResponse<T> response =
        osClient.get(
            indexNameService.getOptimizeIndexAliasForIndex(indexName),
            DatabaseHelper.constructKey(typeIndexComesFrom, dataSourceDto),
            importDTOClass,
            format("Could not fetch %s import index", indexType));

    if (response.found()) {
      return Optional.ofNullable(response.source());
    } else {
      log.debug(
          "Was not able to retrieve {} import index for type [{}] and engine [{}] from opensearch.",
          indexType,
          typeIndexComesFrom,
          dataSourceDto);
      return Optional.empty();
    }
  }

  @Override
  public void importPositionBasedIndices(
      final String importItemName, final List<PositionBasedImportIndexDto> importIndexDtos) {
    osClient.doImportBulkRequestWithList(
        importItemName,
        importIndexDtos,
        this::addPositionBasedImportIndexRequest,
        configurationService.getSkipDataAfterNestedDocLimitReached());
  }

  @Override
  public void importIndices(
      final String importItemName,
      final List<TimestampBasedImportIndexDto> timestampBasedImportIndexDtos) {
    osClient.doImportBulkRequestWithList(
        importItemName,
        timestampBasedImportIndexDtos,
        this::addImportIndexRequest,
        configurationService.getSkipDataAfterNestedDocLimitReached());
  }

  private BulkOperation addPositionBasedImportIndexRequest(
      final PositionBasedImportIndexDto optimizeDto) {
    log.debug(
        "Writing position based import index of type [{}] with position [{}] to opensearch",
        optimizeDto.getEsTypeIndexRefersTo(),
        optimizeDto.getPositionOfLastEntity());
    // leaving the prefix "es" although it is valid for ES and OS,
    // since changing this would require data migration and the cost/benefit of the change is not
    // worth the effort
    return new BulkOperation.Builder()
        .index(
            new IndexOperation.Builder<PositionBasedImportIndexDto>()
                .index(
                    indexNameService.getOptimizeIndexAliasForIndex(
                        POSITION_BASED_IMPORT_INDEX_NAME))
                .id(
                    DatabaseHelper.constructKey(
                        optimizeDto.getEsTypeIndexRefersTo(), optimizeDto.getDataSource()))
                .document(optimizeDto)
                .build())
        .build();
  }

  private BulkOperation addImportIndexRequest(final OptimizeDto optimizeDto) {
    if (optimizeDto instanceof final TimestampBasedImportIndexDto timestampBasedIndexDto) {
      return createTimestampBasedRequest(timestampBasedIndexDto);
<<<<<<< HEAD
    } else if (optimizeDto instanceof final AllEntitiesBasedImportIndexDto entitiesBasedIndexDto) {
      return createAllEntitiesBasedRequest(entitiesBasedIndexDto);
=======
>>>>>>> a342795a
    } else {
      throw new OptimizeRuntimeException(
          format(
              "Import bulk operation is not supported for %s", optimizeDto.getClass().getName()));
    }
  }

  private BulkOperation createTimestampBasedRequest(
      final TimestampBasedImportIndexDto importIndex) {
    final String currentTimeStamp =
        dateTimeFormatter.format(importIndex.getTimestampOfLastEntity());
    log.debug(
        "Writing timestamp based import index [{}] of type [{}] with execution timestamp [{}] to opensearch",
        currentTimeStamp,
        importIndex.getEsTypeIndexRefersTo(),
        importIndex.getLastImportExecutionTimestamp());
    return new BulkOperation.Builder()
        .index(
            new IndexOperation.Builder<TimestampBasedImportIndexDto>()
                .index(
                    indexNameService.getOptimizeIndexAliasForIndex(
                        TIMESTAMP_BASED_IMPORT_INDEX_NAME))
                .id(getId(importIndex))
                .document(importIndex)
                .build())
        .build();
  }

<<<<<<< HEAD
  private String getId(final EngineImportIndexDto importIndex) {
    return DatabaseHelper.constructKey(
        importIndex.getEsTypeIndexRefersTo(), importIndex.getEngine());
  }

  private BulkOperation createAllEntitiesBasedRequest(
      final AllEntitiesBasedImportIndexDto importIndex) {
    record Doc(String engine, long importIndex) {}

    log.debug(
        "Writing all entities based import index type [{}] to opensearch. Starting from [{}]",
        importIndex.getEsTypeIndexRefersTo(),
        importIndex.getImportIndex());
    return new BulkOperation.Builder()
        .index(
            new IndexOperation.Builder<Doc>()
                .index(indexNameService.getOptimizeIndexAliasForIndex(IMPORT_INDEX_INDEX_NAME))
                .id(getId(importIndex))
                .document(new Doc(importIndex.getEngine(), importIndex.getImportIndex()))
                .build())
        .build();
=======
  private String getId(TimestampBasedImportIndexDto importIndex) {
    return DatabaseHelper.constructKey(
        importIndex.getEsTypeIndexRefersTo(), importIndex.getDataSourceName());
>>>>>>> a342795a
  }
}<|MERGE_RESOLUTION|>--- conflicted
+++ resolved
@@ -147,11 +147,6 @@
   private BulkOperation addImportIndexRequest(final OptimizeDto optimizeDto) {
     if (optimizeDto instanceof final TimestampBasedImportIndexDto timestampBasedIndexDto) {
       return createTimestampBasedRequest(timestampBasedIndexDto);
-<<<<<<< HEAD
-    } else if (optimizeDto instanceof final AllEntitiesBasedImportIndexDto entitiesBasedIndexDto) {
-      return createAllEntitiesBasedRequest(entitiesBasedIndexDto);
-=======
->>>>>>> a342795a
     } else {
       throw new OptimizeRuntimeException(
           format(
@@ -180,32 +175,8 @@
         .build();
   }
 
-<<<<<<< HEAD
-  private String getId(final EngineImportIndexDto importIndex) {
-    return DatabaseHelper.constructKey(
-        importIndex.getEsTypeIndexRefersTo(), importIndex.getEngine());
-  }
-
-  private BulkOperation createAllEntitiesBasedRequest(
-      final AllEntitiesBasedImportIndexDto importIndex) {
-    record Doc(String engine, long importIndex) {}
-
-    log.debug(
-        "Writing all entities based import index type [{}] to opensearch. Starting from [{}]",
-        importIndex.getEsTypeIndexRefersTo(),
-        importIndex.getImportIndex());
-    return new BulkOperation.Builder()
-        .index(
-            new IndexOperation.Builder<Doc>()
-                .index(indexNameService.getOptimizeIndexAliasForIndex(IMPORT_INDEX_INDEX_NAME))
-                .id(getId(importIndex))
-                .document(new Doc(importIndex.getEngine(), importIndex.getImportIndex()))
-                .build())
-        .build();
-=======
-  private String getId(TimestampBasedImportIndexDto importIndex) {
+  private String getId(final TimestampBasedImportIndexDto importIndex) {
     return DatabaseHelper.constructKey(
         importIndex.getEsTypeIndexRefersTo(), importIndex.getDataSourceName());
->>>>>>> a342795a
   }
 }