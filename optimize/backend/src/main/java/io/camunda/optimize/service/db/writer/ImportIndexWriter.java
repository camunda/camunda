/*
 * Copyright Camunda Services GmbH and/or licensed to Camunda Services GmbH under
 * one or more contributor license agreements. See the NOTICE file distributed
 * with this work for additional information regarding copyright ownership.
 * Licensed under the Camunda License 1.0. You may not use this file
 * except in compliance with the Camunda License 1.0.
 */
package io.camunda.optimize.service.db.writer;

import io.camunda.optimize.dto.optimize.index.TimestampBasedImportIndexDto;
import io.camunda.optimize.service.db.repository.ImportRepository;
import java.util.List;
import org.slf4j.Logger;
import org.springframework.stereotype.Component;

@Component
public class ImportIndexWriter {

  private static final Logger log = org.slf4j.LoggerFactory.getLogger(ImportIndexWriter.class);
  private final ImportRepository importRepository;

<<<<<<< HEAD
  public ImportIndexWriter(final ImportRepository importRepository) {
    this.importRepository = importRepository;
  }

  public void importIndexes(final List<EngineImportIndexDto> engineImportIndexDtos) {
    final String importItemName = "import index information";
    log.debug("Writing [{}] {} to database.", engineImportIndexDtos.size(), importItemName);
    importRepository.importIndices(importItemName, engineImportIndexDtos);
=======
  public void importIndexes(List<TimestampBasedImportIndexDto> timestampBasedImportIndexDtos) {
    String importItemName = "import index information";
    log.debug("Writing [{}] {} to database.", timestampBasedImportIndexDtos.size(), importItemName);
    importRepository.importIndices(importItemName, timestampBasedImportIndexDtos);
>>>>>>> a342795a
  }
}<|MERGE_RESOLUTION|>--- conflicted
+++ resolved
@@ -19,20 +19,14 @@
   private static final Logger log = org.slf4j.LoggerFactory.getLogger(ImportIndexWriter.class);
   private final ImportRepository importRepository;
 
-<<<<<<< HEAD
   public ImportIndexWriter(final ImportRepository importRepository) {
     this.importRepository = importRepository;
   }
 
-  public void importIndexes(final List<EngineImportIndexDto> engineImportIndexDtos) {
+  public void importIndexes(
+      final List<TimestampBasedImportIndexDto> timestampBasedImportIndexDtos) {
     final String importItemName = "import index information";
-    log.debug("Writing [{}] {} to database.", engineImportIndexDtos.size(), importItemName);
-    importRepository.importIndices(importItemName, engineImportIndexDtos);
-=======
-  public void importIndexes(List<TimestampBasedImportIndexDto> timestampBasedImportIndexDtos) {
-    String importItemName = "import index information";
     log.debug("Writing [{}] {} to database.", timestampBasedImportIndexDtos.size(), importItemName);
     importRepository.importIndices(importItemName, timestampBasedImportIndexDtos);
->>>>>>> a342795a
   }
 }