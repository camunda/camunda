--- conflicted
+++ resolved
@@ -204,19 +204,12 @@
                                         m ->
                                             m.range(
                                                 r ->
-<<<<<<< HEAD
-                                                    r.date(
-                                                        d ->
-                                                            d.field(nestedVariableValueFieldLabel)
-                                                                .lt(String.valueOf(value)))))
-=======
                                                     r.number(
                                                         nu ->
                                                             nu.field(nestedVariableValueFieldLabel)
                                                                 .lt(
                                                                     Double.valueOf(
                                                                         String.valueOf(value))))))
->>>>>>> ec9718de
                                     .build())));
         break;
       case GREATER_THAN:
@@ -231,19 +224,12 @@
                                         m ->
                                             m.range(
                                                 r ->
-<<<<<<< HEAD
-                                                    r.date(
-                                                        d ->
-                                                            d.field(nestedVariableValueFieldLabel)
-                                                                .gt(String.valueOf(value)))))
-=======
                                                     r.number(
                                                         nu ->
                                                             nu.field(nestedVariableValueFieldLabel)
                                                                 .gt(
                                                                     Double.valueOf(
                                                                         String.valueOf(value))))))
->>>>>>> ec9718de
                                     .build())));
         break;
       case LESS_THAN_EQUALS:
@@ -258,19 +244,12 @@
                                         m ->
                                             m.range(
                                                 r ->
-<<<<<<< HEAD
-                                                    r.date(
-                                                        d ->
-                                                            d.field(nestedVariableValueFieldLabel)
-                                                                .lte(String.valueOf(value)))))
-=======
                                                     r.number(
                                                         nu ->
                                                             nu.field(nestedVariableValueFieldLabel)
                                                                 .lte(
                                                                     Double.valueOf(
                                                                         String.valueOf(value))))))
->>>>>>> ec9718de
                                     .build())));
         break;
       case GREATER_THAN_EQUALS:
@@ -285,19 +264,12 @@
                                         m ->
                                             m.range(
                                                 r ->
-<<<<<<< HEAD
-                                                    r.date(
-                                                        d ->
-                                                            d.field(nestedVariableValueFieldLabel)
-                                                                .gte(String.valueOf(value)))))
-=======
                                                     r.number(
                                                         nu ->
                                                             nu.field(nestedVariableValueFieldLabel)
                                                                 .gte(
                                                                     Double.valueOf(
                                                                         String.valueOf(value))))))
->>>>>>> ec9718de
                                     .build())));
         break;
       default:
