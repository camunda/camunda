--- conflicted
+++ resolved
@@ -20,12 +20,10 @@
   public DefinitionWithTenantIdsDto(
       final String key,
       final String name,
-<<<<<<< HEAD
       final DefinitionType type,
-      final Boolean isEventProcess,
       final List<String> tenantIds,
       final Set<String> engines) {
-    super(key, name, type, isEventProcess, engines);
+    super(key, name, type, engines);
     if (key == null) {
       throw new IllegalArgumentException("Key cannot be null");
     }
@@ -42,12 +40,6 @@
       throw new IllegalArgumentException("Engines cannot be null");
     }
 
-=======
-      @NonNull final DefinitionType type,
-      @NonNull final List<String> tenantIds,
-      @NonNull final Set<String> engines) {
-    super(key, name, type, engines);
->>>>>>> a342795a
     this.tenantIds = tenantIds;
   }
 
@@ -55,7 +47,8 @@
     this.tenantIds = tenantIds;
   }
 
-  protected DefinitionWithTenantIdsDto() {}
+  protected DefinitionWithTenantIdsDto() {
+  }
 
   public List<String> getTenantIds() {
     return TenantListHandlingUtil.sortAndReturnTenantIdList(tenantIds);
