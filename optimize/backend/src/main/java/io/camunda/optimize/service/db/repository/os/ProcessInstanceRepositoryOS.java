/*
 * Copyright Camunda Services GmbH and/or licensed to Camunda Services GmbH under
 * one or more contributor license agreements. See the NOTICE file distributed
 * with this work for additional information regarding copyright ownership.
 * Licensed under the Camunda License 1.0. You may not use this file
 * except in compliance with the Camunda License 1.0.
 */
package io.camunda.optimize.service.db.repository.os;

import static io.camunda.optimize.dto.optimize.ProcessInstanceConstants.ACTIVE_STATE;
import static io.camunda.optimize.dto.optimize.ProcessInstanceConstants.SUSPENDED_STATE;
import static io.camunda.optimize.service.db.DatabaseConstants.MAX_RESPONSE_SIZE_LIMIT;
import static io.camunda.optimize.service.db.os.externalcode.client.dsl.QueryDSL.and;
import static io.camunda.optimize.service.db.os.externalcode.client.dsl.QueryDSL.exists;
import static io.camunda.optimize.service.db.os.externalcode.client.dsl.QueryDSL.json;
import static io.camunda.optimize.service.db.os.externalcode.client.dsl.QueryDSL.lt;
import static io.camunda.optimize.service.db.os.externalcode.client.dsl.QueryDSL.nested;
import static io.camunda.optimize.service.db.os.externalcode.client.dsl.QueryDSL.sourceInclude;
import static io.camunda.optimize.service.db.os.writer.OpenSearchWriterUtil.createDefaultScriptWithPrimitiveParams;
import static io.camunda.optimize.service.db.schema.index.ProcessInstanceIndex.END_DATE;
import static io.camunda.optimize.service.db.schema.index.ProcessInstanceIndex.PROCESS_INSTANCE_ID;
import static io.camunda.optimize.service.db.schema.index.ProcessInstanceIndex.VARIABLES;
import static io.camunda.optimize.service.db.schema.index.ProcessInstanceIndex.VARIABLE_ID;
import static io.camunda.optimize.service.util.InstanceIndexUtil.getProcessInstanceIndexAliasName;
import static java.lang.Math.min;
import static java.lang.String.format;

import com.fasterxml.jackson.databind.ObjectMapper;
import io.camunda.optimize.dto.optimize.ImportRequestDto;
import io.camunda.optimize.dto.optimize.query.PageResultDto;
import io.camunda.optimize.service.db.os.OptimizeOpenSearchClient;
import io.camunda.optimize.service.db.repository.ProcessInstanceRepository;
import io.camunda.optimize.service.db.repository.script.ProcessInstanceScriptFactory;
import io.camunda.optimize.service.db.schema.OptimizeIndexNameService;
import io.camunda.optimize.service.db.schema.index.ProcessInstanceIndex;
import io.camunda.optimize.service.exceptions.OptimizeRuntimeException;
import io.camunda.optimize.service.util.configuration.ConfigurationService;
import io.camunda.optimize.service.util.configuration.condition.OpenSearchCondition;
import java.io.IOException;
import java.time.OffsetDateTime;
import java.time.format.DateTimeFormatter;
import java.util.List;
import java.util.Map;
import java.util.Optional;
import java.util.function.Supplier;
import org.opensearch.client.json.JsonData;
import org.opensearch.client.opensearch._types.OpenSearchException;
import org.opensearch.client.opensearch._types.Script;
import org.opensearch.client.opensearch._types.query_dsl.ChildScoreMode;
import org.opensearch.client.opensearch._types.query_dsl.Query;
import org.opensearch.client.opensearch.core.BulkRequest;
import org.opensearch.client.opensearch.core.ScrollResponse;
import org.opensearch.client.opensearch.core.SearchRequest;
import org.opensearch.client.opensearch.core.SearchResponse;
import org.opensearch.client.opensearch.core.bulk.BulkOperation;
<<<<<<< HEAD
import org.opensearch.client.opensearch.core.bulk.UpdateOperation;
import org.slf4j.Logger;
=======
>>>>>>> a342795a
import org.springframework.context.annotation.Conditional;
import org.springframework.http.HttpStatus;
import org.springframework.stereotype.Component;

@Component
@Conditional(OpenSearchCondition.class)
class ProcessInstanceRepositoryOS implements ProcessInstanceRepository {

  public static final String INDEX_NOT_FOUND_ERROR_MESSAGE_KEYWORD = "index_not_found_exception";
  private static final Logger log =
      org.slf4j.LoggerFactory.getLogger(ProcessInstanceRepositoryOS.class);
  private final ConfigurationService configurationService;
  private final OptimizeIndexNameService indexNameService;
  private final OptimizeOpenSearchClient osClient;
  private final ObjectMapper objectMapper;
  private final DateTimeFormatter dateTimeFormatter;

  public ProcessInstanceRepositoryOS(
      final ConfigurationService configurationService,
      final OptimizeIndexNameService indexNameService,
      final OptimizeOpenSearchClient osClient,
      final ObjectMapper objectMapper,
      final DateTimeFormatter dateTimeFormatter) {
    this.configurationService = configurationService;
    this.indexNameService = indexNameService;
    this.osClient = osClient;
    this.objectMapper = objectMapper;
    this.dateTimeFormatter = dateTimeFormatter;
  }

  @Override
  public void bulkImportProcessInstances(
      final String importItemName, final List<ProcessInstanceDto> processInstanceDtos) {
    osClient.doImportBulkRequestWithList(
        importItemName,
        processInstanceDtos,
        dto ->
            UpdateOperation.<ProcessInstanceDto>of(
                    operation ->
                        operation
                            .index(aliasForProcessDefinitionKey(dto.getProcessDefinitionKey()))
                            .id(dto.getProcessInstanceId())
                            .script(createUpdateStateScript(dto.getState()))
                            .upsert(dto)
                            .retryOnConflict(NUMBER_OF_RETRIES_ON_CONFLICT))
                ._toBulkOperation(),
        configurationService.getSkipDataAfterNestedDocLimitReached());
  }

  @Override
<<<<<<< HEAD
  public void updateProcessInstanceStateForProcessDefinitionId(
      final String importItemName,
      final String definitionKey,
      final String processDefinitionId,
      final String state) {
    osClient.updateByQueryTask(
        format(
            "%s with %s: %s",
            importItemName, ProcessInstanceDto.Fields.processDefinitionId, processDefinitionId),
        createUpdateStateScript(state),
        term(ProcessInstanceDto.Fields.processDefinitionId, processDefinitionId),
        aliasForProcessDefinitionKey(definitionKey));
  }

  @Override
  public void updateAllProcessInstancesStates(
      final String importItemName, final String definitionKey, final String state) {
    osClient.updateByQueryTask(
        format(
            "%s with %s: %s",
            importItemName, ProcessInstanceDto.Fields.processDefinitionKey, definitionKey),
        createUpdateStateScript(state),
        matchAll(),
        aliasForProcessDefinitionKey(definitionKey));
  }

  @Override
=======
>>>>>>> a342795a
  public void deleteByIds(
      final String index, final String itemName, final List<String> processInstanceIds) {
    final List<BulkOperation> bulkOperations =
        processInstanceIds.stream()
            .map(
                id ->
                    BulkOperation.of(
                        op ->
                            op.delete(
                                d ->
                                    d.index(indexNameService.getOptimizeIndexAliasForIndex(index))
                                        .id(id))))
            .toList();

    osClient.doBulkRequest(BulkRequest.Builder::new, bulkOperations, itemName, false);
  }

  @Override
  public void bulkImport(
      final String bulkRequestName, final List<ImportRequestDto> importRequests) {
    osClient.executeImportRequestsAsBulk(
        bulkRequestName,
        importRequests,
        configurationService.getSkipDataAfterNestedDocLimitReached());
  }

  @Override
  public boolean processDefinitionHasStartedInstances(final String processDefinitionKey) {
    final SearchRequest.Builder requestBuilder =
        new SearchRequest.Builder()
            .index(
                indexNameService.getOptimizeIndexAliasForIndex(
                    getProcessInstanceIndexAliasName(processDefinitionKey)))
            .query(exists(ProcessInstanceIndex.START_DATE))
            .source(sourceInclude(PROCESS_INSTANCE_ID))
            .size(1);

    try {
      return osClient
              .search(
                  requestBuilder, Object.class, "Failed querying for started process instances!")
              .hits()
              .total()
              .value()
          > 0;
    } catch (final OpenSearchException e) {
      if (e.getMessage().contains(INDEX_NOT_FOUND_ERROR_MESSAGE_KEYWORD)) {
        // If the index doesn't exist yet, then this exception is thrown. No need to worry, just
        // return false
        return false;
      } else {
        throw e;
      }
    }
  }

  @Override
  public PageResultDto<String> getNextPageOfProcessInstanceIds(
      final PageResultDto<String> previousPage,
      final Supplier<PageResultDto<String>> firstPageFetchFunction) {
    record Result(String processInstanceId) {}

    final int limit = previousPage.getLimit();
    if (previousPage.isLastPage()) {
      return new PageResultDto<>(limit);
    }
    try {
      final PageResultDto<String> pageResult = new PageResultDto<>(limit);
      String currentScrollId = previousPage.getPagingState();
      boolean limitReached = false;
      List<String> processInstanceIds = List.of();
      do {
        if (pageResult.getEntities().size() < limit) {
          final ScrollResponse<Result> response =
              osClient.scroll(currentScrollId, scrollTimeout(), Result.class);
          currentScrollId = response.scrollId();
          processInstanceIds =
              response.documents().stream().map(Result::processInstanceId).toList();
          pageResult
              .getEntities()
              .addAll(
                  processInstanceIds.subList(
                      0,
                      min(response.documents().size(), limit - pageResult.getEntities().size())));
          pageResult.setPagingState(currentScrollId);
        } else {
          limitReached = true;
        }
      } while (!limitReached && !processInstanceIds.isEmpty());

      if (pageResult.getEntities().isEmpty() || pageResult.getEntities().size() < limit) {
        osClient.clearScroll(
            currentScrollId,
            e ->
                format(
                    "Could not clear scroll for class [%s], since Opensearch was unable to perform the action!",
                    getClass().getSimpleName()));
        pageResult.setPagingState(null);
      }

      return pageResult;

    } catch (final OpenSearchException e) {
      if (HttpStatus.NOT_FOUND.value() == e.response().status()) {
        // this error occurs when the scroll id expired in the meantime, thus just restart it
        return firstPageFetchFunction.get();
      }
      throw e;
    } catch (final IOException e) {
      final String reason =
          format("Could not close scroll for class [%s].", getClass().getSimpleName());
      log.error(reason, e);
      throw new OptimizeRuntimeException(reason, e);
    }
  }

  @Override
  public PageResultDto<String> getFirstPageOfProcessInstanceIdsThatHaveVariablesAndEndedBefore(
      final String processDefinitionKey, final OffsetDateTime endDate, final Integer limit) {
    return getFirstPageOfProcessInstanceIdsForFilter(
        processDefinitionKey,
        and(
            lt(END_DATE, dateTimeFormatter.format(endDate)),
            nested(VARIABLES, exists(VARIABLES + "." + VARIABLE_ID), ChildScoreMode.None)),
        limit);
  }

  @Override
  public PageResultDto<String> getFirstPageOfProcessInstanceIdsThatEndedBefore(
      final String processDefinitionKey, final OffsetDateTime endDate, final Integer limit) {
    return getFirstPageOfProcessInstanceIdsForFilter(
        processDefinitionKey, lt(END_DATE, dateTimeFormatter.format(endDate)), limit);
  }

  private PageResultDto<String> getFirstPageOfProcessInstanceIdsForFilter(
      final String processDefinitionKey, final Query filterQuery, final Integer limit) {
    record Result(String processInstanceId) {}

    final PageResultDto<String> result = new PageResultDto<>(limit);
    final Integer resolvedLimit = Optional.ofNullable(limit).orElse(MAX_RESPONSE_SIZE_LIMIT);

    final SearchRequest.Builder requestBuilder =
        new SearchRequest.Builder()
            .index(
                indexNameService.getOptimizeIndexAliasForIndex(
                    getProcessInstanceIndexAliasName(processDefinitionKey)))
            .scroll(builder -> builder.time(scrollTimeout()))
            .query(filterQuery)
            .source(sourceInclude(PROCESS_INSTANCE_ID))
            // size of each scroll page, needs to be capped to max size of opensearch
            .size(
                resolvedLimit <= MAX_RESPONSE_SIZE_LIMIT ? resolvedLimit : MAX_RESPONSE_SIZE_LIMIT);

    final SearchResponse<Result> response =
        osClient.search(requestBuilder, Result.class, "Could not obtain process instance ids.");
    final List<String> processInstanceIds =
        response.hits().hits().stream().map(hit -> hit.source().processInstanceId()).toList();
    if (!processInstanceIds.isEmpty()) {
      result
          .getEntities()
          .addAll(
              processInstanceIds.subList(0, min(response.documents().size(), resolvedLimit) + 1));
    }
    result.setPagingState(response.scrollId());

    return result;
  }

  private String scrollTimeout() {
    return format(
        "%ss", configurationService.getOpenSearchConfiguration().getScrollTimeoutInSeconds());
  }

  private Script createUpdateStateScript(final String newState) {
    final Map<String, JsonData> scriptParameters = createUpdateStateScriptParamsMap(newState);
    return createDefaultScriptWithPrimitiveParams(
        ProcessInstanceScriptFactory.createInlineUpdateScript(), scriptParameters);
  }

  private Map<String, JsonData> createUpdateStateScriptParamsMap(final String newState) {
    return Map.of(
        "activeState", json(ACTIVE_STATE),
        "suspendedState", json(SUSPENDED_STATE),
        "newState", json(newState));
  }

  private String aliasForProcessDefinitionKey(final String processDefinitionKey) {
    return indexNameService.getOptimizeIndexAliasForIndex(
        getProcessInstanceIndexAliasName(processDefinitionKey));
  }
}<|MERGE_RESOLUTION|>--- conflicted
+++ resolved
@@ -53,11 +53,7 @@
 import org.opensearch.client.opensearch.core.SearchRequest;
 import org.opensearch.client.opensearch.core.SearchResponse;
 import org.opensearch.client.opensearch.core.bulk.BulkOperation;
-<<<<<<< HEAD
-import org.opensearch.client.opensearch.core.bulk.UpdateOperation;
 import org.slf4j.Logger;
-=======
->>>>>>> a342795a
 import org.springframework.context.annotation.Conditional;
 import org.springframework.http.HttpStatus;
 import org.springframework.stereotype.Component;
@@ -89,55 +85,6 @@
   }
 
   @Override
-  public void bulkImportProcessInstances(
-      final String importItemName, final List<ProcessInstanceDto> processInstanceDtos) {
-    osClient.doImportBulkRequestWithList(
-        importItemName,
-        processInstanceDtos,
-        dto ->
-            UpdateOperation.<ProcessInstanceDto>of(
-                    operation ->
-                        operation
-                            .index(aliasForProcessDefinitionKey(dto.getProcessDefinitionKey()))
-                            .id(dto.getProcessInstanceId())
-                            .script(createUpdateStateScript(dto.getState()))
-                            .upsert(dto)
-                            .retryOnConflict(NUMBER_OF_RETRIES_ON_CONFLICT))
-                ._toBulkOperation(),
-        configurationService.getSkipDataAfterNestedDocLimitReached());
-  }
-
-  @Override
-<<<<<<< HEAD
-  public void updateProcessInstanceStateForProcessDefinitionId(
-      final String importItemName,
-      final String definitionKey,
-      final String processDefinitionId,
-      final String state) {
-    osClient.updateByQueryTask(
-        format(
-            "%s with %s: %s",
-            importItemName, ProcessInstanceDto.Fields.processDefinitionId, processDefinitionId),
-        createUpdateStateScript(state),
-        term(ProcessInstanceDto.Fields.processDefinitionId, processDefinitionId),
-        aliasForProcessDefinitionKey(definitionKey));
-  }
-
-  @Override
-  public void updateAllProcessInstancesStates(
-      final String importItemName, final String definitionKey, final String state) {
-    osClient.updateByQueryTask(
-        format(
-            "%s with %s: %s",
-            importItemName, ProcessInstanceDto.Fields.processDefinitionKey, definitionKey),
-        createUpdateStateScript(state),
-        matchAll(),
-        aliasForProcessDefinitionKey(definitionKey));
-  }
-
-  @Override
-=======
->>>>>>> a342795a
   public void deleteByIds(
       final String index, final String itemName, final List<String> processInstanceIds) {
     final List<BulkOperation> bulkOperations =
@@ -177,11 +124,11 @@
 
     try {
       return osClient
-              .search(
-                  requestBuilder, Object.class, "Failed querying for started process instances!")
-              .hits()
-              .total()
-              .value()
+          .search(
+              requestBuilder, Object.class, "Failed querying for started process instances!")
+          .hits()
+          .total()
+          .value()
           > 0;
     } catch (final OpenSearchException e) {
       if (e.getMessage().contains(INDEX_NOT_FOUND_ERROR_MESSAGE_KEYWORD)) {
@@ -198,7 +145,9 @@
   public PageResultDto<String> getNextPageOfProcessInstanceIds(
       final PageResultDto<String> previousPage,
       final Supplier<PageResultDto<String>> firstPageFetchFunction) {
-    record Result(String processInstanceId) {}
+    record Result(String processInstanceId) {
+
+    }
 
     final int limit = previousPage.getLimit();
     if (previousPage.isLastPage()) {
@@ -274,7 +223,9 @@
 
   private PageResultDto<String> getFirstPageOfProcessInstanceIdsForFilter(
       final String processDefinitionKey, final Query filterQuery, final Integer limit) {
-    record Result(String processInstanceId) {}
+    record Result(String processInstanceId) {
+
+    }
 
     final PageResultDto<String> result = new PageResultDto<>(limit);
     final Integer resolvedLimit = Optional.ofNullable(limit).orElse(MAX_RESPONSE_SIZE_LIMIT);
