/*
 * Copyright Camunda Services GmbH and/or licensed to Camunda Services GmbH under
 * one or more contributor license agreements. See the NOTICE file distributed
 * with this work for additional information regarding copyright ownership.
 * Licensed under the Camunda License 1.0. You may not use this file
 * except in compliance with the Camunda License 1.0.
 */
package io.camunda.optimize.service.security.util.definition;

import static io.camunda.optimize.service.tenant.CamundaPlatformTenantService.TENANT_NOT_DEFINED;
import static java.util.Comparator.naturalOrder;
import static java.util.stream.Collectors.toMap;

import io.camunda.optimize.dto.optimize.DecisionDefinitionOptimizeDto;
import io.camunda.optimize.dto.optimize.DefinitionOptimizeResponseDto;
import io.camunda.optimize.dto.optimize.DefinitionType;
import io.camunda.optimize.dto.optimize.IdentityType;
import io.camunda.optimize.dto.optimize.ProcessDefinitionOptimizeDto;
import io.camunda.optimize.dto.optimize.SimpleDefinitionDto;
import io.camunda.optimize.dto.optimize.TenantDto;
import io.camunda.optimize.dto.optimize.datasource.EngineDataSourceDto;
import io.camunda.optimize.service.tenant.TenantService;
import io.camunda.optimize.service.util.configuration.condition.CamundaPlatformCondition;
import java.util.Collection;
import java.util.Comparator;
import java.util.List;
import java.util.Map;
import java.util.Objects;
import java.util.Set;
import java.util.function.Function;
import java.util.stream.Stream;
import org.apache.commons.lang3.StringUtils;
import org.springframework.context.annotation.Conditional;
import org.springframework.stereotype.Component;

@Conditional(CamundaPlatformCondition.class)
@Component
public class CamundaPlatformDefinitionAuthorizationService
    implements DataSourceDefinitionAuthorizationService {

  private final EngineDefinitionAuthorizationService engineDefinitionAuthorizationService;
  private final TenantService tenantService;

  public CamundaPlatformDefinitionAuthorizationService(
      final EngineDefinitionAuthorizationService engineDefinitionAuthorizationService,
      final EventProcessAuthorizationService eventProcessAuthorizationService,
      final TenantService tenantService) {
    this.engineDefinitionAuthorizationService = engineDefinitionAuthorizationService;
    this.eventProcessAuthorizationService = eventProcessAuthorizationService;
    this.tenantService = tenantService;
  }

  @Override
  public boolean isAuthorizedToAccessDefinition(
      final String identityId,
      final IdentityType identityType,
      final String definitionKey,
      final DefinitionType definitionType,
      final List<String> tenantIds) {
    if (StringUtils.isBlank(definitionKey)) {
      return true;
    }
    switch (definitionType) {
      case PROCESS:
        return eventProcessAuthorizationService
            .isAuthorizedToEventProcess(identityId, definitionKey)
            .orElseGet(
                () ->
                    engineDefinitionAuthorizationService.isAuthorizedToSeeProcessDefinition(
                        identityId, identityType, definitionKey, tenantIds));
      case DECISION:
        return engineDefinitionAuthorizationService.isAuthorizedToSeeDecisionDefinition(
            identityId, identityType, definitionKey, tenantIds);
      default:
        throw new IllegalArgumentException("Unsupported definition type: " + definitionType);
    }
  }

  @Override
  public boolean isAuthorizedToAccessDefinition(
<<<<<<< HEAD
=======
      final String identityId,
      final IdentityType identityType,
      final String definitionKey,
      final DefinitionType definitionType,
      final List<String> tenantIds) {
    if (StringUtils.isBlank(definitionKey)) {
      return true;
    }
    switch (definitionType) {
      case PROCESS:
        return engineDefinitionAuthorizationService.isAuthorizedToSeeProcessDefinition(
            identityId, identityType, definitionKey, tenantIds);
      case DECISION:
        return engineDefinitionAuthorizationService.isAuthorizedToSeeDecisionDefinition(
            identityId, identityType, definitionKey, tenantIds);
      default:
        throw new IllegalArgumentException("Unsupported definition type: " + definitionType);
    }
  }

  @Override
  public List<TenantDto> resolveAuthorizedTenantsForProcess(
      final String userId,
      final SimpleDefinitionDto definitionDto,
      final List<String> tenantIds,
      final Set<String> engines) {
    // load all authorized tenants at once to speedup mapping
    final Map<String, TenantDto> allAuthorizedTenants = getAuthorizedTenantDtosForUser(userId);

    List<String> tenantIdsToCheck = tenantIds;
    // we want all tenants to be available for shared engine definitions,
    // as technically there can be data for any of them
    final boolean hasNotDefinedTenant = tenantIds.contains(TENANT_NOT_DEFINED.getId());
    if (hasNotDefinedTenant) {
      tenantIdsToCheck =
          mergeTwoCollectionsWithDistinctValues(allAuthorizedTenants.keySet(), tenantIds);
    }

    return engineDefinitionAuthorizationService
        .filterAuthorizedTenantsForDefinition(
            userId,
            IdentityType.USER,
            definitionDto.getKey(),
            definitionDto.getType(),
            tenantIdsToCheck,
            engines)
        .stream()
        // resolve tenantDto for authorized tenantId
        .map(allAuthorizedTenants::get)
        .filter(Objects::nonNull)
        .sorted(Comparator.comparing(TenantDto::getId, Comparator.nullsFirst(naturalOrder())))
        .toList();
  }

  @Override
  public boolean isAuthorizedToAccessDefinition(
>>>>>>> a342795a
      final String userId, final String tenantId, final SimpleDefinitionDto definition) {
    return engineDefinitionAuthorizationService.isAuthorizedToSeeDefinition(
        userId,
        IdentityType.USER,
        definition.getKey(),
        definition.getType(),
        tenantId,
        definition.getEngines());
  }

  @Override
  public <T extends DefinitionOptimizeResponseDto> boolean isAuthorizedToAccessDefinition(
      final String userId, final T definition) {
    switch (definition.getType()) {
      case PROCESS:
        return isAuthorizedToAccessProcessDefinition(
            userId, (ProcessDefinitionOptimizeDto) definition);
      case DECISION:
        return isAuthorizedToAccessDecisionDefinition(
            userId, (DecisionDefinitionOptimizeDto) definition);
      default:
        throw new IllegalArgumentException("Unsupported definition type: " + definition.getType());
    }
  }

  private boolean isAuthorizedToAccessProcessDefinition(
      final String userId, final ProcessDefinitionOptimizeDto processDefinition) {
    if (processDefinition.getDataSource() instanceof EngineDataSourceDto) {
      return engineDefinitionAuthorizationService.isUserAuthorizedToSeeProcessDefinition(
          userId,
          processDefinition.getKey(),
          processDefinition.getTenantId(),
          processDefinition.getDataSource().getName());
    }
    return false;
  }

  private boolean isAuthorizedToAccessDecisionDefinition(
      final String userId, final DecisionDefinitionOptimizeDto decisionDefinition) {
    if (decisionDefinition.getDataSource() instanceof EngineDataSourceDto) {
      return engineDefinitionAuthorizationService.isUserAuthorizedToSeeDecisionDefinition(
          userId,
          decisionDefinition.getKey(),
          decisionDefinition.getTenantId(),
          decisionDefinition.getDataSource().getName());
    }
    return false;
  }

  private static <T> List<T> mergeTwoCollectionsWithDistinctValues(
      final Collection<T> firstCollection, final Collection<T> secondCollection) {
    return Stream.concat(secondCollection.stream(), firstCollection.stream()).distinct().toList();
  }

  private Map<String, TenantDto> getAuthorizedTenantDtosForUser(final String userId) {
    return tenantService.getTenantsForUser(userId).stream()
        .collect(toMap(TenantDto::getId, Function.identity()));
  }
}<|MERGE_RESOLUTION|>--- conflicted
+++ resolved
@@ -42,44 +42,14 @@
   private final TenantService tenantService;
 
   public CamundaPlatformDefinitionAuthorizationService(
-      final EngineDefinitionAuthorizationService engineDefinitionAuthorizationService,
-      final EventProcessAuthorizationService eventProcessAuthorizationService,
-      final TenantService tenantService) {
+      EngineDefinitionAuthorizationService engineDefinitionAuthorizationService,
+      TenantService tenantService) {
     this.engineDefinitionAuthorizationService = engineDefinitionAuthorizationService;
-    this.eventProcessAuthorizationService = eventProcessAuthorizationService;
     this.tenantService = tenantService;
   }
 
   @Override
   public boolean isAuthorizedToAccessDefinition(
-      final String identityId,
-      final IdentityType identityType,
-      final String definitionKey,
-      final DefinitionType definitionType,
-      final List<String> tenantIds) {
-    if (StringUtils.isBlank(definitionKey)) {
-      return true;
-    }
-    switch (definitionType) {
-      case PROCESS:
-        return eventProcessAuthorizationService
-            .isAuthorizedToEventProcess(identityId, definitionKey)
-            .orElseGet(
-                () ->
-                    engineDefinitionAuthorizationService.isAuthorizedToSeeProcessDefinition(
-                        identityId, identityType, definitionKey, tenantIds));
-      case DECISION:
-        return engineDefinitionAuthorizationService.isAuthorizedToSeeDecisionDefinition(
-            identityId, identityType, definitionKey, tenantIds);
-      default:
-        throw new IllegalArgumentException("Unsupported definition type: " + definitionType);
-    }
-  }
-
-  @Override
-  public boolean isAuthorizedToAccessDefinition(
-<<<<<<< HEAD
-=======
       final String identityId,
       final IdentityType identityType,
       final String definitionKey,
@@ -136,7 +106,6 @@
 
   @Override
   public boolean isAuthorizedToAccessDefinition(
->>>>>>> a342795a
       final String userId, final String tenantId, final SimpleDefinitionDto definition) {
     return engineDefinitionAuthorizationService.isAuthorizedToSeeDefinition(
         userId,
