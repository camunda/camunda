--- conflicted
+++ resolved
@@ -158,10 +158,10 @@
       objectMapper = getBean(ObjectMapper.class);
       requestExecutor =
           new OptimizeRequestExecutor(
-                  DEFAULT_USERNAME,
-                  DEFAULT_PASSWORD,
-                  IntegrationTestConfigurationUtil.getEmbeddedOptimizeRestApiEndpoint(
-                      applicationContext))
+              DEFAULT_USERNAME,
+              DEFAULT_PASSWORD,
+              IntegrationTestConfigurationUtil.getEmbeddedOptimizeRestApiEndpoint(
+                  applicationContext))
               .initAuthCookie();
       if (isResetImportOnStart()) {
         resetPositionBasedImportStartIndexes();
@@ -494,32 +494,6 @@
     return getBean(PlatformIdentityService.class);
   }
 
-<<<<<<< HEAD
-  public void processEvents() {
-    final EventTraceStateProcessingScheduler eventProcessingScheduler =
-        getEventProcessingScheduler();
-
-    // run one cycle
-    try {
-      eventProcessingScheduler.runImportRound(true).get();
-    } catch (final InterruptedException | ExecutionException e) {
-      throw new RuntimeException(e);
-    }
-
-    // do final progress update
-    try {
-      eventProcessingScheduler.getEventProcessingProgressMediator().runImport().get();
-    } catch (final InterruptedException | ExecutionException e) {
-      throw new RuntimeException(e);
-    }
-  }
-
-  public ExternalEventService getEventService() {
-    return getBean(ExternalEventService.class);
-  }
-
-=======
->>>>>>> a342795a
   public SettingsService getSettingsService() {
     return getBean(SettingsService.class);
   }
@@ -560,7 +534,7 @@
   public String toJsonString(final Object object) {
     try {
       return getObjectMapper().writeValueAsString(object);
-    } catch (JsonProcessingException e) {
+    } catch (final JsonProcessingException e) {
       throw new RuntimeException(e);
     }
   }
