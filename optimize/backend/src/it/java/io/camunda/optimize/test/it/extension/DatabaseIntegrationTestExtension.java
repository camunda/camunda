/*
 * Copyright Camunda Services GmbH and/or licensed to Camunda Services GmbH under
 * one or more contributor license agreements. See the NOTICE file distributed
 * with this work for additional information regarding copyright ownership.
 * Licensed under the Camunda License 1.0. You may not use this file
 * except in compliance with the Camunda License 1.0.
 */
package io.camunda.optimize.test.it.extension;

import static io.camunda.optimize.service.db.DatabaseConstants.DECISION_DEFINITION_INDEX_NAME;
import static io.camunda.optimize.service.db.DatabaseConstants.DECISION_INSTANCE_INDEX_PREFIX;
import static io.camunda.optimize.service.db.DatabaseConstants.DECISION_INSTANCE_MULTI_ALIAS;
import static io.camunda.optimize.service.db.DatabaseConstants.PROCESS_DEFINITION_INDEX_NAME;
import static io.camunda.optimize.service.db.DatabaseConstants.PROCESS_INSTANCE_INDEX_PREFIX;
import static io.camunda.optimize.service.db.DatabaseConstants.PROCESS_INSTANCE_MULTI_ALIAS;
import static io.camunda.optimize.service.db.DatabaseConstants.VARIABLE_UPDATE_INSTANCE_INDEX_NAME;
import static io.camunda.optimize.service.db.schema.index.ProcessInstanceIndex.FLOW_NODE_INSTANCES;

import com.fasterxml.jackson.databind.ObjectMapper;
import com.google.common.collect.ImmutableMap;
import io.camunda.optimize.dto.optimize.DecisionDefinitionOptimizeDto;
import io.camunda.optimize.dto.optimize.ProcessDefinitionOptimizeDto;
import io.camunda.optimize.dto.optimize.ProcessInstanceDto;
import io.camunda.optimize.dto.optimize.importing.DecisionInstanceDto;
import io.camunda.optimize.dto.optimize.query.MetadataDto;
import io.camunda.optimize.dto.optimize.query.report.single.configuration.AggregationDto;
import io.camunda.optimize.dto.optimize.query.variable.VariableUpdateInstanceDto;
import io.camunda.optimize.service.db.schema.OptimizeIndexNameService;
import io.camunda.optimize.service.db.schema.ScriptData;
import io.camunda.optimize.service.db.schema.index.IndexMappingCreatorBuilder;
import io.camunda.optimize.service.util.configuration.ConfigurationService;
import io.camunda.optimize.service.util.configuration.DatabaseType;
import io.camunda.optimize.test.it.extension.db.DatabaseTestService;
import io.camunda.optimize.test.it.extension.db.ElasticsearchDatabaseTestService;
import io.camunda.optimize.test.it.extension.db.OpenSearchDatabaseTestService;
import io.camunda.optimize.test.it.extension.db.TermsQueryContainer;
import io.camunda.zeebe.protocol.record.value.BpmnElementType;
import java.io.IOException;
import java.time.OffsetDateTime;
import java.util.Collections;
import java.util.List;
import java.util.Map;
import java.util.Optional;
import java.util.Set;
<<<<<<< HEAD
import java.util.stream.Collectors;
import java.util.stream.Stream;
=======
import lombok.SneakyThrows;
import lombok.extern.slf4j.Slf4j;
>>>>>>> a342795a
import org.apache.commons.text.StringSubstitutor;
import org.junit.jupiter.api.extension.AfterEachCallback;
import org.junit.jupiter.api.extension.BeforeEachCallback;
import org.junit.jupiter.api.extension.ExtensionContext;
import org.mockserver.integration.ClientAndServer;
import org.slf4j.Logger;

public class DatabaseIntegrationTestExtension implements BeforeEachCallback, AfterEachCallback {

  private static final Logger log =
      org.slf4j.LoggerFactory.getLogger(DatabaseIntegrationTestExtension.class);
  private final DatabaseTestService databaseTestService;

  public DatabaseIntegrationTestExtension() {
    this(true);
  }

  public DatabaseIntegrationTestExtension(final boolean haveToClean) {
    this(null, haveToClean);
  }

  public DatabaseIntegrationTestExtension(final String customIndexPrefix) {
    this(customIndexPrefix, true);
  }

  private DatabaseIntegrationTestExtension(
      final String customIndexPrefix, final boolean haveToClean) {
    if (IntegrationTestConfigurationUtil.getDatabaseType().equals(DatabaseType.ELASTICSEARCH)) {
      databaseTestService = new ElasticsearchDatabaseTestService(customIndexPrefix, haveToClean);
    } else {
      databaseTestService = new OpenSearchDatabaseTestService(customIndexPrefix, haveToClean);
    }
  }

  @Override
  public void beforeEach(final ExtensionContext extensionContext) {
    databaseTestService.beforeEach();
  }

  @Override
  public void afterEach(final ExtensionContext context) {
    databaseTestService.afterEach();
  }

  public ClientAndServer useDbMockServer() {
    return databaseTestService.useDBMockServer();
  }

  public ObjectMapper getObjectMapper() {
    return databaseTestService.getObjectMapper();
  }

  public void refreshAllOptimizeIndices() {
    databaseTestService.refreshAllOptimizeIndices();
  }

  /**
   * This class adds a document entry to the database. Thereby, the entry is added to the optimize
   * index and the given type under the given id.
   *
   * <p>The object needs to be a POJO, which is then converted to json. Thus, the entry results in
   * every object member variable name is going to be mapped to the field name in ES and every
   * content of that variable is going to be the content of the field.
   *
   * @param indexName where the entry is added.
   * @param id under which the entry is added.
   * @param entry a POJO specifying field names and their contents.
   */
  public void addEntryToDatabase(final String indexName, final String id, final Object entry) {
    databaseTestService.addEntryToDatabase(indexName, id, entry);
  }

  public void addEntriesToDatabase(final String indexName, final Map<String, Object> idToEntryMap) {
    databaseTestService.addEntriesToDatabase(indexName, idToEntryMap);
  }

  public <T> List<T> getAllDocumentsOfIndexAs(final String indexName, final Class<T> type) {
    return databaseTestService.getAllDocumentsOfIndexAs(indexName, type);
  }

  public OptimizeIndexNameService getIndexNameService() {
    return databaseTestService.getDatabaseClient().getIndexNameService();
  }

  public Integer getDocumentCountOf(final String indexName) {
    return databaseTestService.getDocumentCountOf(indexName);
  }

  public void deleteAllOptimizeData() {
    databaseTestService.deleteAllOptimizeData();
  }

  public void deleteAllDecisionInstanceIndices() {
    databaseTestService.deleteAllIndicesContainingTerm(DECISION_INSTANCE_INDEX_PREFIX);
  }

  public void deleteAllProcessInstanceIndices() {
    databaseTestService.deleteAllIndicesContainingTerm(PROCESS_INSTANCE_INDEX_PREFIX);
  }

  public void deleteAllSingleProcessReports() {
    databaseTestService.deleteAllSingleProcessReports();
  }

  public void deleteTerminatedSessionsIndex() {
    databaseTestService.deleteTerminatedSessionsIndex();
  }

  public void deleteAllVariableUpdateInstanceIndices() {
    databaseTestService.deleteAllVariableUpdateInstanceIndices();
  }

  public void deleteAllExternalVariableIndices() {
    databaseTestService.deleteAllExternalVariableIndices();
  }

  public boolean indexExists(final String indexOrAliasName) {
    return databaseTestService.indexExistsCheckWithApplyingOptimizePrefix(indexOrAliasName);
  }

  public void cleanAndVerify() {
    databaseTestService.cleanAndVerifyDatabase();
  }

  public List<DecisionDefinitionOptimizeDto> getAllDecisionDefinitions() {
    return getAllDocumentsOfIndexAs(
        DECISION_DEFINITION_INDEX_NAME, DecisionDefinitionOptimizeDto.class);
  }

  public List<ProcessDefinitionOptimizeDto> getAllProcessDefinitions() {
    return getAllDocumentsOfIndexAs(
        PROCESS_DEFINITION_INDEX_NAME, ProcessDefinitionOptimizeDto.class);
  }

  public List<DecisionInstanceDto> getAllDecisionInstances() {
    return getAllDocumentsOfIndexAs(DECISION_INSTANCE_MULTI_ALIAS, DecisionInstanceDto.class);
  }

  public List<ProcessInstanceDto> getAllProcessInstances() {
    return getAllDocumentsOfIndexAs(PROCESS_INSTANCE_MULTI_ALIAS, ProcessInstanceDto.class);
  }

<<<<<<< HEAD
  public EventProcessDefinitionDto addEventProcessDefinitionDtoToDatabase(final String key) {
    return addEventProcessDefinitionDtoToDatabase(key, "eventProcess-" + key);
  }

  public EventProcessDefinitionDto addEventProcessDefinitionDtoToDatabase(
      final String key, final String name) {
    return addEventProcessDefinitionDtoToDatabase(
        key,
        name,
        null,
        Collections.singletonList(new IdentityDto(DEFAULT_USERNAME, IdentityType.USER)));
  }

  public EventProcessDefinitionDto addEventProcessDefinitionDtoToDatabase(
      final String key, final IdentityDto identityDto) {
    return addEventProcessDefinitionDtoToDatabase(
        key, "eventProcess-" + key, null, Collections.singletonList(identityDto));
  }

  public EventProcessDefinitionDto addEventProcessDefinitionDtoToDatabase(
      final String key,
      final String name,
      final String version,
      final List<IdentityDto> identityDtos) {
    final List<EventProcessRoleRequestDto<IdentityDto>> roles =
        identityDtos.stream()
            .filter(Objects::nonNull)
            .map(identityDto -> new IdentityDto(identityDto.getId(), identityDto.getType()))
            .map(EventProcessRoleRequestDto::new)
            .collect(Collectors.toList());
    final DbEventProcessMappingDto eventProcessMappingDto =
        DbEventProcessMappingDto.builder().id(key).roles(roles).build();
    addEntryToDatabase(
        EVENT_PROCESS_MAPPING_INDEX_NAME, eventProcessMappingDto.getId(), eventProcessMappingDto);

    final String versionValue = Optional.ofNullable(version).orElse("1");
    final EventProcessDefinitionDto eventProcessDefinitionDto =
        EventProcessDefinitionDto.eventProcessBuilder()
            .id(key + "-" + version)
            .key(key)
            .name(name)
            .version(versionValue)
            .bpmn20Xml(key + versionValue)
            .deleted(false)
            .onboarded(true)
            .flowNodeData(new ArrayList<>())
            .userTaskNames(Collections.emptyMap())
            .build();
    addEntryToDatabase(
        EVENT_PROCESS_DEFINITION_INDEX_NAME,
        eventProcessDefinitionDto.getId(),
        eventProcessDefinitionDto);
    return eventProcessDefinitionDto;
  }

=======
  @SneakyThrows
>>>>>>> a342795a
  public OffsetDateTime getLastImportTimestampOfTimestampBasedImportIndex(
      final String dbType, final String engine) {
    return databaseTestService.getLastImportTimestampOfTimestampBasedImportIndex(dbType, engine);
  }

  public List<VariableUpdateInstanceDto> getAllStoredVariableUpdateInstanceDtos() {
    return getAllDocumentsOfIndexAs(
        VARIABLE_UPDATE_INSTANCE_INDEX_NAME + "_*", VariableUpdateInstanceDto.class);
  }

<<<<<<< HEAD
  public void deleteAllExternalEventIndices() {
    databaseTestService.deleteAllExternalEventIndices();
  }

=======
  @SneakyThrows
>>>>>>> a342795a
  public void deleteAllZeebeRecordsForPrefix(final String zeebeRecordPrefix) {
    databaseTestService.deleteAllZeebeRecordsForPrefix(zeebeRecordPrefix);
  }

  public void deleteAllOtherZeebeRecordsWithPrefix(
      final String zeebeRecordPrefix, final String recordsToKeep) {
    databaseTestService.deleteAllOtherZeebeRecordsWithPrefix(zeebeRecordPrefix, recordsToKeep);
  }

  public void updateZeebeRecordsWithPositionForPrefix(
      final String zeebeRecordPrefix,
      final String indexName,
      final long position,
      final String updateScript) {
    databaseTestService.updateZeebeRecordsWithPositionForPrefix(
        zeebeRecordPrefix, indexName, position, updateScript);
  }

  public void updateZeebeProcessRecordsOfBpmnElementTypeForPrefix(
      final String zeebeRecordPrefix,
      final BpmnElementType bpmnElementType,
      final String updateScript) {
    databaseTestService.updateZeebeRecordsOfBpmnElementTypeForPrefix(
        zeebeRecordPrefix, bpmnElementType, updateScript);
  }

  public void updateZeebeRecordsForPrefix(
      final String zeebeRecordPrefix, final String indexName, final String updateScript) {
    databaseTestService.updateZeebeRecordsForPrefix(zeebeRecordPrefix, indexName, updateScript);
  }

  public void updateUserTaskDurations(
      final String processInstanceId, final String processDefinitionKey, final long duration) {
    databaseTestService.updateUserTaskDurations(processInstanceId, processDefinitionKey, duration);
  }

  public Map<AggregationDto, Double> calculateExpectedValueGivenDurations(
      final Number... setDuration) {
    return databaseTestService.calculateExpectedValueGivenDurations(setDuration);
  }

  public void update(final String indexName, final String entityId, final ScriptData script) {
    databaseTestService.getDatabaseClient().update(indexName, entityId, script);
  }

  public long countRecordsByQuery(final TermsQueryContainer queryContainer, final String index) {
    return databaseTestService.countRecordsByQuery(queryContainer, index);
  }

  public <T> List<T> getZeebeExportedRecordsByQuery(
      final String exportIndex, final TermsQueryContainer query, final Class<T> zeebeRecordClass) {
    return databaseTestService.getZeebeExportedRecordsByQuery(exportIndex, query, zeebeRecordClass);
  }

  public boolean zeebeIndexExists(final String expectedIndex) {
    return databaseTestService.indexExistsCheckWithoutApplyingOptimizePrefix(expectedIndex);
  }

  public List<ProcessInstanceDto> getProcessInstancesById(final List<String> instanceIds) {
    return databaseTestService.getProcessInstancesById(instanceIds);
  }

  public List<DecisionInstanceDto> getDecisionInstancesById(final List<String> instanceIds) {
    return databaseTestService.getDecisionInstancesById(instanceIds);
  }

  public <T> Optional<T> getDatabaseEntryById(
      final String indexName, final String entryId, final Class<T> type) {
    return databaseTestService.getDatabaseEntryById(indexName, entryId, type);
  }

  public void deleteProcessInstancesFromIndex(final String indexName, final String id) {
    databaseTestService.deleteProcessInstancesFromIndex(indexName, id);
  }

  public String getDatabaseVersion() {
    return databaseTestService.getDatabaseVersion();
  }

  public DatabaseType getDatabaseVendor() {
    return databaseTestService.getDatabaseVendor();
  }

  public void updateProcessInstanceNestedDocLimit(
      final String processDefinitionKey,
      final int nestedDocLimit,
      final ConfigurationService configurationService) {
    databaseTestService.updateProcessInstanceNestedDocLimit(
        processDefinitionKey, nestedDocLimit, configurationService);
  }

  public int getNestedDocumentLimit(final ConfigurationService configurationService) {
    return databaseTestService.getNestedDocumentsLimit(configurationService);
  }

  public void createIndex(
      final String optimizeIndexNameWithVersion, final String optimizeIndexAliasForIndex)
      throws IOException {
    databaseTestService.createIndex(optimizeIndexNameWithVersion, optimizeIndexAliasForIndex);
  }

  public Optional<MetadataDto> readMetadata() {
    return databaseTestService.readMetadata();
  }

  public void createMissingIndices(
      final IndexMappingCreatorBuilder indexMappingCreatorBuilder,
      final Set<String> aliases,
      final Set<String> aKey) {
    databaseTestService.createMissingIndices(indexMappingCreatorBuilder, aliases, aKey);
  }

  public void setActivityStartDatesToNull(final String processDefinitionKey) {
    final ScriptData scriptData =
        new ScriptData(
            Map.of(),
            "for (flowNodeInstance in ctx._source.flowNodeInstances) { flowNodeInstance.startDate = null }");
    databaseTestService.setActivityStartDatesToNull(processDefinitionKey, scriptData);
  }

  public void setUserTaskDurationToNull(
      final String processInstanceId, final String durationFieldName) {
    final StringSubstitutor substitutor =
        new StringSubstitutor(
            ImmutableMap.<String, String>builder()
                .put("flowNodesField", FLOW_NODE_INSTANCES)
                .put("durationFieldName", durationFieldName)
                .build());

    // @formatter:off
    final String setDurationToNull =
        substitutor.replace(
            "for(flowNode in ctx._source.${flowNodesField}) {"
                + "flowNode.${durationFieldName} = null;"
                + "}");
    // @formatter:on

    final ScriptData updateScript = new ScriptData(Collections.emptyMap(), setDurationToNull);
    databaseTestService.setUserTaskDurationToNull(
        processInstanceId, durationFieldName, updateScript);
  }

  public Long getImportedActivityCount() {
    return databaseTestService.getImportedActivityCount();
  }

  public List<String> getAllIndicesWithWriteAlias(final String externalProcessVariableIndexName) {
    final String aliasNameWithPrefix =
        getIndexNameService().getOptimizeIndexAliasForIndex(externalProcessVariableIndexName);
    return databaseTestService.getAllIndicesWithWriteAlias(aliasNameWithPrefix);
  }
}<|MERGE_RESOLUTION|>--- conflicted
+++ resolved
@@ -42,13 +42,6 @@
 import java.util.Map;
 import java.util.Optional;
 import java.util.Set;
-<<<<<<< HEAD
-import java.util.stream.Collectors;
-import java.util.stream.Stream;
-=======
-import lombok.SneakyThrows;
-import lombok.extern.slf4j.Slf4j;
->>>>>>> a342795a
 import org.apache.commons.text.StringSubstitutor;
 import org.junit.jupiter.api.extension.AfterEachCallback;
 import org.junit.jupiter.api.extension.BeforeEachCallback;
@@ -191,65 +184,6 @@
     return getAllDocumentsOfIndexAs(PROCESS_INSTANCE_MULTI_ALIAS, ProcessInstanceDto.class);
   }
 
-<<<<<<< HEAD
-  public EventProcessDefinitionDto addEventProcessDefinitionDtoToDatabase(final String key) {
-    return addEventProcessDefinitionDtoToDatabase(key, "eventProcess-" + key);
-  }
-
-  public EventProcessDefinitionDto addEventProcessDefinitionDtoToDatabase(
-      final String key, final String name) {
-    return addEventProcessDefinitionDtoToDatabase(
-        key,
-        name,
-        null,
-        Collections.singletonList(new IdentityDto(DEFAULT_USERNAME, IdentityType.USER)));
-  }
-
-  public EventProcessDefinitionDto addEventProcessDefinitionDtoToDatabase(
-      final String key, final IdentityDto identityDto) {
-    return addEventProcessDefinitionDtoToDatabase(
-        key, "eventProcess-" + key, null, Collections.singletonList(identityDto));
-  }
-
-  public EventProcessDefinitionDto addEventProcessDefinitionDtoToDatabase(
-      final String key,
-      final String name,
-      final String version,
-      final List<IdentityDto> identityDtos) {
-    final List<EventProcessRoleRequestDto<IdentityDto>> roles =
-        identityDtos.stream()
-            .filter(Objects::nonNull)
-            .map(identityDto -> new IdentityDto(identityDto.getId(), identityDto.getType()))
-            .map(EventProcessRoleRequestDto::new)
-            .collect(Collectors.toList());
-    final DbEventProcessMappingDto eventProcessMappingDto =
-        DbEventProcessMappingDto.builder().id(key).roles(roles).build();
-    addEntryToDatabase(
-        EVENT_PROCESS_MAPPING_INDEX_NAME, eventProcessMappingDto.getId(), eventProcessMappingDto);
-
-    final String versionValue = Optional.ofNullable(version).orElse("1");
-    final EventProcessDefinitionDto eventProcessDefinitionDto =
-        EventProcessDefinitionDto.eventProcessBuilder()
-            .id(key + "-" + version)
-            .key(key)
-            .name(name)
-            .version(versionValue)
-            .bpmn20Xml(key + versionValue)
-            .deleted(false)
-            .onboarded(true)
-            .flowNodeData(new ArrayList<>())
-            .userTaskNames(Collections.emptyMap())
-            .build();
-    addEntryToDatabase(
-        EVENT_PROCESS_DEFINITION_INDEX_NAME,
-        eventProcessDefinitionDto.getId(),
-        eventProcessDefinitionDto);
-    return eventProcessDefinitionDto;
-  }
-
-=======
-  @SneakyThrows
->>>>>>> a342795a
   public OffsetDateTime getLastImportTimestampOfTimestampBasedImportIndex(
       final String dbType, final String engine) {
     return databaseTestService.getLastImportTimestampOfTimestampBasedImportIndex(dbType, engine);
@@ -260,14 +194,6 @@
         VARIABLE_UPDATE_INSTANCE_INDEX_NAME + "_*", VariableUpdateInstanceDto.class);
   }
 
-<<<<<<< HEAD
-  public void deleteAllExternalEventIndices() {
-    databaseTestService.deleteAllExternalEventIndices();
-  }
-
-=======
-  @SneakyThrows
->>>>>>> a342795a
   public void deleteAllZeebeRecordsForPrefix(final String zeebeRecordPrefix) {
     databaseTestService.deleteAllZeebeRecordsForPrefix(zeebeRecordPrefix);
   }
