--- conflicted
+++ resolved
@@ -302,8 +302,8 @@
   public void deleteAllSingleProcessReports() {
     final DeleteByQueryRequest request =
         new DeleteByQueryRequest(
-                getIndexNameService()
-                    .getOptimizeIndexAliasForIndex(new SingleProcessReportIndexES()))
+            getIndexNameService()
+                .getOptimizeIndexAliasForIndex(new SingleProcessReportIndexES()))
             .setQuery(matchAllQuery())
             .setRefresh(true);
 
@@ -315,7 +315,7 @@
       throw new OptimizeIntegrationTestException(
           "Could not delete data in index "
               + getIndexNameService()
-                  .getOptimizeIndexAliasForIndex(new SingleProcessReportIndexES()),
+              .getOptimizeIndexAliasForIndex(new SingleProcessReportIndexES()),
           e);
     }
   }
@@ -617,157 +617,6 @@
   }
 
   @Override
-<<<<<<< HEAD
-  public void updateEventProcessRoles(
-      final String eventProcessId,
-      final List<IdentityDto> identityDtos,
-      final ScriptData scriptData) {
-    try {
-      final UpdateRequest request =
-          new UpdateRequest(EVENT_PROCESS_MAPPING_INDEX_NAME, eventProcessId)
-              .script(
-                  new Script(
-                      ScriptType.INLINE,
-                      Script.DEFAULT_SCRIPT_LANG,
-                      scriptData.scriptString(),
-                      scriptData.params()))
-              .setRefreshPolicy(IMMEDIATE);
-      final UpdateResponse updateResponse = getOptimizeElasticClient().update(request);
-      if (updateResponse.getShardInfo().getFailed() > 0) {
-        throw new OptimizeIntegrationTestException(
-            String.format(
-                "Was not able to update event process roles with id [%s].", eventProcessId));
-      }
-    } catch (final IOException e) {
-      throw new OptimizeIntegrationTestException("Unable to update event process roles.", e);
-    }
-  }
-
-  @Override
-  public Map<String, Set<String>> getEventProcessInstanceIndicesWithAliasesFromDatabase() {
-    final OptimizeElasticsearchClient esClient = getOptimizeElasticClient();
-    final OptimizeIndexNameService indexNameService = esClient.getIndexNameService();
-    final GetIndexResponse getIndexResponse;
-    try {
-      getIndexResponse =
-          esClient
-              .getHighLevelClient()
-              .indices()
-              .get(
-                  new GetIndexRequest(
-                      indexNameService.getOptimizeIndexAliasForIndex(
-                              EVENT_PROCESS_INSTANCE_INDEX_PREFIX)
-                          + "*"),
-                  esClient.requestOptions());
-    } catch (final IOException e) {
-      throw new RuntimeException(e);
-    }
-    return getIndexResponse.getAliases().entrySet().stream()
-        .collect(
-            Collectors.toMap(
-                Map.Entry::getKey,
-                entry ->
-                    entry.getValue().stream()
-                        .map(AliasMetadata::alias)
-                        .collect(Collectors.toSet())));
-  }
-
-  @Override
-  public Optional<EventProcessPublishStateDto> getEventProcessPublishStateDtoFromDatabase(
-      final String processMappingId) {
-    final SearchSourceBuilder searchSourceBuilder =
-        new SearchSourceBuilder()
-            .query(
-                boolQuery()
-                    .must(
-                        termQuery(
-                            EventProcessPublishStateIndexES.PROCESS_MAPPING_ID, processMappingId))
-                    .must(termQuery(EventProcessPublishStateIndexES.DELETED, false)))
-            .sort(
-                SortBuilders.fieldSort(EventProcessPublishStateIndexES.PUBLISH_DATE_TIME)
-                    .order(SortOrder.DESC))
-            .size(1);
-    final SearchResponse searchResponse;
-    try {
-      searchResponse =
-          getOptimizeElasticClient()
-              .search(
-                  new SearchRequest(EVENT_PROCESS_PUBLISH_STATE_INDEX_NAME)
-                      .source(searchSourceBuilder));
-    } catch (final IOException e) {
-      throw new RuntimeException(e);
-    }
-
-    EventProcessPublishStateDto result = null;
-    if (searchResponse.getHits().getTotalHits().value > 0) {
-      try {
-        result =
-            getObjectMapper()
-                .readValue(
-                    searchResponse.getHits().getAt(0).getSourceAsString(),
-                    DbEventProcessPublishStateDto.class)
-                .toEventProcessPublishStateDto();
-      } catch (final JsonProcessingException e) {
-        throw new RuntimeException(e);
-      }
-    }
-    return Optional.ofNullable(result);
-  }
-
-  @Override
-  public Optional<EventProcessDefinitionDto> getEventProcessDefinitionFromDatabase(
-      final String definitionId) {
-    final GetResponse getResponse;
-    try {
-      getResponse =
-          getOptimizeElasticClient()
-              .get(new GetRequest(EVENT_PROCESS_DEFINITION_INDEX_NAME).id(definitionId));
-    } catch (final IOException e) {
-      throw new RuntimeException(e);
-    }
-
-    EventProcessDefinitionDto result = null;
-    if (getResponse.isExists()) {
-      try {
-        result =
-            getObjectMapper()
-                .readValue(getResponse.getSourceAsString(), EventProcessDefinitionDto.class);
-      } catch (final JsonProcessingException e) {
-        throw new RuntimeException(e);
-      }
-    }
-
-    return Optional.ofNullable(result);
-  }
-
-  @Override
-  public List<EventProcessInstanceDto> getEventProcessInstancesFromDatabaseForProcessPublishStateId(
-      final String publishStateId) {
-    final List<EventProcessInstanceDto> results = new ArrayList<>();
-    final SearchResponse searchResponse;
-    try {
-      searchResponse =
-          getOptimizeElasticClient()
-              .search(
-                  new SearchRequest(EventProcessInstanceIndex.constructIndexName(publishStateId)));
-    } catch (final IOException e) {
-      throw new RuntimeException(e);
-    }
-    for (final SearchHit hit : searchResponse.getHits().getHits()) {
-      try {
-        results.add(
-            getObjectMapper().readValue(hit.getSourceAsString(), EventProcessInstanceDto.class));
-      } catch (final JsonProcessingException e) {
-        throw new RuntimeException(e);
-      }
-    }
-    return results;
-  }
-
-  @Override
-=======
-  @SneakyThrows
->>>>>>> a342795a
   public void deleteProcessInstancesFromIndex(final String indexName, final String id) {
     final DeleteRequest request = new DeleteRequest(indexName).id(id).setRefreshPolicy(IMMEDIATE);
     try {
@@ -998,40 +847,7 @@
             index -> indexNameToAliasMap.get(index).stream().anyMatch(AliasMetadata::writeIndex))
         .toList();
   }
-
-<<<<<<< HEAD
-  @Override
-  public List<String> getAllIndicesWithReadOnlyAlias(final String aliasNameWithPrefix) {
-    final GetAliasesRequest aliasesRequest = new GetAliasesRequest().aliases(aliasNameWithPrefix);
-    final Map<String, Set<AliasMetadata>> indexNameToAliasMap;
-    try {
-      indexNameToAliasMap = getOptimizeElasticClient().getAlias(aliasesRequest).getAliases();
-    } catch (final IOException e) {
-      throw new RuntimeException(e);
-    }
-    return indexNameToAliasMap.keySet().stream()
-        .filter(
-            index -> indexNameToAliasMap.get(index).stream().anyMatch(alias -> !alias.writeIndex()))
-        .toList();
-  }
-
-  @Override
-  public EventProcessInstanceIndex getEventInstanceIndex(final String indexId) {
-    return new EventProcessInstanceIndexES(indexId);
-  }
-
-  @Override
-  public EventIndex getEventIndex() {
-    return new EventIndexES();
-  }
-
-  @Override
-  public VariableUpdateInstanceIndex getVariableUpdateInstanceIndex() {
-    return new VariableUpdateInstanceIndexES();
-  }
-
-=======
->>>>>>> a342795a
+  
   public OptimizeIndexNameService getIndexNameService() {
     return getOptimizeElasticClient().getIndexNameService();
   }
@@ -1145,7 +961,7 @@
   private <T> List<T> getAllDocumentsOfIndexAs(
       final String indexName, final Class<T> type, final QueryBuilder query) {
     try {
-      return getAllDocumentsOfIndicesAs(new String[] {indexName}, type, query);
+      return getAllDocumentsOfIndicesAs(new String[]{indexName}, type, query);
     } catch (final ElasticsearchStatusException e) {
       throw new OptimizeIntegrationTestException(
           "Cannot get all documents for index " + indexName, e);
