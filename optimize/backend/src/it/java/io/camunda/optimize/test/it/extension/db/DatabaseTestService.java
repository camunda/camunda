--- conflicted
+++ resolved
@@ -51,12 +51,6 @@
 import java.util.Map;
 import java.util.Optional;
 import java.util.Set;
-<<<<<<< HEAD
-import java.util.stream.Collectors;
-=======
-import lombok.Getter;
-import lombok.extern.slf4j.Slf4j;
->>>>>>> a342795a
 import org.apache.commons.text.StringSubstitutor;
 import org.mockserver.integration.ClientAndServer;
 import org.slf4j.Logger;
@@ -286,23 +280,4 @@
   public abstract Long getImportedActivityCount();
 
   public abstract List<String> getAllIndicesWithWriteAlias(String aliasNameWithPrefix);
-<<<<<<< HEAD
-
-  public abstract List<String> getAllIndicesWithReadOnlyAlias(String aliasNameWithPrefix);
-
-  public abstract EventProcessInstanceIndex getEventInstanceIndex(String indexId);
-
-  public abstract EventIndex getEventIndex();
-
-  public abstract VariableUpdateInstanceIndex getVariableUpdateInstanceIndex();
-
-  public TestIndexRepository getTestIndexRepository() {
-    return testIndexRepository;
-  }
-
-  protected void setTestIndexRepository(final TestIndexRepository testIndexRepository) {
-    this.testIndexRepository = testIndexRepository;
-  }
-=======
->>>>>>> a342795a
 }