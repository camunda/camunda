/*
 * Copyright Camunda Services GmbH and/or licensed to Camunda Services GmbH under
 * one or more contributor license agreements. See the NOTICE file distributed
 * with this work for additional information regarding copyright ownership.
 * Licensed under the Camunda License 1.0. You may not use this file
 * except in compliance with the Camunda License 1.0.
 */
package io.camunda.optimize.test.optimize;

import static io.camunda.optimize.rest.RestTestConstants.DEFAULT_PASSWORD;
import static io.camunda.optimize.rest.RestTestConstants.DEFAULT_USERNAME;

import io.camunda.optimize.OptimizeRequestExecutor;
import io.camunda.optimize.dto.optimize.DecisionDefinitionOptimizeDto;
import io.camunda.optimize.dto.optimize.DefinitionOptimizeResponseDto;
import io.camunda.optimize.dto.optimize.DefinitionType;
import io.camunda.optimize.dto.optimize.ProcessDefinitionOptimizeDto;
import io.camunda.optimize.dto.optimize.query.definition.DefinitionKeyResponseDto;
import io.camunda.optimize.dto.optimize.query.definition.DefinitionResponseDto;
import io.camunda.optimize.dto.optimize.query.definition.TenantWithDefinitionsResponseDto;
import io.camunda.optimize.dto.optimize.rest.DefinitionVersionResponseDto;
import io.camunda.optimize.dto.optimize.rest.definition.DefinitionWithTenantsResponseDto;
import io.camunda.optimize.dto.optimize.rest.definition.MultiDefinitionTenantsRequestDto;
import jakarta.ws.rs.core.Response;
import java.util.List;
import java.util.function.Supplier;

public class DefinitionClient {

  private final Supplier<OptimizeRequestExecutor> requestExecutorSupplier;

  public DefinitionClient(final Supplier<OptimizeRequestExecutor> requestExecutorSupplier) {
    this.requestExecutorSupplier = requestExecutorSupplier;
  }

  public DefinitionResponseDto getDefinitionByTypeAndKey(
      final DefinitionType definitionType, final DefinitionOptimizeResponseDto expectedDefinition) {
    return getRequestExecutor()
        .buildGetDefinitionByTypeAndKeyRequest(definitionType.getId(), expectedDefinition.getKey())
        .execute(DefinitionResponseDto.class, Response.Status.OK.getStatusCode());
  }

  public List<DefinitionResponseDto> getAllDefinitions() {
    return getAllDefinitionsAsUser(DEFAULT_USERNAME, DEFAULT_PASSWORD);
  }

<<<<<<< HEAD
  public List<DefinitionKeyResponseDto> getCamundaEventImportedProcessDefinitionKeys() {
    return getRequestExecutor()
        .buildGetDefinitionKeysByType(DefinitionType.PROCESS.getId(), null, true)
        .executeAndReturnList(DefinitionKeyResponseDto.class, Response.Status.OK.getStatusCode());
  }

=======
>>>>>>> a342795a
  public List<DefinitionResponseDto> getAllDefinitionsAsUser(
      final String username, final String password) {
    return getRequestExecutor()
        .buildGetDefinitions()
        .withUserAuthentication(username, password)
        .executeAndReturnList(DefinitionResponseDto.class, Response.Status.OK.getStatusCode());
  }

  public List<DefinitionKeyResponseDto> getDefinitionKeysByType(
      final DefinitionType definitionType) {
    return getDefinitionKeysByType(definitionType, null);
  }

  public List<DefinitionKeyResponseDto> getDefinitionKeysByType(
      final DefinitionType definitionType, final String filterByCollectionScope) {
    return getDefinitionKeysByTypeAsUser(
        definitionType, filterByCollectionScope, DEFAULT_USERNAME, DEFAULT_PASSWORD);
  }

  public List<DefinitionKeyResponseDto> getDefinitionKeysByTypeAsUser(
      final DefinitionType definitionType, final String username, final String password) {
    return getDefinitionKeysByTypeAsUser(definitionType, null, username, password);
  }

  public List<DefinitionKeyResponseDto> getDefinitionKeysByTypeAsUser(
      final DefinitionType definitionType,
      final String filterByCollectionScope,
      final String username,
      final String password) {
    return getRequestExecutor()
        .buildGetDefinitionKeysByType(definitionType.getId(), filterByCollectionScope)
        .withUserAuthentication(username, password)
        .executeAndReturnList(DefinitionKeyResponseDto.class, Response.Status.OK.getStatusCode());
  }

  public List<DefinitionVersionResponseDto> getDefinitionVersionsByTypeAndKey(
      final DefinitionType type, final String key) {
    return getDefinitionVersionsByTypeAndKey(type, key, null);
  }

  public List<DefinitionVersionResponseDto> getDefinitionVersionsByTypeAndKey(
      final DefinitionType type, final String key, final String filterByCollectionScope) {
    return getDefinitionVersionsByTypeAndKeyAsUser(
        type, key, filterByCollectionScope, DEFAULT_USERNAME, DEFAULT_PASSWORD);
  }

  public List<DefinitionVersionResponseDto> getDefinitionVersionsByTypeAndKeyAsUser(
      final DefinitionType type, final String key, final String username, final String password) {
    return getDefinitionVersionsByTypeAndKeyAsUser(type, key, null, username, password);
  }

  public List<DefinitionVersionResponseDto> getDefinitionVersionsByTypeAndKeyAsUser(
      final DefinitionType type,
      final String key,
      final String filterByCollectionScope,
      final String username,
      final String password) {
    return getRequestExecutor()
        .buildGetDefinitionVersionsByTypeAndKeyRequest(type.getId(), key, filterByCollectionScope)
        .withUserAuthentication(username, password)
        .executeAndReturnList(
            DefinitionVersionResponseDto.class, Response.Status.OK.getStatusCode());
  }

  public List<DefinitionWithTenantsResponseDto>
      resolveDefinitionTenantsByTypeMultipleKeyAndVersions(
          final DefinitionType type, final MultiDefinitionTenantsRequestDto request) {
    return resolveDefinitionTenantsByTypeMultipleKeyAndVersions(
        type, request, DEFAULT_USERNAME, DEFAULT_PASSWORD);
  }

  public List<DefinitionWithTenantsResponseDto>
      resolveDefinitionTenantsByTypeMultipleKeyAndVersions(
          final DefinitionType type,
          final MultiDefinitionTenantsRequestDto request,
          final String username,
          final String password) {
    return getRequestExecutor()
        .buildResolveDefinitionTenantsByTypeMultipleKeysAndVersionsRequest(type.getId(), request)
        .withUserAuthentication(username, password)
        .executeAndReturnList(
            DefinitionWithTenantsResponseDto.class, Response.Status.OK.getStatusCode());
  }

  public List<TenantWithDefinitionsResponseDto> getDefinitionsGroupedByTenant() {
    return getDefinitionsGroupedByTenantAsUser(DEFAULT_USERNAME, DEFAULT_PASSWORD);
  }

  public List<TenantWithDefinitionsResponseDto> getDefinitionsGroupedByTenantAsUser(
      final String username, final String password) {
    return getRequestExecutor()
        .buildGetDefinitionsGroupedByTenant()
        .withUserAuthentication(username, password)
        .executeAndReturnList(
            TenantWithDefinitionsResponseDto.class, Response.Status.OK.getStatusCode());
  }

  public List<DecisionDefinitionOptimizeDto> getAllDecisionDefinitions() {
    return getAllDecisionDefinitionsAsUser(DEFAULT_USERNAME, DEFAULT_PASSWORD);
  }

  public List<DecisionDefinitionOptimizeDto> getAllDecisionDefinitionsAsUser(
      final String username, final String password) {
    return getRequestExecutor()
        .buildGetDecisionDefinitionsRequest()
        .withUserAuthentication(username, password)
        .executeAndReturnList(
            DecisionDefinitionOptimizeDto.class, Response.Status.OK.getStatusCode());
  }

  public List<ProcessDefinitionOptimizeDto> getAllProcessDefinitions() {
    return getAllProcessDefinitionsAsUser(DEFAULT_USERNAME, DEFAULT_PASSWORD);
  }

  public List<ProcessDefinitionOptimizeDto> getAllProcessDefinitionsAsUser(
      final String username, final String password) {
    return getRequestExecutor()
        .buildGetProcessDefinitionsRequest()
        .withUserAuthentication(username, password)
        .executeAndReturnList(
            ProcessDefinitionOptimizeDto.class, Response.Status.OK.getStatusCode());
  }

  public String getDecisionDefinitionXml(final String key, final String version) {
    return getDecisionDefinitionXml(key, version, null);
  }

  public String getDecisionDefinitionXml(
      final String key, final String version, final String tenant) {
    return getRequestExecutor()
        .buildGetDecisionDefinitionXmlRequest(key, version, tenant)
        .execute(String.class, Response.Status.OK.getStatusCode());
  }

  public String getProcessDefinitionXml(
      final String key, final String version, final String tenantId) {
    return getProcessDefinitionXmlAsUser(
        key, version, tenantId, DEFAULT_USERNAME, DEFAULT_PASSWORD);
  }

  public String getProcessDefinitionXmlAsUser(
      final String key,
      final String version,
      final String tenantId,
      final String username,
      final String password) {
    return getRequestExecutor()
        .buildGetProcessDefinitionXmlRequest(key, version, tenantId)
        .withUserAuthentication(username, password)
        .execute(String.class, Response.Status.OK.getStatusCode());
  }

  private OptimizeRequestExecutor getRequestExecutor() {
    return requestExecutorSupplier.get();
  }
}<|MERGE_RESOLUTION|>--- conflicted
+++ resolved
@@ -44,15 +44,6 @@
     return getAllDefinitionsAsUser(DEFAULT_USERNAME, DEFAULT_PASSWORD);
   }
 
-<<<<<<< HEAD
-  public List<DefinitionKeyResponseDto> getCamundaEventImportedProcessDefinitionKeys() {
-    return getRequestExecutor()
-        .buildGetDefinitionKeysByType(DefinitionType.PROCESS.getId(), null, true)
-        .executeAndReturnList(DefinitionKeyResponseDto.class, Response.Status.OK.getStatusCode());
-  }
-
-=======
->>>>>>> a342795a
   public List<DefinitionResponseDto> getAllDefinitionsAsUser(
       final String username, final String password) {
     return getRequestExecutor()
@@ -118,18 +109,18 @@
   }
 
   public List<DefinitionWithTenantsResponseDto>
-      resolveDefinitionTenantsByTypeMultipleKeyAndVersions(
-          final DefinitionType type, final MultiDefinitionTenantsRequestDto request) {
+  resolveDefinitionTenantsByTypeMultipleKeyAndVersions(
+      final DefinitionType type, final MultiDefinitionTenantsRequestDto request) {
     return resolveDefinitionTenantsByTypeMultipleKeyAndVersions(
         type, request, DEFAULT_USERNAME, DEFAULT_PASSWORD);
   }
 
   public List<DefinitionWithTenantsResponseDto>
-      resolveDefinitionTenantsByTypeMultipleKeyAndVersions(
-          final DefinitionType type,
-          final MultiDefinitionTenantsRequestDto request,
-          final String username,
-          final String password) {
+  resolveDefinitionTenantsByTypeMultipleKeyAndVersions(
+      final DefinitionType type,
+      final MultiDefinitionTenantsRequestDto request,
+      final String username,
+      final String password) {
     return getRequestExecutor()
         .buildResolveDefinitionTenantsByTypeMultipleKeysAndVersionsRequest(type.getId(), request)
         .withUserAuthentication(username, password)
