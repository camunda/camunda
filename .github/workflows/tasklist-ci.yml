# This GitHub Actions workflow that is triggered on push to `main` and `stable/**` branch or on any pull request creation
# and invokes `ci-build-reusable` and `ci-test-reusable` workflows.
---
name: Tasklist CI
on:
  workflow_dispatch:
  push:
    branches:
      - "main"
      - "stable/**"
    paths:
<<<<<<< HEAD
      - '.github/actions/**'
      - '.github/workflows/tasklist-*'
      - 'bom/*'
      - 'parent/*'
      - 'pom.xml'
      - 'tasklist/**'
      - 'tasklist.Dockerfile'
  pull_request:
    paths:
      - '.github/actions/**'
      - '.github/workflows/tasklist-*'
      - 'bom/*'
      - 'parent/*'
      - 'pom.xml'
      - 'tasklist/**'
      - 'tasklist.Dockerfile'
=======
      - ".github/actions/**"
      - ".github/workflows/tasklist-*"
      - "bom/*"
      - "parent/*"
      - "pom.xml"
      - "tasklist/**"
      - "tasklist-distro/**"
      - "tasklist.Dockerfile"
  pull_request:
    paths:
      - ".github/actions/**"
      - ".github/workflows/tasklist-*"
      - "bom/*"
      - "parent/*"
      - "pom.xml"
      - "tasklist/**"
      - "tasklist-distro/**"
      - "tasklist.Dockerfile"
>>>>>>> 90271e74

# This will limit the workflow to 1 concurrent run per ref (branch / PR).
# If a new commits occurs, the current run will be canceled to save costs.
concurrency:
  group: ${{ github.workflow }}-${{ github.ref }}
  cancel-in-progress: true

jobs:
  check_changes:
    name: Check for changes in the client folder
    runs-on: ubuntu-latest
    outputs:
      has_changed_frontend: ${{ steps.filter.outputs.src_changed }}
    steps:
      - uses: actions/checkout@1d96c772d19495a3b5c517cd2bc0cb401ea0529f # v4
        with:
          fetch-depth: 0
      - id: filter
        run: |
          echo "src_changed=false" >> $GITHUB_OUTPUT
          if [ "${{ github.event_name }}" = "pull_request" ]; then
            # For pull requests, compare the PR base and head commits
            git fetch origin ${{ github.base_ref }}

            if git diff --name-only ${{ github.event.pull_request.base.sha }} ${{ github.event.pull_request.head.sha }} | grep -q 'tasklist/client/'; then
              echo 'src_changed=true' >> $GITHUB_OUTPUT
            fi
          elif [ "${{ github.event_name }}" = "push" ]; then
            # For pushes, compare the current commit with the previous one
            if git diff --name-only ${{ github.event.before }} ${{ github.event.after }} | grep -q 'tasklist/client/'; then
              echo 'src_changed=true' >> $GITHUB_OUTPUT
            fi
          fi
  run-build:
    name: run-build
    uses: ./.github/workflows/tasklist-ci-build-reusable.yml
    secrets: inherit
    with:
      branch: ${{ github.head_ref || github.ref_name }} # head_ref = branch name on PR, ref_name = `main` or `stable/**`

  run-tests:
    name: run-tests
    uses: ./.github/workflows/tasklist-ci-test-reusable.yml
    secrets: inherit
    with:
      branch: ${{ github.head_ref || github.ref_name }}

  fe-type-check:
    name: Type check
    runs-on: ubuntu-latest
    needs: check_changes
    if: ${{ needs.check_changes.outputs.has_changed_frontend == 'true' }}
    defaults:
      run:
        working-directory: tasklist/client
    steps:
      - uses: actions/checkout@1d96c772d19495a3b5c517cd2bc0cb401ea0529f # v4
      - uses: actions/setup-node@v4
        with:
          node-version: "20"
          cache: "yarn"
          cache-dependency-path: tasklist/client/yarn.lock
      - run: yarn install --frozen-lockfile
        name: Install dependencies
      - run: yarn ts-check
        name: Type checks

  fe-eslint:
    name: ESLint
    runs-on: ubuntu-latest
    needs: check_changes
    if: ${{ needs.check_changes.outputs.has_changed_frontend == 'true' }}
    defaults:
      run:
        working-directory: tasklist/client
    steps:
      - uses: actions/checkout@1d96c772d19495a3b5c517cd2bc0cb401ea0529f # v4
      - uses: actions/setup-node@v4
        with:
          node-version: "20"
          cache: "yarn"
          cache-dependency-path: tasklist/client/yarn.lock
      - run: yarn install --frozen-lockfile
        name: Install dependencies
      - run: yarn eslint
        name: ESLint

  fe-stylelint:
    name: Stylelint
    runs-on: ubuntu-latest
    needs: check_changes
    if: ${{ needs.check_changes.outputs.has_changed_frontend == 'true' }}
    defaults:
      run:
        working-directory: tasklist/client
    steps:
      - uses: actions/checkout@1d96c772d19495a3b5c517cd2bc0cb401ea0529f # v4
      - uses: actions/setup-node@v4
        with:
          node-version: "20"
          cache: "yarn"
          cache-dependency-path: tasklist/client/yarn.lock
      - run: yarn install --frozen-lockfile
        name: Install dependencies
      - run: yarn stylelint
        name: Stylelint

  fe-tests:
    name: Tests
    runs-on: ubuntu-latest
    needs: check_changes
    if: ${{ needs.check_changes.outputs.has_changed_frontend == 'true' }}
    defaults:
      run:
        working-directory: tasklist/client
    steps:
      - uses: actions/checkout@1d96c772d19495a3b5c517cd2bc0cb401ea0529f # v4
      - uses: actions/setup-node@v4
        with:
          node-version: "20"
          cache: "yarn"
          cache-dependency-path: tasklist/client/yarn.lock
      - run: yarn install --frozen-lockfile
        name: Install dependencies
      - run: yarn test:ci
        name: Unit & Integration tests

  fe-visual-regression-tests:
    name: Visual regression tests
    runs-on: ubuntu-latest
    needs: check_changes
    if: ${{ needs.check_changes.outputs.has_changed_frontend == 'true' }}
    container:
      image: mcr.microsoft.com/playwright:v1.43.1
      options: --user 1001:1000
    defaults:
      run:
        working-directory: tasklist/client
    steps:
      - name: Check out repository code
        uses: actions/checkout@1d96c772d19495a3b5c517cd2bc0cb401ea0529f # v4
      - name: Setup yarn cache
        uses: actions/setup-node@v4
        with:
          node-version: "20"
          cache: "yarn"
          cache-dependency-path: tasklist/client/yarn.lock
      - name: Install node dependencies
        run: yarn
      - name: Build frontend
        run: yarn build:visual-regression
      - name: Start server
        run: yarn start:visual-regression &
      - name: Run Playwright tests
        run: yarn playwright e2e/visual
      - uses: actions/upload-artifact@v4
        if: always()
        with:
          name: visual-regression-report
          path: tasklist/client/playwright-report/
          retention-days: 30

  fe-a11y-tests:
    name: a11y tests
    runs-on: ubuntu-latest
    needs: check_changes
    if: ${{ needs.check_changes.outputs.has_changed_frontend == 'true' }}
    container:
      image: mcr.microsoft.com/playwright:v1.43.1
      options: --user 1001:1000
    defaults:
      run:
        working-directory: tasklist/client
    steps:
      - name: Check out repository code
        uses: actions/checkout@1d96c772d19495a3b5c517cd2bc0cb401ea0529f # v4
      - name: Setup yarn cache
        uses: actions/setup-node@v4
        with:
          node-version: "20"
          cache: "yarn"
          cache-dependency-path: tasklist/client/yarn.lock
      - name: Install node dependencies
        run: yarn
      - name: Build frontend
        run: yarn build
      - name: Start server
        run: yarn start:visual-regression &
      - name: Run A11y tests
        run: yarn playwright a11y
      - uses: actions/upload-artifact@v4
        if: always()
        with:
          name: a11y-report
          path: tasklist/client/playwright-report/
          retention-days: 30

  test-summary:
    # Used by the merge queue as a dummy instead of the Zeebe CI in case only Operate files got changed:
    # https://github.com/orgs/community/discussions/26251
    # This name is hard-coded in the branch rules; remember to update that if this name changes
    name: Test summary
    if: always()
    runs-on: ubuntu-latest
    needs:
      - run-build
      - check_changes
      - fe-type-check
      - fe-eslint
      - fe-tests
      - fe-visual-regression-tests
      - fe-a11y-tests
      - fe-stylelint
    steps:
      - run: exit ${{ ((needs.check_changes.outputs.has_changed_frontend == 'true' && contains(needs.*.result, 'skipped') || contains(needs.*.result, 'failure')) && 1) || 0 }}<|MERGE_RESOLUTION|>--- conflicted
+++ resolved
@@ -9,31 +9,12 @@
       - "main"
       - "stable/**"
     paths:
-<<<<<<< HEAD
-      - '.github/actions/**'
-      - '.github/workflows/tasklist-*'
-      - 'bom/*'
-      - 'parent/*'
-      - 'pom.xml'
-      - 'tasklist/**'
-      - 'tasklist.Dockerfile'
-  pull_request:
-    paths:
-      - '.github/actions/**'
-      - '.github/workflows/tasklist-*'
-      - 'bom/*'
-      - 'parent/*'
-      - 'pom.xml'
-      - 'tasklist/**'
-      - 'tasklist.Dockerfile'
-=======
       - ".github/actions/**"
       - ".github/workflows/tasklist-*"
       - "bom/*"
       - "parent/*"
       - "pom.xml"
       - "tasklist/**"
-      - "tasklist-distro/**"
       - "tasklist.Dockerfile"
   pull_request:
     paths:
@@ -43,9 +24,7 @@
       - "parent/*"
       - "pom.xml"
       - "tasklist/**"
-      - "tasklist-distro/**"
       - "tasklist.Dockerfile"
->>>>>>> 90271e74
 
 # This will limit the workflow to 1 concurrent run per ref (branch / PR).
 # If a new commits occurs, the current run will be canceled to save costs.
