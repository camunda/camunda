--- conflicted
+++ resolved
@@ -1038,15 +1038,9 @@
           secret_vault_secretId: ${{ secrets.VAULT_SECRET_ID }}
 
 
-<<<<<<< HEAD
   tasklist-ci:
     if: needs.detect-changes.outputs.java-code-changes == 'true'
     name: "Tasklist"
-=======
-  zeebe-ci:
-    if: needs.detect-changes.outputs.zeebe-changes == 'true'
-    name: "Zeebe"
->>>>>>> cde9335f
     needs: [ detect-changes ]
     uses: ./.github/workflows/ci-tasklist.yml
     secrets: inherit
@@ -1068,6 +1062,7 @@
 
   zeebe-ci:
     if: needs.detect-changes.outputs.zeebe-changes == 'true'
+    name: "Zeebe"
     needs: [ detect-changes ]
     uses: ./.github/workflows/zeebe-ci.yml
     secrets: inherit
