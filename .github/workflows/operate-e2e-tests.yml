---
name: Operate E2E Tests
on:
  push:
    branches:
      - "main"
      - "stable/**"
      - "release/**"
    paths:
      - ".ci/**"
      - ".github/actions/**"
      - ".github/workflows/operate-*"
      - "bom/*"
      - "distro/**"
      - "operate.Dockerfile"
      - "operate/**"
      - "parent/*"
      - "pom.xml"
  pull_request:
    paths:
      - ".ci/**"
      - ".github/actions/**"
      - ".github/workflows/operate-*"
      - "bom/*"
      - "distro/**"
      - "operate.Dockerfile"
      - "operate/**"
      - "parent/*"
      - "pom.xml"

# This will limit the workflow to 1 concurrent run per ref (branch / PR).
# If a new commits occurs, the current run will be canceled to save costs.
concurrency:
  group: ${{ github.workflow }}-${{ github.ref }}
  cancel-in-progress: true

jobs:
  test:
    runs-on: gcp-core-4-default
    services:
      elasticsearch:
        image: docker.elastic.co/elasticsearch/elasticsearch:8.13.4
        env:
          discovery.type: single-node
          cluster.name: docker-cluster
          bootstrap.memory_lock: true
          xpack.security.enabled: false
          ES_JAVA_OPTS: -Xms1024m -Xmx1024m
        ports:
          - 9200:9200
          - 9300:9300
      zeebe:
        image: camunda/zeebe:8.5.1
        env:
          JAVA_TOOL_OPTIONS: "-Xms512m -Xmx512m"
          ZEEBE_BROKER_EXPORTERS_ELASTICSEARCH_CLASSNAME: io.camunda.zeebe.exporter.ElasticsearchExporter
          ZEEBE_BROKER_EXPORTERS_ELASTICSEARCH_ARGS_URL: http://elasticsearch:9200
          ZEEBE_BROKER_EXPORTERS_ELASTICSEARCH_ARGS_BULK_SIZE: 1
          ZEEBE_BROKER_BACKPRESSURE_ENABLED: false
        ports:
          - 26500:26500
    steps:
      - name: Check out repository code
        uses: actions/checkout@v4
      - name: Import Secrets
        id: secrets
        uses: hashicorp/vault-action@v3.0.0
        with:
          url: ${{ secrets.VAULT_ADDR }}
          method: approle
          roleId: ${{ secrets.VAULT_ROLE_ID }}
          secretId: ${{ secrets.VAULT_SECRET_ID }}
          secrets: |
            secret/data/github.com/organizations/camunda NEXUS_USR;
            secret/data/github.com/organizations/camunda NEXUS_PSW;
      - name: Setup Node
        uses: actions/setup-node@v4
        with:
          node-version: "18"
      - name: Setup yarn
        run: npm install -g yarn
      - name: Install node dependencies
        working-directory: ./operate/client
        run: yarn install
      - name: Add Yarn binaries to Path
        working-directory: ./operate/client
        run: |
          echo "$(yarn bin)" >> $GITHUB_PATH
          echo "$(yarn global bin)" >> $GITHUB_PATH
      - name: Install Playwright
        run: yarn exec playwright install -- --with-deps chromium
        working-directory: ./operate/client
      - name: Build frontend
        working-directory: ./operate/client
        run: yarn build
      - name: Setup Java
        uses: actions/setup-java@v4
        with:
          distribution: "adopt"
          java-version: "21"
      - name: Setup Maven
        uses: stCarolas/setup-maven@v4.5
        with:
          maven-version: "3.9.6"
      # Use CI Nexus as co-located pull-through cache for Maven artifacts via ~/.m2/settings.xml
      - name: "Create settings.xml"
        uses: s4u/maven-settings-action@v3.0.0
        with:
          githubServer: false
          servers: |
            [{
              "id": "camunda-nexus",
              "username": "${{ steps.secrets.outputs.NEXUS_USR }}",
              "password": "${{ steps.secrets.outputs.NEXUS_PSW }}"
            }]
          mirrors: '[{"url": "https://repository.nexus.camunda.cloud/content/groups/internal/", "id": "camunda-nexus", "mirrorOf": "*", "name": "camunda Nexus"}]'
      - name: Build backend
        run: mvn clean install -T1C -DskipChecks -P -docker,skipFrontendBuild -DskipTests=true -B -DskipRemoteStaging=true -Dmaven.deploy.skip=true
      - name: Start Operate
<<<<<<< HEAD
        run: mvn -q -B spring-boot:start -pl dist -Dspring-boot.run.fork=true -Dspring-boot.run.main-class=io.camunda.application.StandaloneOperate -DCAMUNDA_OPERATE_CSRF_PREVENTION_ENABLED=false
=======
        run: mvn -q -B spring-boot:start -pl dist -Dspring-boot.run.fork=true -Dspring-boot.run.main-class=io.camunda.operate.StandaloneOperate
        env:
          CAMUNDA_OPERATE_CSRF_PREVENTION_ENABLED: false
>>>>>>> 6a0b84e0
      - name: Run tests
        working-directory: ./operate/client
        run: yarn run test:e2e:ci
        env:
          ZEEBE_GATEWAY_ADDRESS: localhost:26500
      - uses: actions/upload-artifact@v4
        if: always()
        with:
          name: Playwright report
          path: operate/client/playwright-report/
          retention-days: 30<|MERGE_RESOLUTION|>--- conflicted
+++ resolved
@@ -117,13 +117,9 @@
       - name: Build backend
         run: mvn clean install -T1C -DskipChecks -P -docker,skipFrontendBuild -DskipTests=true -B -DskipRemoteStaging=true -Dmaven.deploy.skip=true
       - name: Start Operate
-<<<<<<< HEAD
-        run: mvn -q -B spring-boot:start -pl dist -Dspring-boot.run.fork=true -Dspring-boot.run.main-class=io.camunda.application.StandaloneOperate -DCAMUNDA_OPERATE_CSRF_PREVENTION_ENABLED=false
-=======
-        run: mvn -q -B spring-boot:start -pl dist -Dspring-boot.run.fork=true -Dspring-boot.run.main-class=io.camunda.operate.StandaloneOperate
+        run: mvn -q -B spring-boot:start -pl dist -Dspring-boot.run.fork=true -Dspring-boot.run.main-class=io.camunda.application.StandaloneOperate
         env:
           CAMUNDA_OPERATE_CSRF_PREVENTION_ENABLED: false
->>>>>>> 6a0b84e0
       - name: Run tests
         working-directory: ./operate/client
         run: yarn run test:e2e:ci
