<?xml version="1.0" encoding="UTF-8"?>
<project xmlns="http://maven.apache.org/POM/4.0.0" xmlns:xsi="http://www.w3.org/2001/XMLSchema-instance" xsi:schemaLocation="http://maven.apache.org/POM/4.0.0 http://maven.apache.org/xsd/maven-4.0.0.xsd">
  <modelVersion>4.0.0</modelVersion>
  <parent>
    <groupId>io.camunda</groupId>
    <artifactId>camunda-testing</artifactId>
<<<<<<< HEAD
    <version>8.8.0</version>
=======
    <version>8.8.1-SNAPSHOT</version>
>>>>>>> 34668b7e
    <relativePath>../pom.xml</relativePath>
  </parent>

  <artifactId>camunda-process-test-java</artifactId>

  <name>Camunda Process Test Java</name>
  <description>Camunda's testing library for processes and process applications with Java</description>

  <properties>
    <version.java>8</version.java>
    <maven-commit-id-plugin-version>9.0.2</maven-commit-id-plugin-version>
    <!-- Camunda Docker image properties. CI overrides the properties to use the current image. -->
    <io.camunda.process.test.camundaDockerImageName>camunda/camunda</io.camunda.process.test.camundaDockerImageName>
    <io.camunda.process.test.camundaDockerImageVersion>${project.version}</io.camunda.process.test.camundaDockerImageVersion>
  </properties>

  <dependencies>

    <dependency>
      <groupId>org.testcontainers</groupId>
      <artifactId>testcontainers</artifactId>
    </dependency>

    <dependency>
      <groupId>org.testcontainers</groupId>
      <artifactId>elasticsearch</artifactId>
    </dependency>

    <dependency>
      <groupId>org.junit.jupiter</groupId>
      <artifactId>junit-jupiter-api</artifactId>
    </dependency>

    <dependency>
      <groupId>org.junit.platform</groupId>
      <artifactId>junit-platform-commons</artifactId>
    </dependency>

    <dependency>
      <groupId>org.slf4j</groupId>
      <artifactId>slf4j-api</artifactId>
    </dependency>

    <dependency>
      <groupId>io.camunda</groupId>
      <artifactId>camunda-client-java</artifactId>
    </dependency>

    <dependency>
      <groupId>io.camunda</groupId>
      <artifactId>zeebe-client-java</artifactId>
    </dependency>

    <dependency>
      <groupId>org.assertj</groupId>
      <artifactId>assertj-core</artifactId>
    </dependency>

    <dependency>
      <groupId>org.awaitility</groupId>
      <artifactId>awaitility</artifactId>
      <scope>compile</scope>
    </dependency>

    <dependency>
      <groupId>org.apache.httpcomponents.client5</groupId>
      <artifactId>httpclient5</artifactId>
    </dependency>

    <dependency>
      <groupId>org.apache.httpcomponents.core5</groupId>
      <artifactId>httpcore5</artifactId>
    </dependency>

    <dependency>
      <groupId>com.fasterxml.jackson.core</groupId>
      <artifactId>jackson-core</artifactId>
    </dependency>

    <dependency>
      <groupId>com.fasterxml.jackson.core</groupId>
      <artifactId>jackson-databind</artifactId>
    </dependency>

    <dependency>
      <groupId>com.fasterxml.jackson.core</groupId>
      <artifactId>jackson-annotations</artifactId>
      <scope>test</scope>
    </dependency>

    <dependency>
      <groupId>org.apache.commons</groupId>
      <artifactId>commons-lang3</artifactId>
    </dependency>

    <dependency>
      <groupId>commons-io</groupId>
      <artifactId>commons-io</artifactId>
    </dependency>

    <dependency>
      <groupId>io.camunda</groupId>
      <artifactId>zeebe-bpmn-model</artifactId>
    </dependency>

    <dependency>
      <groupId>org.camunda.bpm.model</groupId>
      <artifactId>camunda-dmn-model</artifactId>
    </dependency>

    <dependency>
      <groupId>org.camunda.bpm.model</groupId>
      <artifactId>camunda-xml-model</artifactId>
    </dependency>

    <!--  test scope  -->

    <dependency>
      <groupId>org.junit.jupiter</groupId>
      <artifactId>junit-jupiter-params</artifactId>
      <scope>test</scope>
    </dependency>

    <dependency>
      <groupId>org.junit.jupiter</groupId>
      <artifactId>junit-jupiter-engine</artifactId>
      <scope>test</scope>
    </dependency>

    <dependency>
      <groupId>org.mockito</groupId>
      <artifactId>mockito-core</artifactId>
      <scope>test</scope>
    </dependency>

    <dependency>
      <groupId>org.mockito</groupId>
      <artifactId>mockito-junit-jupiter</artifactId>
      <scope>test</scope>
    </dependency>

    <dependency>
      <groupId>org.wiremock</groupId>
      <artifactId>wiremock-standalone</artifactId>
      <scope>test</scope>
    </dependency>

    <dependency>
      <groupId>org.apache.logging.log4j</groupId>
      <artifactId>log4j-core</artifactId>
      <scope>test</scope>
    </dependency>

    <dependency>
      <groupId>org.apache.logging.log4j</groupId>
      <artifactId>log4j-slf4j2-impl</artifactId>
      <scope>test</scope>
    </dependency>

    <dependency>
      <groupId>org.testcontainers</groupId>
      <artifactId>junit-jupiter</artifactId>
      <scope>test</scope>
    </dependency>
  </dependencies>

  <build>

    <!-- Required to access the version as a resource-->
    <resources>
      <!-- Regular resources with filtering enabled -->
      <resource>
        <filtering>true</filtering>
        <directory>src/main/resources</directory>
        <excludes>
          <exclude>coverage/static/media/**</exclude>
        </excludes>
      </resource>
      <!-- Binary files with filtering disabled -->
      <resource>
        <filtering>false</filtering>
        <directory>src/main/resources</directory>
        <includes>
          <include>coverage/static/media/**</include>
        </includes>
      </resource>
    </resources>

    <plugins>

      <!-- we are breaking backwards compatibility with 8.8.0 -->
      <!-- TODO re-enable the plugin after the 8.8.0 minor release -->
      <!--
      <plugin>
        <groupId>org.revapi</groupId>
        <artifactId>revapi-maven-plugin</artifactId>
      </plugin>
      -->

      <plugin>
        <groupId>org.apache.maven.plugins</groupId>
        <artifactId>maven-failsafe-plugin</artifactId>
      </plugin>

      <!-- Coverage frontend build with frontend-maven-plugin -->
      <plugin>
        <groupId>com.github.eirslett</groupId>
        <artifactId>frontend-maven-plugin</artifactId>
        <configuration>
          <workingDirectory>${project.basedir}/../camunda-process-test-coverage-frontend</workingDirectory>
          <installDirectory>${project.basedir}/../camunda-process-test-coverage-frontend</installDirectory>
        </configuration>
        <executions>
          <!-- Install Node and NPM -->
          <execution>
            <id>install-node-and-npm</id>
            <goals>
              <goal>install-node-and-npm</goal>
            </goals>
            <phase>initialize</phase>
            <configuration>
              <nodeVersion>v22.9.0</nodeVersion>
              <npmVersion>10.8.3</npmVersion>
            </configuration>
          </execution>
          <!-- Install dependencies -->
          <execution>
            <id>npm-install</id>
            <goals>
              <goal>npm</goal>
            </goals>
            <phase>initialize</phase>
            <configuration>
              <arguments>install</arguments>
            </configuration>
          </execution>
          <!-- Build frontend (output: src/main/resources/coverage) -->
          <execution>
            <id>npm-build</id>
            <goals>
              <goal>npm</goal>
            </goals>
            <phase>generate-resources</phase>
            <configuration>
              <arguments>run build</arguments>
            </configuration>
          </execution>
        </executions>
      </plugin>

      <plugin>
        <groupId>org.apache.maven.plugins</groupId>
        <artifactId>maven-shade-plugin</artifactId>
        <executions>
          <execution>
            <goals>
              <goal>shade</goal>
            </goals>
            <phase>package</phase>
            <configuration>
              <createDependencyReducedPom>false</createDependencyReducedPom>
              <createSourcesJar>true</createSourcesJar>
              <keepDependenciesWithProvidedScope>true</keepDependenciesWithProvidedScope>
              <promoteTransitiveDependencies>false</promoteTransitiveDependencies>

              <artifactSet>
                <includes>
                  <include>org.awaitility:awaitility</include>
                </includes>
              </artifactSet>

              <relocations>
                <!-- We shade the Awaitility dependency to avoid conflicts with Spring or the user's project. -->
                <relocation>
                  <pattern>org.awaitility.</pattern>
                  <shadedPattern>io.camunda.shaded.awaitility.</shadedPattern>
                </relocation>
              </relocations>

            </configuration>
          </execution>
        </executions>
      </plugin>

      <plugin>
        <groupId>io.github.git-commit-id</groupId>
        <artifactId>git-commit-id-maven-plugin</artifactId>
        <version>${maven-commit-id-plugin-version}</version>
        <configuration>
          <generateGitPropertiesFile>true</generateGitPropertiesFile>
          <generateGitPropertiesFilename>${project.build.outputDirectory}/git.properties</generateGitPropertiesFilename>
          <includeOnlyProperties>
            <includeOnlyProperty>^git.branch$</includeOnlyProperty>
          </includeOnlyProperties>
          <failOnNoGitDirectory>false</failOnNoGitDirectory>
          <failOnUnableToExtractRepoInfo>false</failOnUnableToExtractRepoInfo>
        </configuration>
        <executions>
          <execution>
            <id>collect-git-info</id>
            <goals>
              <goal>revision</goal>
            </goals>
            <phase>initialize</phase>
          </execution>
        </executions>
      </plugin>
    </plugins>
  </build>
</project><|MERGE_RESOLUTION|>--- conflicted
+++ resolved
@@ -4,11 +4,7 @@
   <parent>
     <groupId>io.camunda</groupId>
     <artifactId>camunda-testing</artifactId>
-<<<<<<< HEAD
-    <version>8.8.0</version>
-=======
     <version>8.8.1-SNAPSHOT</version>
->>>>>>> 34668b7e
     <relativePath>../pom.xml</relativePath>
   </parent>
 
@@ -19,7 +15,6 @@
 
   <properties>
     <version.java>8</version.java>
-    <maven-commit-id-plugin-version>9.0.2</maven-commit-id-plugin-version>
     <!-- Camunda Docker image properties. CI overrides the properties to use the current image. -->
     <io.camunda.process.test.camundaDockerImageName>camunda/camunda</io.camunda.process.test.camundaDockerImageName>
     <io.camunda.process.test.camundaDockerImageVersion>${project.version}</io.camunda.process.test.camundaDockerImageVersion>
@@ -292,30 +287,6 @@
           </execution>
         </executions>
       </plugin>
-
-      <plugin>
-        <groupId>io.github.git-commit-id</groupId>
-        <artifactId>git-commit-id-maven-plugin</artifactId>
-        <version>${maven-commit-id-plugin-version}</version>
-        <configuration>
-          <generateGitPropertiesFile>true</generateGitPropertiesFile>
-          <generateGitPropertiesFilename>${project.build.outputDirectory}/git.properties</generateGitPropertiesFilename>
-          <includeOnlyProperties>
-            <includeOnlyProperty>^git.branch$</includeOnlyProperty>
-          </includeOnlyProperties>
-          <failOnNoGitDirectory>false</failOnNoGitDirectory>
-          <failOnUnableToExtractRepoInfo>false</failOnUnableToExtractRepoInfo>
-        </configuration>
-        <executions>
-          <execution>
-            <id>collect-git-info</id>
-            <goals>
-              <goal>revision</goal>
-            </goals>
-            <phase>initialize</phase>
-          </execution>
-        </executions>
-      </plugin>
     </plugins>
   </build>
 </project>