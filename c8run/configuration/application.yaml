camunda:
<<<<<<< HEAD
  backup:
    webapps:
      enabled: false
  data:
    secondary-storage:
      type: rdbms
      rdbms:
        url: jdbc:h2:mem:camunda
        username: sa
        password:
        flushInterval: PT0.5S
        queueSize: 1000
=======
  database:
    clusterName: elasticsearch
    type: elasticsearch
    url: http://localhost:9200
    index:
      numberOfReplicas: 0
  data:
    secondary-storage:
      type: elasticsearch
      elasticsearch:
        url: http://localhost:9200
>>>>>>> 9934c9bb
  security:
    initialization:
      users:
        - username: demo
          password: demo
          name: Demo
          email: demo@example.com
      defaultRoles:
        admin:
          users:
            - demo
    # By default authorization and api protection is disabled
    authentication:
      method: BASIC
      unprotected-api: true
    authorizations:
      enabled: false

zeebe:
  broker:
<<<<<<< HEAD
    network:
      host: localhost
      advertisedHost: localhost
spring:
  profiles:
    active: "broker,consolidated-auth,identity"
=======
    exporters:
      camundaExporter:
        args:
          connect:
            type: elasticsearch
            url: http://localhost:9200
          index:
            shouldWaitForImporters: false
          retention:
            enabled: false
        className: io.camunda.exporter.CamundaExporter
    network:
      host: localhost
      advertisedHost: localhost
  gateway:
    cluster:
      initialContactPoints: zeebe:26502
      memberId: identity
>>>>>>> 9934c9bb
<|MERGE_RESOLUTION|>--- conflicted
+++ resolved
@@ -1,5 +1,4 @@
 camunda:
-<<<<<<< HEAD
   backup:
     webapps:
       enabled: false
@@ -12,19 +11,6 @@
         password:
         flushInterval: PT0.5S
         queueSize: 1000
-=======
-  database:
-    clusterName: elasticsearch
-    type: elasticsearch
-    url: http://localhost:9200
-    index:
-      numberOfReplicas: 0
-  data:
-    secondary-storage:
-      type: elasticsearch
-      elasticsearch:
-        url: http://localhost:9200
->>>>>>> 9934c9bb
   security:
     initialization:
       users:
@@ -45,30 +31,13 @@
 
 zeebe:
   broker:
-<<<<<<< HEAD
+    gateway:
+      cluster:
+        initialContactPoints: zeebe:26502
+        memberId: identity
     network:
       host: localhost
       advertisedHost: localhost
 spring:
   profiles:
-    active: "broker,consolidated-auth,identity"
-=======
-    exporters:
-      camundaExporter:
-        args:
-          connect:
-            type: elasticsearch
-            url: http://localhost:9200
-          index:
-            shouldWaitForImporters: false
-          retention:
-            enabled: false
-        className: io.camunda.exporter.CamundaExporter
-    network:
-      host: localhost
-      advertisedHost: localhost
-  gateway:
-    cluster:
-      initialContactPoints: zeebe:26502
-      memberId: identity
->>>>>>> 9934c9bb
+    active: "broker,consolidated-auth,identity,tasklist"