package main

import (
	"os"
	"os/exec"
)

type C8Run interface {
	OpenBrowser(protocol string, port int) error
	ProcessTree(commandPid int) []*os.Process
	VersionCmd(javaBinaryPath string) *exec.Cmd
	ElasticsearchCmd(elasticsearchVersion string, parentDir string) *exec.Cmd
	ConnectorsCmd(javaBinary string, parentDir string, camundaVersion string) *exec.Cmd
	CamundaCmd(camundaVersion string, parentDir string, extraArgs string, javaOpts string) *exec.Cmd
}

type C8RunSettings struct {
	config           string
	detached         bool
	port             int
	keystore         string
	keystorePassword string
<<<<<<< HEAD
}

type TemplateData struct {
	ServerPort int
=======
	logLevel         string
>>>>>>> 3f7eb65f
}<|MERGE_RESOLUTION|>--- conflicted
+++ resolved
@@ -20,12 +20,9 @@
 	port             int
 	keystore         string
 	keystorePassword string
-<<<<<<< HEAD
+	logLevel         string
 }
 
 type TemplateData struct {
 	ServerPort int
-=======
-	logLevel         string
->>>>>>> 3f7eb65f
 }