<?xml version="1.0" encoding="UTF-8"?>
<project xmlns="http://maven.apache.org/POM/4.0.0" xmlns:xsi="http://www.w3.org/2001/XMLSchema-instance" xsi:schemaLocation="http://maven.apache.org/POM/4.0.0 http://maven.apache.org/xsd/maven-4.0.0.xsd">

  <modelVersion>4.0.0</modelVersion>

  <parent>
    <groupId>io.camunda</groupId>
    <artifactId>zeebe-parent</artifactId>
    <version>8.6.0-SNAPSHOT</version>
    <relativePath>parent/pom.xml</relativePath>
  </parent>

  <artifactId>camunda-8-root</artifactId>
  <packaging>pom</packaging>

  <name>Camunda 8 Root</name>

  <modules>
    <module>bom</module>
    <module>parent</module>
    <module>dist</module>
    <module>build-tools</module>
    <module>spring-boot-starter-camunda-sdk</module>
    <module>zeebe</module>
    <module>operate</module>
    <module>tasklist</module>
    <module>identity</module>
<<<<<<< HEAD
    <module>authentication</module>
=======
    <module>webapps-common</module>
>>>>>>> 7fc6cb63
    <module>search</module>
    <module>service</module>
  </modules>

  <scm>
    <connection>scm:git:https://${env.GITHUB_TOKEN_USR}:${env.GITHUB_TOKEN_PSW}@github.com/camunda/camunda.git</connection>
    <developerConnection>scm:git:https://${env.GITHUB_TOKEN_USR}:${env.GITHUB_TOKEN_PSW}@github.com/camunda/camunda.git</developerConnection>
    <tag>HEAD</tag>
    <url>https://github.com/camunda/camunda</url>
  </scm>

  <build>
    <plugins>
      <!-- While other files are generally placed in a special directory, markdown files are not.
      To make sure all markdown files are formatted, we need to rely on the **/*.md pattern.
      This pattern will match all *.md files in all subdirectories (also in all submodules).
      So, we need to define it in the root-pom only to avoid formatting the files more than once.-->
      <plugin>
        <groupId>com.diffplug.spotless</groupId>
        <artifactId>spotless-maven-plugin</artifactId>
        <configuration>
          <markdown>
            <includes>
              <include>**/*.md</include>
            </includes>
            <excludes>
              <exclude>**/target/**/*.md</exclude>
              <exclude>clients/go/vendor/**/*.md</exclude>
              <exclude>**/node_modules/**/*.md</exclude>
              <exclude>tasklist/client/**/*.md</exclude>
            </excludes>
            <flexmark></flexmark>
          </markdown>
        </configuration>
      </plugin>
    </plugins>
  </build>

</project><|MERGE_RESOLUTION|>--- conflicted
+++ resolved
@@ -25,11 +25,8 @@
     <module>operate</module>
     <module>tasklist</module>
     <module>identity</module>
-<<<<<<< HEAD
     <module>authentication</module>
-=======
     <module>webapps-common</module>
->>>>>>> 7fc6cb63
     <module>search</module>
     <module>service</module>
   </modules>
