/*
 * Copyright Camunda Services GmbH and/or licensed to Camunda Services GmbH under
 * one or more contributor license agreements. See the NOTICE file distributed
 * with this work for additional information regarding copyright ownership.
 * Licensed under the Camunda License 1.0. You may not use this file
 * except in compliance with the Camunda License 1.0.
 */
package io.camunda.migration.identity;

import io.camunda.service.exception.CamundaBrokerException;
import io.camunda.zeebe.broker.client.api.BrokerRejectionException;
import io.camunda.zeebe.protocol.record.RejectionType;
import java.util.concurrent.CompletionException;

public interface MigrationHandler {

  int SIZE = 100;

  void migrate();

<<<<<<< HEAD
  default boolean isConflictError(final Exception e) {
    return e.getMessage().contains("Failed with code 409: 'Conflict'")
        || e.getMessage().contains("the entity is already assigned to the tenant.")
        || e.getMessage().contains("already exist");
=======
  default boolean isConflictError(final Throwable e) {
    return (e instanceof final BrokerRejectionException rejectionException
            && rejectionException.getRejection().type() == RejectionType.ALREADY_EXISTS)
        || (e instanceof final CamundaBrokerException brokerException
            && isConflictError(brokerException.getCause()))
        || (e instanceof final CompletionException completionException
            && isConflictError(completionException.getCause()));
>>>>>>> 9328d9ea
  }
}<|MERGE_RESOLUTION|>--- conflicted
+++ resolved
@@ -18,12 +18,6 @@
 
   void migrate();
 
-<<<<<<< HEAD
-  default boolean isConflictError(final Exception e) {
-    return e.getMessage().contains("Failed with code 409: 'Conflict'")
-        || e.getMessage().contains("the entity is already assigned to the tenant.")
-        || e.getMessage().contains("already exist");
-=======
   default boolean isConflictError(final Throwable e) {
     return (e instanceof final BrokerRejectionException rejectionException
             && rejectionException.getRejection().type() == RejectionType.ALREADY_EXISTS)
@@ -31,6 +25,5 @@
             && isConflictError(brokerException.getCause()))
         || (e instanceof final CompletionException completionException
             && isConflictError(completionException.getCause()));
->>>>>>> 9328d9ea
   }
 }