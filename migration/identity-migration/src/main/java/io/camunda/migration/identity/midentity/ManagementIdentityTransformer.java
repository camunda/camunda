--- conflicted
+++ resolved
@@ -37,7 +37,12 @@
   }
 
   public MigrationStatusUpdateRequest toMigrationStatusUpdateRequest(
-<<<<<<< HEAD
+      final Group group, final Exception e) {
+    return new MigrationStatusUpdateRequest(
+        group.id(), MigrationEntityType.GROUP, null, e == null, e == null ? null : e.getMessage());
+  }
+
+  public MigrationStatusUpdateRequest toMigrationStatusUpdateRequest(
       final UserTenants tenantUser, final Exception e) {
     return new MigrationStatusUpdateRequest(
         tenantUser.id(),
@@ -45,10 +50,6 @@
         null,
         e == null,
         e == null ? null : e.getMessage());
-=======
-      final Group group, final Exception e) {
-    return new MigrationStatusUpdateRequest(
-        group.id(), MigrationEntityType.GROUP, null, e == null, e == null ? null : e.getMessage());
->>>>>>> b01afaad
   }
+  
 }