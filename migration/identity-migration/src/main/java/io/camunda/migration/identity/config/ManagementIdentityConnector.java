/*
 * Copyright Camunda Services GmbH and/or licensed to Camunda Services GmbH under
 * one or more contributor license agreements. See the NOTICE file distributed
 * with this work for additional information regarding copyright ownership.
 * Licensed under the Camunda License 1.0. You may not use this file
 * except in compliance with the Camunda License 1.0.
 */
package io.camunda.migration.identity.config;

import io.camunda.identity.sdk.Identity;
import io.camunda.identity.sdk.IdentityConfiguration;
import io.camunda.migration.identity.config.prop.ClusterProperties;
import io.camunda.migration.identity.config.prop.ManagementIdentityProperties;
import io.camunda.migration.identity.midentity.ManagementIdentityClient;
<<<<<<< HEAD
import org.springframework.boot.web.client.RestTemplateBuilder;
import org.springframework.context.annotation.Bean;
import org.springframework.context.annotation.Configuration;
=======
import java.io.IOException;
import org.apache.commons.lang3.NotImplementedException;
import org.springframework.boot.web.client.RestTemplateBuilder;
import org.springframework.context.annotation.Bean;
import org.springframework.context.annotation.Configuration;
import org.springframework.http.HttpHeaders;
import org.springframework.http.HttpRequest;
import org.springframework.http.HttpStatus;
import org.springframework.http.client.ClientHttpRequestExecution;
import org.springframework.http.client.ClientHttpRequestInterceptor;
import org.springframework.http.client.ClientHttpResponse;
>>>>>>> ad2c98c8

@Configuration
public class ManagementIdentityConnector {

  public Identity identity(final ManagementIdentityProperties properties) {
    final var configuration =
        new IdentityConfiguration(
            properties.getBaseUrl(),
            properties.getIssuerBackendUrl(),
            properties.getIssuerBackendUrl(),
            properties.getClientId(),
            properties.getClientSecret(),
            properties.getAudience(),
            properties.getIssuerType());
    return new Identity(configuration);
  }

  @Bean
  public ManagementIdentityClient managementIdentityClient(
      final RestTemplateBuilder builder,
      final ManagementIdentityProperties properties,
      final ClusterProperties clusterProperties) {
    final var restTemplate =
        builder
            .rootUri(properties.getBaseUrl())
<<<<<<< HEAD
            .interceptors(new M2MTokenInterceptor(identity(properties), properties.getAudience()))
=======
            .interceptors(
                new M2MTokenInterceptor(identity, properties.getAudience()),
                new EndpointUnavailableInterceptor())
>>>>>>> ad2c98c8
            .defaultHeader("Content-Type", "application/json")
            .defaultHeader("Accept", "application/json")
            .build();
    return new ManagementIdentityClient(restTemplate, clusterProperties.getOrganizationId());
  }

  public class EndpointUnavailableInterceptor implements ClientHttpRequestInterceptor {

    @Override
    public ClientHttpResponse intercept(
        final HttpRequest request, final byte[] body, final ClientHttpRequestExecution execution)
        throws IOException {
      final var result = execution.execute(request, body);
      if (result.getStatusCode() == HttpStatus.NOT_FOUND) {
        throw new NotImplementedException(
            "Endpoint is not implemented", request.getURI().toString());
      }
      return result;
    }
  }
}<|MERGE_RESOLUTION|>--- conflicted
+++ resolved
@@ -9,14 +9,7 @@
 
 import io.camunda.identity.sdk.Identity;
 import io.camunda.identity.sdk.IdentityConfiguration;
-import io.camunda.migration.identity.config.prop.ClusterProperties;
-import io.camunda.migration.identity.config.prop.ManagementIdentityProperties;
 import io.camunda.migration.identity.midentity.ManagementIdentityClient;
-<<<<<<< HEAD
-import org.springframework.boot.web.client.RestTemplateBuilder;
-import org.springframework.context.annotation.Bean;
-import org.springframework.context.annotation.Configuration;
-=======
 import java.io.IOException;
 import org.apache.commons.lang3.NotImplementedException;
 import org.springframework.boot.web.client.RestTemplateBuilder;
@@ -28,12 +21,13 @@
 import org.springframework.http.client.ClientHttpRequestExecution;
 import org.springframework.http.client.ClientHttpRequestInterceptor;
 import org.springframework.http.client.ClientHttpResponse;
->>>>>>> ad2c98c8
 
 @Configuration
 public class ManagementIdentityConnector {
 
-  public Identity identity(final ManagementIdentityProperties properties) {
+  @Bean
+  public Identity identity(final IdentityMigrationProperties identityMigrationProperties) {
+    final var properties = identityMigrationProperties.getManagementIdentity();
     final var configuration =
         new IdentityConfiguration(
             properties.getBaseUrl(),
@@ -49,22 +43,41 @@
   @Bean
   public ManagementIdentityClient managementIdentityClient(
       final RestTemplateBuilder builder,
-      final ManagementIdentityProperties properties,
-      final ClusterProperties clusterProperties) {
+      final IdentityMigrationProperties identityMigrationProperties,
+      final Identity identity) {
+    final var properties = identityMigrationProperties.getManagementIdentity();
     final var restTemplate =
         builder
             .rootUri(properties.getBaseUrl())
-<<<<<<< HEAD
-            .interceptors(new M2MTokenInterceptor(identity(properties), properties.getAudience()))
-=======
             .interceptors(
                 new M2MTokenInterceptor(identity, properties.getAudience()),
                 new EndpointUnavailableInterceptor())
->>>>>>> ad2c98c8
             .defaultHeader("Content-Type", "application/json")
             .defaultHeader("Accept", "application/json")
             .build();
-    return new ManagementIdentityClient(restTemplate, clusterProperties.getOrganizationId());
+    return new ManagementIdentityClient(
+        restTemplate, identityMigrationProperties.getOrganizationId());
+  }
+
+  public static final class M2MTokenInterceptor implements ClientHttpRequestInterceptor {
+
+    final Identity identity;
+    final String audience;
+
+    public M2MTokenInterceptor(final Identity identity, final String audience) {
+      this.identity = identity;
+      this.audience = audience;
+    }
+
+    @Override
+    public ClientHttpResponse intercept(
+        final HttpRequest request, final byte[] body, final ClientHttpRequestExecution execution)
+        throws IOException {
+      final String token = identity.authentication().requestToken(audience).getAccessToken();
+      final HttpHeaders headers = request.getHeaders();
+      headers.add(HttpHeaders.AUTHORIZATION, "Bearer " + token);
+      return execution.execute(request, body);
+    }
   }
 
   public class EndpointUnavailableInterceptor implements ClientHttpRequestInterceptor {
