--- conflicted
+++ resolved
@@ -2,9 +2,4 @@
 ORG_DIR=${GOPATH}/src/github.com/zeebe-io
 
 cd ${ORG_DIR}/zeebe/clients/go
-<<<<<<< HEAD
-go test -mod=vendor -v ./...  2>&1 | go-junit-report > TEST-go.xml
-=======
-
-gotestsum --raw-command --junitfile TEST-go.xml go test -mod=vendor -v -json ./... 2>&1
->>>>>>> b1aff59b
+gotestsum --raw-command --junitfile TEST-go.xml go test -mod=vendor -v -json ./... 2>&1