--- conflicted
+++ resolved
@@ -43,13 +43,11 @@
             "formKey": {
               "type": "long"
             },
-<<<<<<< HEAD
+            "action": {
+              "type": "text"
+            },
             "creationTimestamp": {
               "type": "long"
-=======
-            "action": {
-              "type": "text"
->>>>>>> 0b80ffa0
             },
             "elementId": {
               "type": "text"
