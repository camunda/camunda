/*
 * Copyright Camunda Services GmbH and/or licensed to Camunda Services GmbH under
 * one or more contributor license agreements. See the NOTICE file distributed
 * with this work for additional information regarding copyright ownership.
 * Licensed under the Camunda License 1.0. You may not use this file
 * except in compliance with the Camunda License 1.0.
 */
package io.camunda.operate.util.j5templates;

import static io.camunda.operate.qa.util.ContainerVersionsUtil.ZEEBE_CURRENTVERSION_PROPERTY_NAME;

import io.camunda.exporter.config.ConnectionTypes;
import io.camunda.operate.property.OperateProperties;
import io.camunda.operate.qa.util.ContainerVersionsUtil;
import io.camunda.operate.qa.util.TestContainerUtil;
<<<<<<< HEAD
import io.camunda.operate.util.TestUtil;
import io.camunda.security.configuration.MultiTenancyConfiguration;
=======
>>>>>>> 2bb45032
import io.camunda.zeebe.client.ZeebeClient;
import io.camunda.zeebe.client.api.command.ClientException;
import io.camunda.zeebe.client.api.response.Topology;
import io.zeebe.containers.ZeebeContainer;
import java.time.Duration;

public abstract class ZeebeContainerManager {

  protected static final Duration REQUEST_TIMEOUT = Duration.ofSeconds(15);
  protected final OperateProperties operateProperties;
  protected final TestContainerUtil testContainerUtil;
  protected String prefix;
  protected ZeebeContainer zeebeContainer;
  protected ZeebeClient client;
  private final MultiTenancyConfiguration multiTenancyConfiguration;

  public ZeebeContainerManager(
      final OperateProperties operateProperties,
<<<<<<< HEAD
      final MultiTenancyConfiguration multiTenancyConfiguration,
      final TestContainerUtil testContainerUtil) {
=======
      final TestContainerUtil testContainerUtil,
      final String indexPrefix) {
>>>>>>> 2bb45032
    this.operateProperties = operateProperties;
    this.multiTenancyConfiguration = multiTenancyConfiguration;
    this.testContainerUtil = testContainerUtil;
    prefix = indexPrefix;
  }

  public ZeebeClient getClient() {
    return client;
  }

  public void startContainer() {
    updatePrefix();

    // Start zeebe
    final String zeebeVersion =
        ContainerVersionsUtil.readProperty(ZEEBE_CURRENTVERSION_PROPERTY_NAME);
    zeebeContainer =
        testContainerUtil.startZeebe(
<<<<<<< HEAD
            zeebeVersion, prefix, 2, multiTenancyConfiguration.isEnabled());
=======
            zeebeVersion,
            prefix,
            2,
            operateProperties.getMultiTenancy().isEnabled(),
            ConnectionTypes.ELASTICSEARCH.getType());
>>>>>>> 2bb45032

    client =
        ZeebeClient.newClientBuilder()
            .gatewayAddress(zeebeContainer.getExternalGatewayAddress())
            .usePlaintext()
            .defaultRequestTimeout(REQUEST_TIMEOUT)
            .build();

    // Test zeebe is ready
    // get topology to check that cluster is available and ready for work
    Topology topology = null;
    while (topology == null) {
      try {
        topology = client.newTopologyRequest().send().join();
      } catch (final ClientException ex) {
        ex.printStackTrace();
      } catch (final Exception e) {
        e.printStackTrace();
        break;
        // exit
      }
    }
  }

  protected abstract void updatePrefix();

  public void stopContainer() {
    testContainerUtil.stopZeebe(null);

    if (client != null) {
      client.close();
      client = null;
    }

    removeIndices();
  }

  protected abstract void removeIndices();
}<|MERGE_RESOLUTION|>--- conflicted
+++ resolved
@@ -13,11 +13,7 @@
 import io.camunda.operate.property.OperateProperties;
 import io.camunda.operate.qa.util.ContainerVersionsUtil;
 import io.camunda.operate.qa.util.TestContainerUtil;
-<<<<<<< HEAD
-import io.camunda.operate.util.TestUtil;
 import io.camunda.security.configuration.MultiTenancyConfiguration;
-=======
->>>>>>> 2bb45032
 import io.camunda.zeebe.client.ZeebeClient;
 import io.camunda.zeebe.client.api.command.ClientException;
 import io.camunda.zeebe.client.api.response.Topology;
@@ -36,13 +32,9 @@
 
   public ZeebeContainerManager(
       final OperateProperties operateProperties,
-<<<<<<< HEAD
       final MultiTenancyConfiguration multiTenancyConfiguration,
-      final TestContainerUtil testContainerUtil) {
-=======
       final TestContainerUtil testContainerUtil,
       final String indexPrefix) {
->>>>>>> 2bb45032
     this.operateProperties = operateProperties;
     this.multiTenancyConfiguration = multiTenancyConfiguration;
     this.testContainerUtil = testContainerUtil;
@@ -61,15 +53,11 @@
         ContainerVersionsUtil.readProperty(ZEEBE_CURRENTVERSION_PROPERTY_NAME);
     zeebeContainer =
         testContainerUtil.startZeebe(
-<<<<<<< HEAD
-            zeebeVersion, prefix, 2, multiTenancyConfiguration.isEnabled());
-=======
             zeebeVersion,
             prefix,
             2,
-            operateProperties.getMultiTenancy().isEnabled(),
+            multiTenancyConfiguration.isEnabled(),
             ConnectionTypes.ELASTICSEARCH.getType());
->>>>>>> 2bb45032
 
     client =
         ZeebeClient.newClientBuilder()
