/*
 * Copyright Camunda Services GmbH and/or licensed to Camunda Services GmbH under
 * one or more contributor license agreements. See the NOTICE file distributed
 * with this work for additional information regarding copyright ownership.
 * Licensed under the Camunda License 1.0. You may not use this file
 * except in compliance with the Camunda License 1.0.
 */

import {test} from '../test-fixtures';
import {expect} from '@playwright/test';

import {
  mockBatchOperations,
  mockGroupedProcesses,
  mockStatistics,
  mockResponses as mockProcessesResponses,
  mockNewDeleteOperation,
  mockProcessInstances,
  mockFinishedOrderProcessInstances,
} from '../mocks/processes.mocks';
import {
  mockResponses as mockProcessDetailResponses,
  completedOrderProcessInstance,
} from '../mocks/processInstance';
import {open} from 'modules/mocks/diagrams';
<<<<<<< HEAD
import {URL_PATTERN} from '../constants';
=======
import {URL_API_PATTERN} from '../constants';
>>>>>>> db7bc585

test.beforeEach(async ({page, commonPage, context}) => {
  await commonPage.mockClientConfig(context);
  await page.setViewportSize({width: 1650, height: 900});
});

test.describe('delete finished instances', () => {
  test('delete finished instance from processes page', async ({
    page,
    processesPage,
    processesPage: {filtersPanel},
    commonPage,
  }) => {
    await page.route(
<<<<<<< HEAD
      URL_PATTERN,
=======
      URL_API_PATTERN,
>>>>>>> db7bc585
      mockProcessesResponses({
        groupedProcesses: mockGroupedProcesses,
        batchOperations: mockBatchOperations,
        processInstances: mockFinishedOrderProcessInstances,
        statistics: mockStatistics,
        processXml: open('orderProcess.bpmn'),
      }),
    );

    await processesPage.navigateToProcesses({
      searchParams: {
        completed: 'true',
        canceled: 'true',
      },
      options: {waitUntil: 'networkidle'},
    });

    await filtersPanel.selectProcess('Order process');
    await filtersPanel.selectVersion('1');
    await filtersPanel.processVersionFilter.blur();

    await page.screenshot({
      path: 'e2e-playwright/docs-screenshots/delete-finished-instances/operate-instances-finished-instances.png',
    });

    const deleteInstanceButton = page
      .getByRole('row', {
        name: new RegExp(
          `view instance ${mockFinishedOrderProcessInstances.processInstances[0]?.id}`,
          'i',
        ),
      })
      .getByRole('button', {name: 'Delete'});

    await commonPage.addRightArrow(deleteInstanceButton);

    await page.screenshot({
      path: 'e2e-playwright/docs-screenshots/delete-finished-instances/operate-instances-click-delete-operation.png',
    });

    await commonPage.deleteArrows();
    await deleteInstanceButton.click();

    await page.screenshot({
      path: 'e2e-playwright/docs-screenshots/delete-finished-instances/operate-instances-delete-operation-confirm.png',
    });
  });

  test('observe result of deletion from processes page', async ({
    page,
    commonPage,
    processesPage,
    processesPage: {filtersPanel},
  }) => {
    const processInstancesMock = {
      totalCount: mockFinishedOrderProcessInstances.totalCount - 1,
      processInstances:
        mockFinishedOrderProcessInstances.processInstances.slice(1),
    };

    await page.route(
<<<<<<< HEAD
      URL_PATTERN,
=======
      URL_API_PATTERN,
>>>>>>> db7bc585
      mockProcessesResponses({
        groupedProcesses: mockGroupedProcesses,
        batchOperations: [mockNewDeleteOperation, ...mockBatchOperations],
        processInstances: processInstancesMock,
        statistics: mockStatistics,
        processXml: open('orderProcess.bpmn'),
      }),
    );

    await processesPage.navigateToProcesses({
      searchParams: {
        completed: 'true',
        canceled: 'true',
      },
      options: {waitUntil: 'networkidle'},
    });

    await filtersPanel.selectProcess('Order process');
    await filtersPanel.selectVersion('1');
    await filtersPanel.processVersionFilter.blur();

    await commonPage.expandOperationsPanel();

    await processesPage.diagram.moveCanvasHorizontally(-200);

    await page.screenshot({
      path: 'e2e-playwright/docs-screenshots/delete-finished-instances/operate-operations-panel-delete-operation.png',
    });

    await commonPage.collapseOperationsPanel();

    await processesPage.diagram.moveCanvasHorizontally(200);

    await page.screenshot({
      path: 'e2e-playwright/docs-screenshots/delete-finished-instances/operate-instance-detail-finished-instances.png',
    });

    const processInstanceKeyCell = page
      .getByRole('row', {
        name: new RegExp(
          `view instance ${processInstancesMock.processInstances[0]?.id}`,
          'i',
        ),
      })
      .getByTestId('cell-processInstanceKey');

    await commonPage.addRightArrow(processInstanceKeyCell);
    await page.screenshot({
      path: 'e2e-playwright/docs-screenshots/delete-finished-instances/operate-instance-detail-finished-instances-navigate.png',
    });
  });

  test('delete finished instance from process detail page', async ({
    page,
    processInstancePage,
    commonPage,
  }) => {
    await page.route(
<<<<<<< HEAD
      URL_PATTERN,
=======
      URL_API_PATTERN,
>>>>>>> db7bc585
      mockProcessDetailResponses({
        processInstanceDetail: completedOrderProcessInstance.detail,
        flowNodeInstances: completedOrderProcessInstance.flowNodeInstances,
        statistics: completedOrderProcessInstance.statistics,
        sequenceFlows: completedOrderProcessInstance.sequenceFlows,
        variables: completedOrderProcessInstance.variables,
        xml: completedOrderProcessInstance.xml,
      }),
    );

    await processInstancePage.navigateToProcessInstance({
      id: '2551799813954282',
      options: {waitUntil: 'networkidle'},
    });

    const deleteInstanceButton = await page.getByRole('button', {
      name: /delete instance/i,
    });

    await commonPage.addRightArrow(deleteInstanceButton);

    await page.screenshot({
      path: 'e2e-playwright/docs-screenshots/delete-finished-instances/operate-finished-instance-detail.png',
    });

    await commonPage.deleteArrows();

    await deleteInstanceButton.click();

    await expect(
      page.getByRole('button', {name: /danger delete/i}),
    ).toBeVisible();

    await page.screenshot({
      path: 'e2e-playwright/docs-screenshots/delete-finished-instances/operate-instance-detail-delete-operation-confirm.png',
    });

    await page.getByRole('button', {name: /danger delete/i}).click();

<<<<<<< HEAD
    await page.route(URL_PATTERN, (route) => {
=======
    await page.route(URL_API_PATTERN, (route) => {
>>>>>>> db7bc585
      if (route.request().url().includes('/api/process-instances/')) {
        return route.fulfill({
          status: 404,
          body: JSON.stringify(''),
          headers: {
            'content-type': 'application/json',
          },
        });
      }

      if (route.request().url().includes('/api/batch-operations')) {
        return route.fulfill({
          status: 200,
          body: JSON.stringify([]),
          headers: {
            'content-type': 'application/json',
          },
        });
      }

      if (route.request().url().includes('/api/processes/grouped')) {
        return route.fulfill({
          status: 200,
          body: JSON.stringify(mockGroupedProcesses),
          headers: {
            'content-type': 'application/json',
          },
        });
      }

      if (route.request().url().includes('/api/process-instances')) {
        return route.fulfill({
          status: 200,
          body: JSON.stringify(mockProcessInstances),
          headers: {
            'content-type': 'application/json',
          },
        });
      }
    });

    await expect(page.getByText('Instance deleted')).toBeInViewport();

    await page.screenshot({
      path: 'e2e-playwright/docs-screenshots/delete-finished-instances/operate-instance-deleted-notification.png',
    });
  });
});<|MERGE_RESOLUTION|>--- conflicted
+++ resolved
@@ -23,11 +23,7 @@
   completedOrderProcessInstance,
 } from '../mocks/processInstance';
 import {open} from 'modules/mocks/diagrams';
-<<<<<<< HEAD
-import {URL_PATTERN} from '../constants';
-=======
 import {URL_API_PATTERN} from '../constants';
->>>>>>> db7bc585
 
 test.beforeEach(async ({page, commonPage, context}) => {
   await commonPage.mockClientConfig(context);
@@ -42,11 +38,7 @@
     commonPage,
   }) => {
     await page.route(
-<<<<<<< HEAD
-      URL_PATTERN,
-=======
       URL_API_PATTERN,
->>>>>>> db7bc585
       mockProcessesResponses({
         groupedProcesses: mockGroupedProcesses,
         batchOperations: mockBatchOperations,
@@ -108,11 +100,7 @@
     };
 
     await page.route(
-<<<<<<< HEAD
-      URL_PATTERN,
-=======
       URL_API_PATTERN,
->>>>>>> db7bc585
       mockProcessesResponses({
         groupedProcesses: mockGroupedProcesses,
         batchOperations: [mockNewDeleteOperation, ...mockBatchOperations],
@@ -171,11 +159,7 @@
     commonPage,
   }) => {
     await page.route(
-<<<<<<< HEAD
-      URL_PATTERN,
-=======
       URL_API_PATTERN,
->>>>>>> db7bc585
       mockProcessDetailResponses({
         processInstanceDetail: completedOrderProcessInstance.detail,
         flowNodeInstances: completedOrderProcessInstance.flowNodeInstances,
@@ -215,11 +199,7 @@
 
     await page.getByRole('button', {name: /danger delete/i}).click();
 
-<<<<<<< HEAD
-    await page.route(URL_PATTERN, (route) => {
-=======
     await page.route(URL_API_PATTERN, (route) => {
->>>>>>> db7bc585
       if (route.request().url().includes('/api/process-instances/')) {
         return route.fulfill({
           status: 404,
