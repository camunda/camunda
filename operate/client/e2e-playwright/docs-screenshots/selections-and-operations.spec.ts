/*
 * Copyright Camunda Services GmbH and/or licensed to Camunda Services GmbH under
 * one or more contributor license agreements. See the NOTICE file distributed
 * with this work for additional information regarding copyright ownership.
 * Licensed under the Camunda License 1.0. You may not use this file
 * except in compliance with the Camunda License 1.0.
 */

import {test} from '../test-fixtures';

import {
  mockBatchOperations,
  mockGroupedProcesses,
  mockStatistics,
  mockResponses as mockProcessesResponses,
  mockOrderProcessInstances,
} from '../mocks/processes.mocks';
import {open} from 'modules/mocks/diagrams';
<<<<<<< HEAD
import {URL_PATTERN} from '../constants';
=======
import {URL_API_PATTERN} from '../constants';
>>>>>>> db7bc585

test.beforeEach(async ({page, commonPage, context}) => {
  await commonPage.mockClientConfig(context);
  await page.setViewportSize({width: 1650, height: 900});
});

test.describe('selections and operations', () => {
  test('select operations to retry', async ({
    page,
    commonPage,
    processesPage,
    processesPage: {filtersPanel},
  }) => {
    await page.route(
<<<<<<< HEAD
      URL_PATTERN,
=======
      URL_API_PATTERN,
>>>>>>> db7bc585
      mockProcessesResponses({
        groupedProcesses: mockGroupedProcesses,
        batchOperations: mockBatchOperations,
        processInstances: mockOrderProcessInstances,
        statistics: mockStatistics,
        processXml: open('orderProcess.bpmn'),
      }),
    );

    await processesPage.navigateToProcesses({
      searchParams: {
        active: 'true',
        incidents: 'true',
      },
      options: {waitUntil: 'networkidle'},
    });

    await filtersPanel.selectProcess('Order process');
    await filtersPanel.selectVersion('1');
    await filtersPanel.processVersionFilter.blur();

    await page.screenshot({
      path: 'e2e-playwright/docs-screenshots/selections-and-operations/operate-many-instances-with-incident.png',
    });

    const checkboxes = page.getByRole('row', {name: /select row/i});
    await checkboxes.nth(1).locator('label').click();
    await checkboxes.nth(2).locator('label').click();
    await checkboxes.nth(3).locator('label').click();

    const retryButton = await page.getByRole('button', {
      name: 'Retry',
      exact: true,
    });

    await commonPage.addDownArrow(retryButton);
    await page.screenshot({
      path: 'e2e-playwright/docs-screenshots/selections-and-operations/operate-select-operation.png',
    });
  });

  test('view operations panel after retry operation', async ({
    page,
    commonPage,
    processesPage,
    processesPage: {filtersPanel},
  }) => {
    await page.route(
<<<<<<< HEAD
      URL_PATTERN,
=======
      URL_API_PATTERN,
>>>>>>> db7bc585
      mockProcessesResponses({
        groupedProcesses: mockGroupedProcesses,
        batchOperations: mockBatchOperations,
        processInstances: mockOrderProcessInstances,
        statistics: mockStatistics,
        processXml: open('orderProcess.bpmn'),
      }),
    );

    await processesPage.navigateToProcesses({
      searchParams: {
        active: 'true',
        incidents: 'true',
      },
      options: {waitUntil: 'networkidle'},
    });

    await filtersPanel.selectProcess('Order process');
    await filtersPanel.selectVersion('1');
    await filtersPanel.processVersionFilter.blur();

    await commonPage.expandOperationsPanel();

    await processesPage.diagram.moveCanvasHorizontally(-200);
    await page.screenshot({
      path: 'e2e-playwright/docs-screenshots/selections-and-operations/operate-operations-panel.png',
    });
  });
});<|MERGE_RESOLUTION|>--- conflicted
+++ resolved
@@ -16,11 +16,7 @@
   mockOrderProcessInstances,
 } from '../mocks/processes.mocks';
 import {open} from 'modules/mocks/diagrams';
-<<<<<<< HEAD
-import {URL_PATTERN} from '../constants';
-=======
 import {URL_API_PATTERN} from '../constants';
->>>>>>> db7bc585
 
 test.beforeEach(async ({page, commonPage, context}) => {
   await commonPage.mockClientConfig(context);
@@ -35,11 +31,7 @@
     processesPage: {filtersPanel},
   }) => {
     await page.route(
-<<<<<<< HEAD
-      URL_PATTERN,
-=======
       URL_API_PATTERN,
->>>>>>> db7bc585
       mockProcessesResponses({
         groupedProcesses: mockGroupedProcesses,
         batchOperations: mockBatchOperations,
@@ -88,11 +80,7 @@
     processesPage: {filtersPanel},
   }) => {
     await page.route(
-<<<<<<< HEAD
-      URL_PATTERN,
-=======
       URL_API_PATTERN,
->>>>>>> db7bc585
       mockProcessesResponses({
         groupedProcesses: mockGroupedProcesses,
         batchOperations: mockBatchOperations,
