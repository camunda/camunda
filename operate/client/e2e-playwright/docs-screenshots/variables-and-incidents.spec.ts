/*
 * Copyright Camunda Services GmbH and/or licensed to Camunda Services GmbH under
 * one or more contributor license agreements. See the NOTICE file distributed
 * with this work for additional information regarding copyright ownership.
 * Licensed under the Camunda License 1.0. You may not use this file
 * except in compliance with the Camunda License 1.0.
 */

import {test} from '../test-fixtures';
import {expect} from '@playwright/test';

import {mockResponses as mockProcessesResponses} from '../mocks/processes.mocks';
import {
  mockResponses as mockProcessDetailResponses,
  orderProcessInstance,
} from '../mocks/processInstance';
<<<<<<< HEAD
import {URL_PATTERN} from '../constants';
=======
import {URL_API_PATTERN} from '../constants';
>>>>>>> db7bc585

test.beforeEach(async ({page, commonPage, context}) => {
  await commonPage.mockClientConfig(context);
  await page.setViewportSize({width: 1650, height: 900});
});

test.describe('variables and incidents', () => {
  test('view process with incident', async ({page, processesPage}) => {
    await page.route(
<<<<<<< HEAD
      URL_PATTERN,
=======
      URL_API_PATTERN,
>>>>>>> db7bc585
      mockProcessesResponses({
        groupedProcesses: [
          {
            bpmnProcessId: 'order-process',
            name: null,
            permissions: [],
            processes: [
              {
                id: '2251799813686456',
                name: 'order-process',
                version: 1,
                bpmnProcessId: 'order-process',
                versionTag: null,
              },
            ],
            tenantId: '<default>',
          },
        ],
        batchOperations: [],
        processInstances: {
          processInstances: [
            {
              id: '2251799813725328',
              processId: '2251799813688192',
              processName: 'order-process',
              processVersion: 2,
              startDate: '2023-09-29T07:16:22.701+0000',
              endDate: null,
              state: 'INCIDENT',
              bpmnProcessId: 'order-process',
              hasActiveOperation: false,
              operations: [],
              parentInstanceId: null,
              rootInstanceId: null,
              callHierarchy: [],
              sortValues: [],
              permissions: [],
              tenantId: '<default>',
            },
          ],
          totalCount: 1,
        },
        statistics: [
          {
            activityId: 'Gateway_1qlqb7o',
            active: 0,
            canceled: 0,
            incidents: 1,
            completed: 0,
          },
        ],
        processXml: orderProcessInstance.incidentState.xml,
      }),
    );

    await processesPage.navigateToProcesses({
      searchParams: {
        active: 'true',
        incidents: 'true',
        process: 'order-process',
        version: '1',
      },
      options: {waitUntil: 'networkidle'},
    });

    await page.screenshot({
      path: 'e2e-playwright/docs-screenshots/variables-and-incidents/operate-process-view-incident.png',
    });
  });

  test('resolve an incident', async ({
    page,
    commonPage,
    processInstancePage,
  }) => {
    await page.route(
<<<<<<< HEAD
      URL_PATTERN,
=======
      URL_API_PATTERN,
>>>>>>> db7bc585
      mockProcessDetailResponses({
        processInstanceDetail: orderProcessInstance.incidentState.detail,
        flowNodeInstances: orderProcessInstance.incidentState.flowNodeInstances,
        statistics: orderProcessInstance.incidentState.statistics,
        sequenceFlows: orderProcessInstance.incidentState.sequenceFlows,
        variables: orderProcessInstance.incidentState.variables,
        incidents: orderProcessInstance.incidentState.incidents,
        xml: orderProcessInstance.incidentState.xml,
      }),
    );

    await processInstancePage.navigateToProcessInstance({
      id: '2251799813725328',
      options: {waitUntil: 'networkidle'},
    });

    await expect(
      page.getByRole('button', {
        name: /view 1 incident in instance/i,
      }),
    ).toBeVisible();

    await page
      .getByRole('button', {
        name: /view 1 incident in instance/i,
      })
      .click();

    await expect(
      page.getByRole('combobox', {
        name: /filter by flow node/i,
      }),
    ).toBeInViewport();
    await expect(
      page.getByRole('combobox', {
        name: /filter by incident type/i,
      }),
    ).toBeInViewport();

    await page.screenshot({
      path: 'e2e-playwright/docs-screenshots/variables-and-incidents/operate-view-instance-incident.png',
    });

    const editVariableButton = await page.getByRole('button', {
      name: 'Edit variable orderValue',
    });

    await commonPage.addUpArrow(editVariableButton);

    await page.screenshot({
      path: 'e2e-playwright/docs-screenshots/variables-and-incidents/operate-view-instance-edit-icon.png',
    });

    await commonPage.deleteArrows();

    await editVariableButton.click();

    const editableField = page.getByRole('textbox', {
      name: /value/i,
    });
    await editableField.clear();
    await editableField.fill('99');

    const saveVariableButton = await page.getByRole('button', {
      name: 'Save variable',
    });

    await expect(saveVariableButton).toBeEnabled();

    await commonPage.addUpArrow(saveVariableButton);

    await page.screenshot({
      path: 'e2e-playwright/docs-screenshots/variables-and-incidents/operate-view-instance-save-variable-icon.png',
    });
  });

  test('retry an incident', async ({page, commonPage, processInstancePage}) => {
    await page.route(
<<<<<<< HEAD
      URL_PATTERN,
=======
      URL_API_PATTERN,
>>>>>>> db7bc585
      mockProcessDetailResponses({
        processInstanceDetail: orderProcessInstance.incidentState.detail,
        flowNodeInstances: orderProcessInstance.incidentState.flowNodeInstances,
        statistics: orderProcessInstance.incidentState.statistics,
        sequenceFlows: orderProcessInstance.incidentState.sequenceFlows,
        variables: orderProcessInstance.incidentResolvedState.variables,
        incidents: orderProcessInstance.incidentState.incidents,
        xml: orderProcessInstance.incidentState.xml,
      }),
    );

    await processInstancePage.navigateToProcessInstance({
      id: '2251799813725328',
      options: {waitUntil: 'networkidle'},
    });

    await expect(
      page.getByRole('button', {
        name: /view 1 incident in instance/i,
      }),
    ).toBeVisible();

    await page
      .getByRole('button', {
        name: /view 1 incident in instance/i,
      })
      .click();

    await expect(
      page.getByRole('combobox', {
        name: /filter by flow node/i,
      }),
    ).toBeInViewport();
    await expect(
      page.getByRole('combobox', {
        name: /filter by incident type/i,
      }),
    ).toBeInViewport();

    const retryIncidentButton = await page.getByRole('button', {
      name: 'Retry Incident',
    });

    await commonPage.addRightArrow(retryIncidentButton);

    const retryInstanceButton = await page.getByRole('button', {
      name: /Retry Instance/,
    });

    await commonPage.addRightArrow(retryInstanceButton);

    await page.screenshot({
      path: 'e2e-playwright/docs-screenshots/variables-and-incidents/operate-process-retry-incident.png',
    });
  });

  test('view resolved incident', async ({page, processInstancePage}) => {
    await page.route(
<<<<<<< HEAD
      URL_PATTERN,
=======
      URL_API_PATTERN,
>>>>>>> db7bc585
      mockProcessDetailResponses({
        processInstanceDetail:
          orderProcessInstance.incidentResolvedState.detail,
        flowNodeInstances:
          orderProcessInstance.incidentResolvedState.flowNodeInstances,
        statistics: orderProcessInstance.incidentResolvedState.statistics,
        sequenceFlows: orderProcessInstance.incidentResolvedState.sequenceFlows,
        variables: orderProcessInstance.incidentResolvedState.variables,
        xml: orderProcessInstance.incidentResolvedState.xml,
      }),
    );

    await processInstancePage.navigateToProcessInstance({
      id: '2251799813725328',
      options: {waitUntil: 'networkidle'},
    });

    await page.screenshot({
      path: 'e2e-playwright/docs-screenshots/variables-and-incidents/operate-incident-resolved.png',
    });
  });

  test('view completed instance', async ({page, processInstancePage}) => {
    await page.route(
<<<<<<< HEAD
      URL_PATTERN,
=======
      URL_API_PATTERN,
>>>>>>> db7bc585
      mockProcessDetailResponses({
        processInstanceDetail: orderProcessInstance.completedState.detail,
        flowNodeInstances:
          orderProcessInstance.completedState.flowNodeInstances,
        statistics: orderProcessInstance.completedState.statistics,
        sequenceFlows: orderProcessInstance.completedState.sequenceFlows,
        variables: orderProcessInstance.completedState.variables,
        xml: orderProcessInstance.completedState.xml,
      }),
    );

    await processInstancePage.navigateToProcessInstance({
      id: '2251799813725328',
      options: {waitUntil: 'networkidle'},
    });

    await page.screenshot({
      path: 'e2e-playwright/docs-screenshots/variables-and-incidents/operate-incident-resolved-path.png',
    });
  });
});<|MERGE_RESOLUTION|>--- conflicted
+++ resolved
@@ -14,11 +14,7 @@
   mockResponses as mockProcessDetailResponses,
   orderProcessInstance,
 } from '../mocks/processInstance';
-<<<<<<< HEAD
-import {URL_PATTERN} from '../constants';
-=======
 import {URL_API_PATTERN} from '../constants';
->>>>>>> db7bc585
 
 test.beforeEach(async ({page, commonPage, context}) => {
   await commonPage.mockClientConfig(context);
@@ -28,11 +24,7 @@
 test.describe('variables and incidents', () => {
   test('view process with incident', async ({page, processesPage}) => {
     await page.route(
-<<<<<<< HEAD
-      URL_PATTERN,
-=======
-      URL_API_PATTERN,
->>>>>>> db7bc585
+      URL_API_PATTERN,
       mockProcessesResponses({
         groupedProcesses: [
           {
@@ -109,11 +101,7 @@
     processInstancePage,
   }) => {
     await page.route(
-<<<<<<< HEAD
-      URL_PATTERN,
-=======
-      URL_API_PATTERN,
->>>>>>> db7bc585
+      URL_API_PATTERN,
       mockProcessDetailResponses({
         processInstanceDetail: orderProcessInstance.incidentState.detail,
         flowNodeInstances: orderProcessInstance.incidentState.flowNodeInstances,
@@ -192,11 +180,7 @@
 
   test('retry an incident', async ({page, commonPage, processInstancePage}) => {
     await page.route(
-<<<<<<< HEAD
-      URL_PATTERN,
-=======
-      URL_API_PATTERN,
->>>>>>> db7bc585
+      URL_API_PATTERN,
       mockProcessDetailResponses({
         processInstanceDetail: orderProcessInstance.incidentState.detail,
         flowNodeInstances: orderProcessInstance.incidentState.flowNodeInstances,
@@ -255,11 +239,7 @@
 
   test('view resolved incident', async ({page, processInstancePage}) => {
     await page.route(
-<<<<<<< HEAD
-      URL_PATTERN,
-=======
-      URL_API_PATTERN,
->>>>>>> db7bc585
+      URL_API_PATTERN,
       mockProcessDetailResponses({
         processInstanceDetail:
           orderProcessInstance.incidentResolvedState.detail,
@@ -284,11 +264,7 @@
 
   test('view completed instance', async ({page, processInstancePage}) => {
     await page.route(
-<<<<<<< HEAD
-      URL_PATTERN,
-=======
-      URL_API_PATTERN,
->>>>>>> db7bc585
+      URL_API_PATTERN,
       mockProcessDetailResponses({
         processInstanceDetail: orderProcessInstance.completedState.detail,
         flowNodeInstances:
