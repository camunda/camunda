/*
 * Copyright Camunda Services GmbH and/or licensed to Camunda Services GmbH under
 * one or more contributor license agreements. See the NOTICE file distributed
 * with this work for additional information regarding copyright ownership.
 * Licensed under the Camunda License 1.0. You may not use this file
 * except in compliance with the Camunda License 1.0.
 */

import {test} from '../test-fixtures';
import {
  mockIncidentsByError,
  mockIncidentsByProcess,
  mockStatistics as mockDashboardStatistics,
  mockResponses as mockDashboardResponses,
} from '../mocks/dashboard.mocks';
<<<<<<< HEAD
import {URL_PATTERN} from '../constants';
=======
import {URL_API_PATTERN} from '../constants';
>>>>>>> db7bc585

test.beforeEach(async ({page, commonPage, context}) => {
  await commonPage.mockClientConfig(context);
  await page.setViewportSize({width: 1650, height: 900});
});

test.describe('self managed platform deployment', () => {
  test('view dashboard with no processes', async ({page, dashboardPage}) => {
    await page.route(
<<<<<<< HEAD
      URL_PATTERN,
=======
      URL_API_PATTERN,
>>>>>>> db7bc585
      mockDashboardResponses({
        statistics: {running: 0, withIncidents: 0, active: 0},
        incidentsByError: [],
        incidentsByProcess: [],
      }),
    );

    await dashboardPage.navigateToDashboard({waitUntil: 'networkidle'});

    await page.screenshot({
      path: 'e2e-playwright/docs-screenshots/self-managed-platform-deployment/operate-dashboard-no-processes.png',
    });
  });

  test('view dashboard with processes', async ({page, dashboardPage}) => {
    await page.route(
<<<<<<< HEAD
      URL_PATTERN,
=======
      URL_API_PATTERN,
>>>>>>> db7bc585
      mockDashboardResponses({
        statistics: mockDashboardStatistics,
        incidentsByError: mockIncidentsByError,
        incidentsByProcess: mockIncidentsByProcess,
      }),
    );

    await dashboardPage.navigateToDashboard({waitUntil: 'networkidle'});

    await page.screenshot({
      path: 'e2e-playwright/docs-screenshots/self-managed-platform-deployment/operate-introduction.png',
    });
  });
});<|MERGE_RESOLUTION|>--- conflicted
+++ resolved
@@ -13,11 +13,7 @@
   mockStatistics as mockDashboardStatistics,
   mockResponses as mockDashboardResponses,
 } from '../mocks/dashboard.mocks';
-<<<<<<< HEAD
-import {URL_PATTERN} from '../constants';
-=======
 import {URL_API_PATTERN} from '../constants';
->>>>>>> db7bc585
 
 test.beforeEach(async ({page, commonPage, context}) => {
   await commonPage.mockClientConfig(context);
@@ -27,11 +23,7 @@
 test.describe('self managed platform deployment', () => {
   test('view dashboard with no processes', async ({page, dashboardPage}) => {
     await page.route(
-<<<<<<< HEAD
-      URL_PATTERN,
-=======
       URL_API_PATTERN,
->>>>>>> db7bc585
       mockDashboardResponses({
         statistics: {running: 0, withIncidents: 0, active: 0},
         incidentsByError: [],
@@ -48,11 +40,7 @@
 
   test('view dashboard with processes', async ({page, dashboardPage}) => {
     await page.route(
-<<<<<<< HEAD
-      URL_PATTERN,
-=======
       URL_API_PATTERN,
->>>>>>> db7bc585
       mockDashboardResponses({
         statistics: mockDashboardStatistics,
         incidentsByError: mockIncidentsByError,
