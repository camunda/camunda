--- conflicted
+++ resolved
@@ -21,11 +21,7 @@
 } from '../mocks/decisions.mocks';
 import {open} from 'modules/mocks/diagrams';
 import {expect} from '@playwright/test';
-<<<<<<< HEAD
-import {URL_PATTERN} from '../constants';
-=======
 import {URL_API_PATTERN} from '../constants';
->>>>>>> db7bc585
 
 test.describe('delete resource definitions', () => {
   test('delete process definitions', async ({
@@ -38,11 +34,7 @@
     await commonPage.mockClientConfig(context);
 
     await page.route(
-<<<<<<< HEAD
-      URL_PATTERN,
-=======
       URL_API_PATTERN,
->>>>>>> db7bc585
       mockProcessesResponses({
         groupedProcesses: mockGroupedProcesses,
         batchOperations: [],
@@ -130,11 +122,7 @@
     await commonPage.mockClientConfig(context);
 
     await page.route(
-<<<<<<< HEAD
-      URL_PATTERN,
-=======
       URL_API_PATTERN,
->>>>>>> db7bc585
       mockDecisionsResponses({
         groupedDecisions: mockGroupedDecisions,
         batchOperations: [],
