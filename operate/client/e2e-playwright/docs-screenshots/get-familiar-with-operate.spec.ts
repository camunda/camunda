/*
 * Copyright Camunda Services GmbH and/or licensed to Camunda Services GmbH under
 * one or more contributor license agreements. See the NOTICE file distributed
 * with this work for additional information regarding copyright ownership.
 * Licensed under the Camunda License 1.0. You may not use this file
 * except in compliance with the Camunda License 1.0.
 */

import {test} from '../test-fixtures';
import {
  mockIncidentsByError,
  mockIncidentsByProcess,
  mockStatistics as mockDashboardStatistics,
  mockResponses as mockDashboardResponses,
} from '../mocks/dashboard.mocks';

import {
  mockBatchOperations,
  mockGroupedProcesses,
  mockOrderProcessInstances,
  mockStatistics,
  mockResponses as mockProcessesResponses,
} from '../mocks/processes.mocks';

import {
  mockResponses as mockProcessInstanceDetailResponses,
  runningOrderProcessInstance,
} from '../mocks/processInstance';
import {open} from 'modules/mocks/diagrams';
<<<<<<< HEAD
import {URL_PATTERN} from '../constants';
=======
import {URL_API_PATTERN} from '../constants';
>>>>>>> db7bc585

test.beforeEach(async ({page, commonPage, context}) => {
  await commonPage.mockClientConfig(context);
  await page.setViewportSize({width: 1650, height: 900});
});

test.describe('get familiar with operate', () => {
  test('view dashboard', async ({page, dashboardPage}) => {
    await page.route(
<<<<<<< HEAD
      URL_PATTERN,
=======
      URL_API_PATTERN,
>>>>>>> db7bc585
      mockDashboardResponses({
        statistics: mockDashboardStatistics,
        incidentsByError: mockIncidentsByError,
        incidentsByProcess: mockIncidentsByProcess,
      }),
    );

    await dashboardPage.navigateToDashboard({waitUntil: 'networkidle'});

    await page.screenshot({
      path: 'e2e-playwright/docs-screenshots/get-familiar-with-operate/operate-introduction.png',
    });
  });

  test('view processes', async ({
    page,
    commonPage,
    processesPage,
    processesPage: {filtersPanel},
  }) => {
    await page.route(
<<<<<<< HEAD
      URL_PATTERN,
=======
      URL_API_PATTERN,
>>>>>>> db7bc585
      mockProcessesResponses({
        groupedProcesses: mockGroupedProcesses,
        batchOperations: mockBatchOperations,
        processInstances: mockOrderProcessInstances,
        statistics: mockStatistics,
        processXml: open('orderProcess.bpmn'),
      }),
    );

    await processesPage.navigateToProcesses({
      searchParams: {
        active: 'true',
        incidents: 'true',
      },
      options: {waitUntil: 'networkidle'},
    });

    await filtersPanel.selectProcess('Order process');
    await filtersPanel.selectVersion('1');
    await filtersPanel.processVersionFilter.blur();

    await page.screenshot({
      path: 'e2e-playwright/docs-screenshots/get-familiar-with-operate/operate-view-process.png',
    });

    const firstRow = page.getByRole('row', {
      name: new RegExp(
        `view instance ${mockOrderProcessInstances.processInstances[0]?.id}`,
        'i',
      ),
    });

    const cancelOperationButton = firstRow.getByTestId('cancel-operation');

    await commonPage.addRightArrow(cancelOperationButton);

    await page.screenshot({
      path: 'e2e-playwright/docs-screenshots/get-familiar-with-operate/operate-view-process-cancel.png',
    });

    await commonPage.deleteArrows();

    const processInstanceKeyCell = firstRow.getByTestId(
      'cell-processInstanceKey',
    );

    await commonPage.addRightArrow(processInstanceKeyCell);

    await page.screenshot({
      path: 'e2e-playwright/docs-screenshots/get-familiar-with-operate/operate-process-instance-id.png',
    });
  });

  test('view process instance detail', async ({page, processInstancePage}) => {
    await page.route(
<<<<<<< HEAD
      URL_PATTERN,
=======
      URL_API_PATTERN,
>>>>>>> db7bc585
      mockProcessInstanceDetailResponses({
        processInstanceDetail: runningOrderProcessInstance.detail,
        flowNodeInstances: runningOrderProcessInstance.flowNodeInstances,
        statistics: runningOrderProcessInstance.statistics,
        sequenceFlows: runningOrderProcessInstance.sequenceFlows,
        variables: runningOrderProcessInstance.variables,
        xml: runningOrderProcessInstance.xml,
      }),
    );

    await processInstancePage.navigateToProcessInstance({
      id: '225179981395430',
    });

    await page.waitForTimeout(2000);

    await page.screenshot({
      path: 'e2e-playwright/docs-screenshots/get-familiar-with-operate/operate-view-instance-detail.png',
    });
  });
});<|MERGE_RESOLUTION|>--- conflicted
+++ resolved
@@ -27,11 +27,7 @@
   runningOrderProcessInstance,
 } from '../mocks/processInstance';
 import {open} from 'modules/mocks/diagrams';
-<<<<<<< HEAD
-import {URL_PATTERN} from '../constants';
-=======
 import {URL_API_PATTERN} from '../constants';
->>>>>>> db7bc585
 
 test.beforeEach(async ({page, commonPage, context}) => {
   await commonPage.mockClientConfig(context);
@@ -41,11 +37,7 @@
 test.describe('get familiar with operate', () => {
   test('view dashboard', async ({page, dashboardPage}) => {
     await page.route(
-<<<<<<< HEAD
-      URL_PATTERN,
-=======
       URL_API_PATTERN,
->>>>>>> db7bc585
       mockDashboardResponses({
         statistics: mockDashboardStatistics,
         incidentsByError: mockIncidentsByError,
@@ -67,11 +59,7 @@
     processesPage: {filtersPanel},
   }) => {
     await page.route(
-<<<<<<< HEAD
-      URL_PATTERN,
-=======
       URL_API_PATTERN,
->>>>>>> db7bc585
       mockProcessesResponses({
         groupedProcesses: mockGroupedProcesses,
         batchOperations: mockBatchOperations,
@@ -127,11 +115,7 @@
 
   test('view process instance detail', async ({page, processInstancePage}) => {
     await page.route(
-<<<<<<< HEAD
-      URL_PATTERN,
-=======
       URL_API_PATTERN,
->>>>>>> db7bc585
       mockProcessInstanceDetailResponses({
         processInstanceDetail: runningOrderProcessInstance.detail,
         flowNodeInstances: runningOrderProcessInstance.flowNodeInstances,
