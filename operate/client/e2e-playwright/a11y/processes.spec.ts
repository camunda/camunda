--- conflicted
+++ resolved
@@ -16,11 +16,7 @@
   mockResponses,
 } from '../mocks/processes.mocks';
 import {validateResults} from './validateResults';
-<<<<<<< HEAD
-import {URL_PATTERN} from '../constants';
-=======
 import {URL_API_PATTERN} from '../constants';
->>>>>>> db7bc585
 
 test.describe('processes', () => {
   for (const theme of ['light', 'dark']) {
@@ -32,11 +28,7 @@
     }) => {
       await commonPage.changeTheme(theme);
       await page.route(
-<<<<<<< HEAD
-        URL_PATTERN,
-=======
         URL_API_PATTERN,
->>>>>>> db7bc585
         mockResponses({
           groupedProcesses: mockGroupedProcesses,
           batchOperations: mockBatchOperations,
