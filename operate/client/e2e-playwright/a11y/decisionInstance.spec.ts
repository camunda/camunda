/*
 * Copyright Camunda Services GmbH and/or licensed to Camunda Services GmbH under
 * one or more contributor license agreements. See the NOTICE file distributed
 * with this work for additional information regarding copyright ownership.
 * Licensed under the Camunda License 1.0. You may not use this file
 * except in compliance with the Camunda License 1.0.
 */

import {test} from '../test-fixtures';
import {
  mockEvaluatedDecisionInstance,
  mockResponses,
  mockEvaluatedDrdData,
  mockEvaluatedXml,
  mockFailedDecisionInstance,
  mockFailedDrdData,
  mockFailedXml,
  mockEvaluatedDecisionInstanceWithoutPanels,
  mockEvaluatedDrdDataWithoutPanels,
  mockEvaluatedXmlWithoutPanels,
} from '../mocks/decisionInstance.mocks';
import {Paths} from 'modules/Routes';
import {validateResults} from './validateResults';
<<<<<<< HEAD
import {URL_PATTERN} from '../constants';
=======
import {URL_API_PATTERN} from '../constants';
>>>>>>> db7bc585

test.describe('decision detail', () => {
  for (const theme of ['light', 'dark']) {
    test(`have no violations for evaluated decision in ${theme} theme`, async ({
      page,
      commonPage,
      makeAxeBuilder,
    }) => {
      await commonPage.changeTheme(theme);

      await page.route(
<<<<<<< HEAD
        URL_PATTERN,
=======
        URL_API_PATTERN,
>>>>>>> db7bc585
        mockResponses({
          decisionInstanceDetail: mockEvaluatedDecisionInstance,
          drdData: mockEvaluatedDrdData,
          xml: mockEvaluatedXml,
        }),
      );

      await page.goto(Paths.decisionInstance('1'), {
        waitUntil: 'networkidle',
      });

      const results = await makeAxeBuilder()
        .exclude('.tjs-table-container')
        .analyze();

      validateResults(results);
    });

    test(`have no violations for an incident in ${theme} theme`, async ({
      page,
      commonPage,
      makeAxeBuilder,
    }) => {
      await commonPage.changeTheme(theme);

      await page.route(
<<<<<<< HEAD
        URL_PATTERN,
=======
        URL_API_PATTERN,
>>>>>>> db7bc585
        mockResponses({
          decisionInstanceDetail: mockFailedDecisionInstance,
          drdData: mockFailedDrdData,
          xml: mockFailedXml,
        }),
      );

      await page.goto(Paths.decisionInstance('1'), {
        waitUntil: 'networkidle',
      });

      const results = await makeAxeBuilder()
        .exclude('.tjs-table-container')
        .analyze();

      validateResults(results);
    });

    test(`have no violations for a decision without input output panels in ${theme} theme`, async ({
      page,
      commonPage,
      makeAxeBuilder,
    }) => {
      await commonPage.changeTheme(theme);

      await page.route(
<<<<<<< HEAD
        URL_PATTERN,
=======
        URL_API_PATTERN,
>>>>>>> db7bc585
        mockResponses({
          decisionInstanceDetail: mockEvaluatedDecisionInstanceWithoutPanels,
          drdData: mockEvaluatedDrdDataWithoutPanels,
          xml: mockEvaluatedXmlWithoutPanels,
        }),
      );

      await page.goto(Paths.decisionInstance('1'), {
        waitUntil: 'networkidle',
      });

      const results = await makeAxeBuilder()
        .exclude('.tjs-table-container')
        .analyze();

      validateResults(results);
    });
  }
});<|MERGE_RESOLUTION|>--- conflicted
+++ resolved
@@ -21,11 +21,7 @@
 } from '../mocks/decisionInstance.mocks';
 import {Paths} from 'modules/Routes';
 import {validateResults} from './validateResults';
-<<<<<<< HEAD
-import {URL_PATTERN} from '../constants';
-=======
 import {URL_API_PATTERN} from '../constants';
->>>>>>> db7bc585
 
 test.describe('decision detail', () => {
   for (const theme of ['light', 'dark']) {
@@ -37,11 +33,7 @@
       await commonPage.changeTheme(theme);
 
       await page.route(
-<<<<<<< HEAD
-        URL_PATTERN,
-=======
         URL_API_PATTERN,
->>>>>>> db7bc585
         mockResponses({
           decisionInstanceDetail: mockEvaluatedDecisionInstance,
           drdData: mockEvaluatedDrdData,
@@ -68,11 +60,7 @@
       await commonPage.changeTheme(theme);
 
       await page.route(
-<<<<<<< HEAD
-        URL_PATTERN,
-=======
         URL_API_PATTERN,
->>>>>>> db7bc585
         mockResponses({
           decisionInstanceDetail: mockFailedDecisionInstance,
           drdData: mockFailedDrdData,
@@ -99,11 +87,7 @@
       await commonPage.changeTheme(theme);
 
       await page.route(
-<<<<<<< HEAD
-        URL_PATTERN,
-=======
         URL_API_PATTERN,
->>>>>>> db7bc585
         mockResponses({
           decisionInstanceDetail: mockEvaluatedDecisionInstanceWithoutPanels,
           drdData: mockEvaluatedDrdDataWithoutPanels,
