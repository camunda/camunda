/*
 * Copyright Camunda Services GmbH and/or licensed to Camunda Services GmbH under
 * one or more contributor license agreements. See the NOTICE file distributed
 * with this work for additional information regarding copyright ownership.
 * Licensed under the Camunda License 1.0. You may not use this file
 * except in compliance with the Camunda License 1.0.
 */

import {expect} from '@playwright/test';
import {test} from '../test-fixtures';
import {Paths} from 'modules/Routes';
import {
  mockEvaluatedDecisionInstance,
  mockEvaluatedDecisionInstanceWithoutPanels,
  mockEvaluatedDrdData,
  mockEvaluatedDrdDataWithoutPanels,
  mockEvaluatedLargeXml,
  mockEvaluatedXml,
  mockEvaluatedXmlWithoutPanels,
  mockFailedDecisionInstance,
  mockFailedDrdData,
  mockFailedXml,
  mockResponses,
} from '../mocks/decisionInstance.mocks';
<<<<<<< HEAD
import {URL_PATTERN} from '../constants';
=======
import {URL_API_PATTERN} from '../constants';
>>>>>>> db7bc585
import {clientConfigMock} from '../mocks/clientConfig';

test.beforeEach(async ({context}) => {
  await context.route('**/client-config.js', (route) =>
    route.fulfill({
      status: 200,
      headers: {
        'Content-Type': 'text/javascript;charset=UTF-8',
      },
      body: clientConfigMock,
    }),
  );
});

test.describe('decision instance page', () => {
  for (const theme of ['light', 'dark']) {
    //TODO: enable when https://github.com/camunda/operate/issues/3344 is implemented
    test.skip(`error page - ${theme}`, async ({page, commonPage}) => {
      await commonPage.changeTheme(theme);

<<<<<<< HEAD
      await page.route(URL_PATTERN, mockResponses({}));
=======
      await page.route(URL_API_PATTERN, mockResponses({}));
>>>>>>> db7bc585

      await page.goto(Paths.decisionInstance('1'), {
        waitUntil: 'networkidle',
      });

      await expect(page).toHaveScreenshot();
    });

    test(`evaluated - ${theme}`, async ({page, commonPage}) => {
      await commonPage.changeTheme(theme);

      await page.route(
<<<<<<< HEAD
        URL_PATTERN,
=======
        URL_API_PATTERN,
>>>>>>> db7bc585
        mockResponses({
          decisionInstanceDetail: mockEvaluatedDecisionInstance,
          drdData: mockEvaluatedDrdData,
          xml: mockEvaluatedXml,
        }),
      );

      await page.goto(Paths.decisionInstance('1'), {
        waitUntil: 'networkidle',
      });

      await expect(page).toHaveScreenshot();
    });

    test(`evaluated (drd panel maximised) - ${theme}`, async ({
      page,
      commonPage,
    }) => {
      await commonPage.changeTheme(theme);

      await page.route(
<<<<<<< HEAD
        URL_PATTERN,
=======
        URL_API_PATTERN,
>>>>>>> db7bc585
        mockResponses({
          decisionInstanceDetail: mockEvaluatedDecisionInstance,
          drdData: mockEvaluatedDrdData,
          xml: mockEvaluatedXml,
        }),
      );

      await page.goto(Paths.decisionInstance('1'), {
        waitUntil: 'networkidle',
      });

      await page
        .getByRole('button', {
          name: /maximize drd panel/i,
        })
        .click();
      await expect(page).toHaveScreenshot();
    });

    test(`evaluated (without input output panel) - ${theme}`, async ({
      page,
      commonPage,
    }) => {
      await commonPage.changeTheme(theme);

      await page.route(
<<<<<<< HEAD
        URL_PATTERN,
=======
        URL_API_PATTERN,
>>>>>>> db7bc585
        mockResponses({
          decisionInstanceDetail: mockEvaluatedDecisionInstanceWithoutPanels,
          drdData: mockEvaluatedDrdDataWithoutPanels,
          xml: mockEvaluatedXmlWithoutPanels,
        }),
      );

      await page.goto(Paths.decisionInstance('1'), {
        waitUntil: 'networkidle',
      });

      // wait for monaco-editor to be fully rendered
      await page.waitForTimeout(500);

      await expect(page).toHaveScreenshot();
    });

    test(`evaluated (with large table) - ${theme}`, async ({
      page,
      commonPage,
      decisionInstancePage,
    }) => {
      await commonPage.changeTheme(theme);

      await page.route(
<<<<<<< HEAD
        URL_PATTERN,
=======
        URL_API_PATTERN,
>>>>>>> db7bc585
        mockResponses({
          decisionInstanceDetail: mockEvaluatedDecisionInstance,
          drdData: mockEvaluatedDrdData,
          xml: mockEvaluatedLargeXml,
        }),
      );

      await page.goto(Paths.decisionInstance('1'), {
        waitUntil: 'networkidle',
      });

      // wait for monaco-editor to be fully rendered
      await page.waitForTimeout(500);

      await decisionInstancePage.closeDrdPanel();

      // Scroll decision table to bottom right
      await page.getByText(/test annotation/i).hover();

      await expect(page).toHaveScreenshot();
    });

    test(`failed - ${theme}`, async ({page, commonPage}) => {
      await commonPage.changeTheme(theme);

      await page.route(
<<<<<<< HEAD
        URL_PATTERN,
=======
        URL_API_PATTERN,
>>>>>>> db7bc585
        mockResponses({
          decisionInstanceDetail: mockFailedDecisionInstance,
          drdData: mockFailedDrdData,
          xml: mockFailedXml,
        }),
      );

      await page.goto(Paths.decisionInstance('1'), {
        waitUntil: 'networkidle',
      });

      await expect(page).toHaveScreenshot();
    });

    test(`failed (result tab selected) - ${theme}`, async ({
      page,
      commonPage,
    }) => {
      await commonPage.changeTheme(theme);

      await page.route(
<<<<<<< HEAD
        URL_PATTERN,
=======
        URL_API_PATTERN,
>>>>>>> db7bc585
        mockResponses({
          decisionInstanceDetail: mockFailedDecisionInstance,
          drdData: mockFailedDrdData,
          xml: mockFailedXml,
        }),
      );

      await page.goto(Paths.decisionInstance('1'), {
        waitUntil: 'networkidle',
      });

      await page
        .getByRole('tab', {
          name: /result/i,
        })
        .click();

      await expect(page).toHaveScreenshot();
    });
  }
});<|MERGE_RESOLUTION|>--- conflicted
+++ resolved
@@ -22,11 +22,7 @@
   mockFailedXml,
   mockResponses,
 } from '../mocks/decisionInstance.mocks';
-<<<<<<< HEAD
-import {URL_PATTERN} from '../constants';
-=======
 import {URL_API_PATTERN} from '../constants';
->>>>>>> db7bc585
 import {clientConfigMock} from '../mocks/clientConfig';
 
 test.beforeEach(async ({context}) => {
@@ -47,11 +43,7 @@
     test.skip(`error page - ${theme}`, async ({page, commonPage}) => {
       await commonPage.changeTheme(theme);
 
-<<<<<<< HEAD
-      await page.route(URL_PATTERN, mockResponses({}));
-=======
       await page.route(URL_API_PATTERN, mockResponses({}));
->>>>>>> db7bc585
 
       await page.goto(Paths.decisionInstance('1'), {
         waitUntil: 'networkidle',
@@ -64,11 +56,7 @@
       await commonPage.changeTheme(theme);
 
       await page.route(
-<<<<<<< HEAD
-        URL_PATTERN,
-=======
-        URL_API_PATTERN,
->>>>>>> db7bc585
+        URL_API_PATTERN,
         mockResponses({
           decisionInstanceDetail: mockEvaluatedDecisionInstance,
           drdData: mockEvaluatedDrdData,
@@ -90,11 +78,7 @@
       await commonPage.changeTheme(theme);
 
       await page.route(
-<<<<<<< HEAD
-        URL_PATTERN,
-=======
-        URL_API_PATTERN,
->>>>>>> db7bc585
+        URL_API_PATTERN,
         mockResponses({
           decisionInstanceDetail: mockEvaluatedDecisionInstance,
           drdData: mockEvaluatedDrdData,
@@ -121,11 +105,7 @@
       await commonPage.changeTheme(theme);
 
       await page.route(
-<<<<<<< HEAD
-        URL_PATTERN,
-=======
-        URL_API_PATTERN,
->>>>>>> db7bc585
+        URL_API_PATTERN,
         mockResponses({
           decisionInstanceDetail: mockEvaluatedDecisionInstanceWithoutPanels,
           drdData: mockEvaluatedDrdDataWithoutPanels,
@@ -151,11 +131,7 @@
       await commonPage.changeTheme(theme);
 
       await page.route(
-<<<<<<< HEAD
-        URL_PATTERN,
-=======
-        URL_API_PATTERN,
->>>>>>> db7bc585
+        URL_API_PATTERN,
         mockResponses({
           decisionInstanceDetail: mockEvaluatedDecisionInstance,
           drdData: mockEvaluatedDrdData,
@@ -182,11 +158,7 @@
       await commonPage.changeTheme(theme);
 
       await page.route(
-<<<<<<< HEAD
-        URL_PATTERN,
-=======
-        URL_API_PATTERN,
->>>>>>> db7bc585
+        URL_API_PATTERN,
         mockResponses({
           decisionInstanceDetail: mockFailedDecisionInstance,
           drdData: mockFailedDrdData,
@@ -208,11 +180,7 @@
       await commonPage.changeTheme(theme);
 
       await page.route(
-<<<<<<< HEAD
-        URL_PATTERN,
-=======
-        URL_API_PATTERN,
->>>>>>> db7bc585
+        URL_API_PATTERN,
         mockResponses({
           decisionInstanceDetail: mockFailedDecisionInstance,
           drdData: mockFailedDrdData,
