--- conflicted
+++ resolved
@@ -15,11 +15,7 @@
   mockGroupedDecisions,
   mockResponses,
 } from '../mocks/decisions.mocks';
-<<<<<<< HEAD
-import {URL_PATTERN} from '../constants';
-=======
 import {URL_API_PATTERN} from '../constants';
->>>>>>> db7bc585
 import {clientConfigMock} from '../mocks/clientConfig';
 
 test.beforeEach(async ({context}) => {
@@ -49,11 +45,7 @@
       }, theme);
 
       await page.route(
-<<<<<<< HEAD
-        URL_PATTERN,
-=======
-        URL_API_PATTERN,
->>>>>>> db7bc585
+        URL_API_PATTERN,
         mockResponses({
           batchOperations: [],
           groupedDecisions: mockGroupedDecisions,
@@ -92,11 +84,7 @@
       }, theme);
 
       await page.route(
-<<<<<<< HEAD
-        URL_PATTERN,
-=======
-        URL_API_PATTERN,
->>>>>>> db7bc585
+        URL_API_PATTERN,
         mockResponses({
           groupedDecisions: mockGroupedDecisions,
         }),
@@ -125,11 +113,7 @@
       await commonPage.changeTheme(theme);
 
       await page.route(
-<<<<<<< HEAD
-        URL_PATTERN,
-=======
-        URL_API_PATTERN,
->>>>>>> db7bc585
+        URL_API_PATTERN,
         mockResponses({
           groupedDecisions: mockGroupedDecisions,
           batchOperations: mockBatchOperations,
@@ -169,11 +153,7 @@
       }, theme);
 
       await page.route(
-<<<<<<< HEAD
-        URL_PATTERN,
-=======
-        URL_API_PATTERN,
->>>>>>> db7bc585
+        URL_API_PATTERN,
         mockResponses({
           groupedDecisions: mockGroupedDecisions,
           batchOperations: mockBatchOperations,
@@ -213,11 +193,7 @@
       }, theme);
 
       await page.route(
-<<<<<<< HEAD
-        URL_PATTERN,
-=======
-        URL_API_PATTERN,
->>>>>>> db7bc585
+        URL_API_PATTERN,
         mockResponses({
           groupedDecisions: mockGroupedDecisions,
           batchOperations: mockBatchOperations,
