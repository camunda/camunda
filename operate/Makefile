--- conflicted
+++ resolved
@@ -3,7 +3,7 @@
 .PHONY: env-up
 env-up:
 	docker compose -f docker-compose.yml up -d elasticsearch \
-    && mvn install -DskipTests=true -Dskip.fe.build=true -DskipChecks -DskipQaBuild \
+    && mvn install -DskipTests=true -Dskip.fe.build=false -DskipChecks -DskipQaBuild \
 	&& CAMUNDA_OPERATE_IMPORTERENABLED=false \
 	CAMUNDA_SECURITY_AUTHORIZATIONS_ENABLED=false \
 	CAMUNDA_OPERATE_ELASTICSEARCH_CREATESCHEMA=false \
@@ -102,8 +102,4 @@
 	MANAGEMENT_SERVER_PORT=9601 \
 	mvn clean install -DskipTests -DskipChecks -f ../dist/pom.xml exec:java \
 	  -Dexec.mainClass="io.camunda.application.StandaloneCamunda" \
-<<<<<<< HEAD
-	  -Dspring.profiles.active=operate,broker
-=======
-	  -Dspring.profiles.active=operate,broker,consolidated-auth
->>>>>>> db7bc585
+	  -Dspring.profiles.active=operate,broker,consolidated-auth