/*
 * Copyright Camunda Services GmbH
 *
 * BY INSTALLING, DOWNLOADING, ACCESSING, USING, OR DISTRIBUTING THE SOFTWARE (“USE”), YOU INDICATE YOUR ACCEPTANCE TO AND ARE ENTERING INTO A CONTRACT WITH, THE LICENSOR ON THE TERMS SET OUT IN THIS AGREEMENT. IF YOU DO NOT AGREE TO THESE TERMS, YOU MUST NOT USE THE SOFTWARE. IF YOU ARE RECEIVING THE SOFTWARE ON BEHALF OF A LEGAL ENTITY, YOU REPRESENT AND WARRANT THAT YOU HAVE THE ACTUAL AUTHORITY TO AGREE TO THE TERMS AND CONDITIONS OF THIS AGREEMENT ON BEHALF OF SUCH ENTITY.
 * “Licensee” means you, an individual, or the entity on whose behalf you receive the Software.
 *
 * Permission is hereby granted, free of charge, to the Licensee obtaining a copy of this Software and associated documentation files to deal in the Software without restriction, including without limitation the rights to use, copy, modify, merge, publish, distribute, sublicense, and/or sell copies of the Software, and to permit persons to whom the Software is furnished to do so, subject in each case to the following conditions:
 * Condition 1: If the Licensee distributes the Software or any derivative works of the Software, the Licensee must attach this Agreement.
 * Condition 2: Without limiting other conditions in this Agreement, the grant of rights is solely for non-production use as defined below.
 * "Non-production use" means any use of the Software that is not directly related to creating products, services, or systems that generate revenue or other direct or indirect economic benefits.  Examples of permitted non-production use include personal use, educational use, research, and development. Examples of prohibited production use include, without limitation, use for commercial, for-profit, or publicly accessible systems or use for commercial or revenue-generating purposes.
 *
 * If the Licensee is in breach of the Conditions, this Agreement, including the rights granted under it, will automatically terminate with immediate effect.
 *
 * SUBJECT AS SET OUT BELOW, THE SOFTWARE IS PROVIDED “AS IS”, WITHOUT WARRANTY OF ANY KIND, EXPRESS OR IMPLIED, INCLUDING BUT NOT LIMITED TO THE WARRANTIES OF MERCHANTABILITY, FITNESS FOR A PARTICULAR PURPOSE, AND NONINFRINGEMENT. IN NO EVENT SHALL THE AUTHORS OR COPYRIGHT HOLDERS BE LIABLE FOR ANY CLAIM, DAMAGES OR OTHER LIABILITY, WHETHER IN AN ACTION OF CONTRACT, TORT OR OTHERWISE, ARISING FROM, OUT OF OR IN CONNECTION WITH THE SOFTWARE OR THE USE OR OTHER DEALINGS IN THE SOFTWARE.
 * NOTHING IN THIS AGREEMENT EXCLUDES OR RESTRICTS A PARTY’S LIABILITY FOR (A) DEATH OR PERSONAL INJURY CAUSED BY THAT PARTY’S NEGLIGENCE, (B) FRAUD, OR (C) ANY OTHER LIABILITY TO THE EXTENT THAT IT CANNOT BE LAWFULLY EXCLUDED OR RESTRICTED.
 */
package io.camunda.operate.schema.elasticsearch;

import com.fasterxml.jackson.core.type.TypeReference;
import com.fasterxml.jackson.databind.ObjectMapper;
import io.camunda.operate.conditions.ElasticsearchCondition;
import io.camunda.operate.exceptions.OperateRuntimeException;
import io.camunda.operate.property.OperateElasticsearchProperties;
import io.camunda.operate.property.OperateProperties;
import io.camunda.operate.schema.IndexMapping;
import io.camunda.operate.schema.IndexMapping.IndexMappingProperty;
import io.camunda.operate.schema.SchemaManager;
import io.camunda.operate.schema.indices.AbstractIndexDescriptor;
import io.camunda.operate.schema.indices.IndexDescriptor;
import io.camunda.operate.schema.templates.TemplateDescriptor;
import io.camunda.operate.store.elasticsearch.RetryElasticsearchClient;
import io.camunda.operate.util.ElasticsearchJSONUtil;
import java.io.IOException;
import java.io.InputStream;
import java.nio.charset.StandardCharsets;
import java.util.Collections;
import java.util.HashMap;
import java.util.List;
import java.util.Map;
import java.util.Set;
import java.util.stream.Collectors;
import org.elasticsearch.action.admin.indices.alias.Alias;
import org.elasticsearch.client.indexlifecycle.DeleteAction;
import org.elasticsearch.client.indexlifecycle.LifecycleAction;
import org.elasticsearch.client.indexlifecycle.LifecyclePolicy;
import org.elasticsearch.client.indexlifecycle.Phase;
import org.elasticsearch.client.indexlifecycle.PutLifecyclePolicyRequest;
import org.elasticsearch.client.indices.CreateIndexRequest;
import org.elasticsearch.client.indices.PutComponentTemplateRequest;
import org.elasticsearch.client.indices.PutComposableIndexTemplateRequest;
import org.elasticsearch.client.indices.PutIndexTemplateRequest;
import org.elasticsearch.client.indices.PutMappingRequest;
import org.elasticsearch.cluster.metadata.AliasMetadata;
import org.elasticsearch.cluster.metadata.ComponentTemplate;
import org.elasticsearch.cluster.metadata.ComposableIndexTemplate;
import org.elasticsearch.cluster.metadata.Template;
import org.elasticsearch.common.compress.CompressedXContent;
import org.elasticsearch.common.settings.Settings;
import org.elasticsearch.core.TimeValue;
import org.elasticsearch.xcontent.XContentType;
import org.slf4j.Logger;
import org.slf4j.LoggerFactory;
import org.springframework.beans.factory.annotation.Autowired;
import org.springframework.context.annotation.Conditional;
import org.springframework.context.annotation.Profile;
import org.springframework.stereotype.Component;
import org.springframework.util.StreamUtils;

@Conditional(ElasticsearchCondition.class)
@Component("schemaManager")
@Profile("!test")
public class ElasticsearchSchemaManager implements SchemaManager {

  private static final Logger LOGGER = LoggerFactory.getLogger(ElasticsearchSchemaManager.class);

  private static final String NUMBER_OF_SHARDS = "index.number_of_shards";
  private static final String NUMBER_OF_REPLICAS = "index.number_of_replicas";

  @Autowired protected RetryElasticsearchClient retryElasticsearchClient;
  @Autowired protected OperateProperties operateProperties;
  @Autowired private List<AbstractIndexDescriptor> indexDescriptors;
  @Autowired private List<TemplateDescriptor> templateDescriptors;
  @Autowired private ObjectMapper objectMapper;

  @Override
  public void createSchema() {
    if (operateProperties.getArchiver().isIlmEnabled()) {
      createIndexLifeCycles();
    }
    createDefaults();
    createTemplates();
    createIndices();
  }

  @Override
  public void checkAndUpdateIndices() {
    LOGGER.info("Updating Indices with currently-configured number of replicas...");
    final String currentConfigNumberOfReplicas =
        String.valueOf(operateProperties.getElasticsearch().getNumberOfReplicas());
    getIndexNames("*")
        .forEach(
            index -> {
              final Map<String, String> indexSettings =
                  getIndexSettingsFor(index, NUMBERS_OF_REPLICA);
              final String currentIndexNumberOfReplicas = indexSettings.get(NUMBERS_OF_REPLICA);
              if (currentIndexNumberOfReplicas == null
                  || !currentIndexNumberOfReplicas.equals(currentConfigNumberOfReplicas)) {
                indexSettings.put(NUMBERS_OF_REPLICA, currentConfigNumberOfReplicas);
                final boolean success = setIndexSettingsFor(indexSettings, index);
                if (success) {
                  LOGGER.info("Successfully updated number of replicas for index {}", index);
                } else {
                  LOGGER.warn("Failed to update number of replicas for index {}", index);
                }
              }
            });
  }

  @Override
  public boolean setIndexSettingsFor(final Map<String, ?> settings, final String indexPattern) {
    return retryElasticsearchClient.setIndexSettingsFor(
        Settings.builder().loadFromMap(settings).build(), indexPattern);
  }

  @Override
  public String getOrDefaultRefreshInterval(final String indexName, final String defaultValue) {
    return retryElasticsearchClient.getOrDefaultRefreshInterval(indexName, defaultValue);
  }

  @Override
  public String getOrDefaultNumbersOfReplica(final String indexName, final String defaultValue) {
    return retryElasticsearchClient.getOrDefaultNumbersOfReplica(indexName, defaultValue);
  }

  @Override
  public void refresh(final String indexPattern) {
    retryElasticsearchClient.refresh(indexPattern);
  }

  @Override
  public boolean isHealthy() {
    return retryElasticsearchClient.isHealthy();
  }

  @Override
  public Set<String> getIndexNames(final String indexPattern) {
    return retryElasticsearchClient.getIndexNames(indexPattern);
  }

  @Override
  public Set<String> getAliasesNames(final String indexPattern) {
    return retryElasticsearchClient.getAliasesNames(indexPattern);
  }

  @Override
  public long getNumberOfDocumentsFor(final String... indexPatterns) {
    return retryElasticsearchClient.getNumberOfDocumentsFor(indexPatterns);
  }

  @Override
  public boolean deleteIndicesFor(final String indexPattern) {
    return retryElasticsearchClient.deleteIndicesFor(indexPattern);
  }

  @Override
  public boolean deleteTemplatesFor(final String deleteTemplatePattern) {
    return retryElasticsearchClient.deleteTemplatesFor(deleteTemplatePattern);
  }

  @Override
  public void removePipeline(final String pipelineName) {
    retryElasticsearchClient.removePipeline(pipelineName);
  }

  @Override
  public boolean addPipeline(final String name, final String pipelineDefinition) {
    return retryElasticsearchClient.addPipeline(name, pipelineDefinition);
  }

  @Override
  public Map<String, String> getIndexSettingsFor(final String indexName, final String... fields) {
    return retryElasticsearchClient.getIndexSettingsFor(indexName, fields);
  }

  @Override
  public String getIndexPrefix() {
    return operateProperties.getElasticsearch().getIndexPrefix();
  }

  @Override
  public Map<String, IndexMapping> getIndexMappings(String indexName) {
    return retryElasticsearchClient.getIndexMappings(indexName);
  }

  @Override
  public void updateSchema(final Map<IndexDescriptor, Set<IndexMappingProperty>> newFields) {
    for (Map.Entry<IndexDescriptor, Set<IndexMappingProperty>> indexNewFields :
        newFields.entrySet()) {
      if (indexNewFields.getKey() instanceof TemplateDescriptor) {
        LOGGER.info(
            "Update template: " + ((TemplateDescriptor) indexNewFields.getKey()).getTemplateName());
        final TemplateDescriptor templateDescriptor = (TemplateDescriptor) indexNewFields.getKey();
        final PutComposableIndexTemplateRequest request =
            prepareComposableTemplateRequest(templateDescriptor, null);
        putIndexTemplate(request, true);
      }
      final PutMappingRequest request = new PutMappingRequest(indexNewFields.getKey().getAlias());
      request.source(
          "{\"properties\":"
              + IndexMappingProperty.toJsonString(indexNewFields.getValue(), objectMapper)
              + "}",
          XContentType.JSON);
      LOGGER.info(
          String.format(
              "Index alias: %s. New fields will be added: %s",
              indexNewFields.getKey().getAlias(), indexNewFields.getValue()));
      retryElasticsearchClient.putMapping(request);
    }
  }

  private String settingsTemplateName() {
    final OperateElasticsearchProperties elsConfig = operateProperties.getElasticsearch();
    return String.format("%s_template", elsConfig.getIndexPrefix());
  }

  private Settings getDefaultIndexSettings() {
    final OperateElasticsearchProperties elsConfig = operateProperties.getElasticsearch();
    return Settings.builder()
        .put(NUMBER_OF_SHARDS, elsConfig.getNumberOfShards())
        .put(NUMBER_OF_REPLICAS, elsConfig.getNumberOfReplicas())
        .build();
  }

  private Settings getIndexSettings(final String indexName) {
    final OperateElasticsearchProperties elsConfig = operateProperties.getElasticsearch();
    final var shards =
        elsConfig
            .getNumberOfShardsForIndices()
            .getOrDefault(indexName, elsConfig.getNumberOfShards());
    final var replicas =
        elsConfig
            .getNumberOfReplicasForIndices()
            .getOrDefault(indexName, elsConfig.getNumberOfReplicas());
    return Settings.builder()
        .put(NUMBER_OF_SHARDS, shards)
        .put(NUMBER_OF_REPLICAS, replicas)
        .build();
  }

  @Override
  public void createDefaults() {
    final OperateElasticsearchProperties elsConfig = operateProperties.getElasticsearch();
    final String settingsTemplate = settingsTemplateName();
    LOGGER.info(
        "Create default settings from '{}' with {} shards and {} replicas per index.",
        settingsTemplate,
        elsConfig.getNumberOfShards(),
        elsConfig.getNumberOfReplicas());

    final Settings settings = getDefaultIndexSettings();

    final Template template = new Template(settings, null, null);
    final ComponentTemplate componentTemplate = new ComponentTemplate(template, null, null);
    final PutComponentTemplateRequest request =
        new PutComponentTemplateRequest()
            .name(settingsTemplate)
            .componentTemplate(componentTemplate);
    retryElasticsearchClient.createComponentTemplate(request);
  }

  private void createIndexLifeCycles() {
    final TimeValue timeValue =
        TimeValue.parseTimeValue(
            operateProperties.getArchiver().getIlmMinAgeForDeleteArchivedIndices(),
            "IndexLifeCycle " + INDEX_LIFECYCLE_NAME);
    LOGGER.info(
        "Create Index Lifecycle {} for min age of {} ",
        OPERATE_DELETE_ARCHIVED_INDICES,
        timeValue.getStringRep());
    final Map<String, Phase> phases = new HashMap<>();
    final Map<String, LifecycleAction> deleteActions =
        Collections.singletonMap(DeleteAction.NAME, new DeleteAction());
    phases.put(DELETE_PHASE, new Phase(DELETE_PHASE, timeValue, deleteActions));

    final LifecyclePolicy policy = new LifecyclePolicy(OPERATE_DELETE_ARCHIVED_INDICES, phases);
    final PutLifecyclePolicyRequest request = new PutLifecyclePolicyRequest(policy);
    retryElasticsearchClient.putLifeCyclePolicy(request);
  }

  private void createIndices() {
    indexDescriptors.forEach(this::createIndex);
  }

  private void createTemplates() {
    templateDescriptors.forEach(this::createTemplate);
  }

  private void createIndex(final IndexDescriptor indexDescriptor) {
    createIndex(indexDescriptor, indexDescriptor.getSchemaClasspathFilename());
  }

  @Override
  public void createIndex(final IndexDescriptor indexDescriptor, String indexClasspathResource) {
    final Map<String, Object> indexDescription =
        ElasticsearchJSONUtil.readJSONFileToMap(indexClasspathResource);
    createIndex(
        new CreateIndexRequest(indexDescriptor.getFullQualifiedName())
            .source(indexDescription)
            .aliases(Set.of(new Alias(indexDescriptor.getAlias()).writeIndex(false)))
            .settings(getIndexSettings(indexDescriptor.getIndexName())),
        indexDescriptor.getFullQualifiedName());
  }

  private void createTemplate(final TemplateDescriptor templateDescriptor) {
    createTemplate(templateDescriptor, null);
  }

  @Override
  public void createTemplate(
      TemplateDescriptor templateDescriptor, String templateClasspathResource) {
    final PutComposableIndexTemplateRequest request =
        prepareComposableTemplateRequest(templateDescriptor, templateClasspathResource);
    putIndexTemplate(request);

    // This is necessary, otherwise operate won't find indexes at startup
    final String indexName = templateDescriptor.getFullQualifiedName();
    final var createIndexRequest =
        new CreateIndexRequest(indexName)
            .aliases(Set.of(new Alias(templateDescriptor.getAlias()).writeIndex(false)))
            .settings(getIndexSettings(templateDescriptor.getIndexName()));
    createIndex(createIndexRequest, indexName);
  }

  private PutComposableIndexTemplateRequest prepareComposableTemplateRequest(
      final TemplateDescriptor templateDescriptor, String templateClasspathResource) {
    final String templateResourceName =
        templateClasspathResource != null
            ? templateClasspathResource
            : templateDescriptor.getSchemaClasspathFilename();

    final Template template = getTemplateFrom(templateDescriptor, templateResourceName);
    final ComposableIndexTemplate composableTemplate =
        new ComposableIndexTemplate.Builder()
            .indexPatterns(List.of(templateDescriptor.getIndexPattern()))
            .template(template)
            .componentTemplates(List.of(settingsTemplateName()))
            .build();
    final PutComposableIndexTemplateRequest request =
        new PutComposableIndexTemplateRequest()
            .name(templateDescriptor.getTemplateName())
            .indexTemplate(composableTemplate);
    return request;
  }

  private void overrideTemplateSettings(
      final Map<String, Object> templateConfig, final TemplateDescriptor templateDescriptor) {
    final Settings indexSettings = getIndexSettings(templateDescriptor.getIndexName());
    final Map<String, Object> settings =
        (Map<String, Object>) templateConfig.getOrDefault("settings", new HashMap<>());
    final Map<String, Object> index =
        (Map<String, Object>) settings.getOrDefault("index", new HashMap<>());
    index.put("number_of_shards", indexSettings.get(NUMBER_OF_SHARDS));
    index.put("number_of_replicas", indexSettings.get(NUMBER_OF_REPLICAS));
    settings.put("index", index);
    templateConfig.put("settings", settings);
  }

  private Template getTemplateFrom(
      final TemplateDescriptor templateDescriptor, String templateFilename) {
    // Easiest way to create Template from json file: create 'old' request ang retrieve needed info
    final Map<String, Object> templateConfig =
        ElasticsearchJSONUtil.readJSONFileToMap(templateFilename);
    overrideTemplateSettings(templateConfig, templateDescriptor);
    final PutIndexTemplateRequest ptr =
        new PutIndexTemplateRequest(templateDescriptor.getTemplateName()).source(templateConfig);
    try {
      final Map<String, AliasMetadata> aliases =
          Map.of(
              templateDescriptor.getAlias(),
              AliasMetadata.builder(templateDescriptor.getAlias()).build());
      return new Template(ptr.settings(), new CompressedXContent(ptr.mappings()), aliases);
    } catch (final IOException e) {
      throw new OperateRuntimeException(
          String.format("Error in reading mappings for %s ", templateDescriptor.getTemplateName()),
          e);
    }
  }

<<<<<<< HEAD
  private Map<String, Object> readJSONFileToMap(final String filename) {
    final Map<String, Object> result;
    try (final InputStream inputStream =
        ElasticsearchSchemaManager.class.getResourceAsStream(filename)) {
      if (inputStream != null) {
        result = XContentHelper.convertToMap(XContentType.JSON.xContent(), inputStream, true);
      } else {
        throw new OperateRuntimeException("Failed to find " + filename + " in classpath ");
      }
    } catch (final IOException e) {
      throw new OperateRuntimeException("Failed to load file " + filename + " from classpath ", e);
    }
    return result;
  }

  private void createIndex(final CreateIndexRequest createIndexRequest, final String indexName) {
=======
  private void createIndex(final CreateIndexRequest createIndexRequest, String indexName) {
>>>>>>> be96afc2
    final boolean created = retryElasticsearchClient.createIndex(createIndexRequest);
    if (created) {
      LOGGER.debug("Index [{}] was successfully created", indexName);
    } else {
      LOGGER.debug("Index [{}] was NOT created", indexName);
    }
  }

  private void putIndexTemplate(final PutComposableIndexTemplateRequest request) {
    putIndexTemplate(request, false);
  }

  private void putIndexTemplate(
      final PutComposableIndexTemplateRequest request, boolean overwrite) {
    final boolean created = retryElasticsearchClient.createTemplate(request, overwrite);
    if (created) {
      LOGGER.debug("Template [{}] was successfully created", request.name());
    } else {
      LOGGER.debug("Template [{}] was NOT created", request.name());
    }
  }

  public IndexMapping getExpectedIndexFields(final IndexDescriptor indexDescriptor) {
    final InputStream description =
        ElasticsearchSchemaManager.class.getResourceAsStream(
            indexDescriptor.getSchemaClasspathFilename());
    try {
      final String currentVersionSchema =
          StreamUtils.copyToString(description, StandardCharsets.UTF_8);
      final TypeReference<HashMap<String, Object>> type = new TypeReference<>() {};
      final Map<String, Object> properties =
          (Map<String, Object>)
              ((Map<String, Object>)
                      objectMapper.readValue(currentVersionSchema, type).get("mappings"))
                  .get("properties");
      return new IndexMapping()
          .setIndexName(indexDescriptor.getIndexName())
          .setProperties(
              properties.entrySet().stream()
                  .map(
                      entry ->
                          new IndexMappingProperty()
                              .setName(entry.getKey())
                              .setTypeDefinition(entry.getValue()))
                  .collect(Collectors.toSet()));
    } catch (IOException e) {
      throw new OperateRuntimeException(e);
    }
  }
}<|MERGE_RESOLUTION|>--- conflicted
+++ resolved
@@ -386,26 +386,7 @@
     }
   }
 
-<<<<<<< HEAD
-  private Map<String, Object> readJSONFileToMap(final String filename) {
-    final Map<String, Object> result;
-    try (final InputStream inputStream =
-        ElasticsearchSchemaManager.class.getResourceAsStream(filename)) {
-      if (inputStream != null) {
-        result = XContentHelper.convertToMap(XContentType.JSON.xContent(), inputStream, true);
-      } else {
-        throw new OperateRuntimeException("Failed to find " + filename + " in classpath ");
-      }
-    } catch (final IOException e) {
-      throw new OperateRuntimeException("Failed to load file " + filename + " from classpath ", e);
-    }
-    return result;
-  }
-
-  private void createIndex(final CreateIndexRequest createIndexRequest, final String indexName) {
-=======
   private void createIndex(final CreateIndexRequest createIndexRequest, String indexName) {
->>>>>>> be96afc2
     final boolean created = retryElasticsearchClient.createIndex(createIndexRequest);
     if (created) {
       LOGGER.debug("Index [{}] was successfully created", indexName);
