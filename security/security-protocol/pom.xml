<?xml version="1.0" encoding="UTF-8"?>
<!--
  ~ Copyright Camunda Services GmbH and/or licensed to Camunda Services GmbH under
  ~ one or more contributor license agreements. See the NOTICE file distributed
  ~ with this work for additional information regarding copyright ownership.
  ~ Licensed under the Camunda License 1.0. You may not use this file
  ~ except in compliance with the Camunda License 1.0.
  -->
<project xmlns="http://maven.apache.org/POM/4.0.0" xmlns:xsi="http://www.w3.org/2001/XMLSchema-instance" xsi:schemaLocation="http://maven.apache.org/POM/4.0.0 http://maven.apache.org/xsd/maven-4.0.0.xsd">
  <modelVersion>4.0.0</modelVersion>
  <parent>
    <groupId>io.camunda</groupId>
    <artifactId>camunda-security</artifactId>
<<<<<<< HEAD
    <version>8.8.0</version>
=======
    <version>8.8.1-SNAPSHOT</version>
>>>>>>> 34668b7e
  </parent>

  <artifactId>camunda-security-protocol</artifactId>
  <name>Camunda Security Protocol</name>

  <properties>
    <!-- must match the zeebe-protocol lowest support JDK version -->
    <version.java>8</version.java>
  </properties>

  <dependencies>
    <dependency>
      <groupId>org.junit.jupiter</groupId>
      <artifactId>junit-jupiter-api</artifactId>
      <scope>test</scope>
    </dependency>

    <dependency>
      <groupId>org.assertj</groupId>
      <artifactId>assertj-core</artifactId>
      <scope>test</scope>
    </dependency>
  </dependencies>

</project><|MERGE_RESOLUTION|>--- conflicted
+++ resolved
@@ -11,11 +11,7 @@
   <parent>
     <groupId>io.camunda</groupId>
     <artifactId>camunda-security</artifactId>
-<<<<<<< HEAD
-    <version>8.8.0</version>
-=======
     <version>8.8.1-SNAPSHOT</version>
->>>>>>> 34668b7e
   </parent>
 
   <artifactId>camunda-security-protocol</artifactId>
