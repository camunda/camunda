/*
 * Copyright Camunda Services GmbH and/or licensed to Camunda Services GmbH under
 * one or more contributor license agreements. See the NOTICE file distributed
 * with this work for additional information regarding copyright ownership.
 * Licensed under the Camunda License 1.0. You may not use this file
 * except in compliance with the Camunda License 1.0.
 */
package io.camunda.security.configuration;

import io.camunda.security.configuration.secureheaders.SecurityHeaderConfigurations;

public class SecurityConfiguration {

  private AuthenticationConfiguration authentication = new AuthenticationConfiguration();
  private AuthorizationsConfiguration authorizations = new AuthorizationsConfiguration();
  private InitializationConfiguration initialization = new InitializationConfiguration();
  private MultiTenancyConfiguration multiTenancy = new MultiTenancyConfiguration();
<<<<<<< HEAD
  private CsrfConfiguration csrf = new CsrfConfiguration();
=======
  private SecurityHeaderConfigurations securityHeaders = new SecurityHeaderConfigurations();
>>>>>>> 44fa231f
  private SaasConfiguration saas = new SaasConfiguration();

  public AuthenticationConfiguration getAuthentication() {
    return authentication;
  }

  public void setAuthentication(final AuthenticationConfiguration authentication) {
    this.authentication = authentication;
  }

  public AuthorizationsConfiguration getAuthorizations() {
    return authorizations;
  }

  public void setAuthorizations(final AuthorizationsConfiguration authorizations) {
    this.authorizations = authorizations;
  }

  public InitializationConfiguration getInitialization() {
    return initialization;
  }

  public void setInitialization(final InitializationConfiguration initialization) {
    this.initialization = initialization;
  }

  public MultiTenancyConfiguration getMultiTenancy() {
    return multiTenancy;
  }

  public void setMultiTenancy(final MultiTenancyConfiguration multiTenancy) {
    this.multiTenancy = multiTenancy;
  }

  public boolean isApiProtected() {
    return !authentication.getUnprotectedApi();
  }

  public SaasConfiguration getSaas() {
    return saas;
  }

  public void setSaas(final SaasConfiguration saas) {
    this.saas = saas;
  }

<<<<<<< HEAD
  public CsrfConfiguration getCsrf() {
    return csrf;
  }

  public void setCsrf(final CsrfConfiguration csrf) {
    this.csrf = csrf;
=======
  public SecurityHeaderConfigurations getSecurityHeaders() {
    return securityHeaders;
  }

  public void setSecurityHeaders(final SecurityHeaderConfigurations securityHeaders) {
    this.securityHeaders = securityHeaders;
>>>>>>> 44fa231f
  }
}<|MERGE_RESOLUTION|>--- conflicted
+++ resolved
@@ -15,11 +15,8 @@
   private AuthorizationsConfiguration authorizations = new AuthorizationsConfiguration();
   private InitializationConfiguration initialization = new InitializationConfiguration();
   private MultiTenancyConfiguration multiTenancy = new MultiTenancyConfiguration();
-<<<<<<< HEAD
   private CsrfConfiguration csrf = new CsrfConfiguration();
-=======
   private SecurityHeaderConfigurations securityHeaders = new SecurityHeaderConfigurations();
->>>>>>> 44fa231f
   private SaasConfiguration saas = new SaasConfiguration();
 
   public AuthenticationConfiguration getAuthentication() {
@@ -66,20 +63,19 @@
     this.saas = saas;
   }
 
-<<<<<<< HEAD
   public CsrfConfiguration getCsrf() {
     return csrf;
   }
 
   public void setCsrf(final CsrfConfiguration csrf) {
     this.csrf = csrf;
-=======
+  }
+
   public SecurityHeaderConfigurations getSecurityHeaders() {
     return securityHeaders;
   }
 
   public void setSecurityHeaders(final SecurityHeaderConfigurations securityHeaders) {
     this.securityHeaders = securityHeaders;
->>>>>>> 44fa231f
   }
 }